--- conflicted
+++ resolved
@@ -103,8 +103,6 @@
 inputs, n is the length of this array, and rnd is the rounding mode.
 The return value of type int will be the usual ternary value.
 
-<<<<<<< HEAD
-=======
 Note: One uses
 
   const mpfr_ptr *x      i.e.:  __mpfr_struct *const *x
@@ -123,7 +121,6 @@
 
   http://c-faq.com/ansi/constmismatch.html
 
->>>>>>> d0e8a374
 If n = 0, then the result is +0, whatever the rounding mode. This is
 equivalent to mpfr_set_ui and mpfr_set_si on the integer 0, and this
 choice is consistent with IEEE 754-2008's sum reduction operation of
@@ -790,7 +787,6 @@
 and return with ternary value = 0.
 
 Now, the accumulator contains the significand of a good approximation
-<<<<<<< HEAD
 to the nonzero exact sum. In particular, it has the sign of the result,
 which is determined from the most significant bit of the accumulator
 (this is one of the cancelled bits): a variable neg is set to this bit
@@ -804,11 +800,6 @@
 
 The exponent of this approximation is e. The exponent of the ulp for the
 target precision is u = e − sq. We have:
-=======
-to the nonzero exact sum. The corresponding exponent is e and the sign
-is determined from one of the cancelled bits. The exponent of the ulp
-for the target precision is u = e − sq. We have:
->>>>>>> d0e8a374
   * err = maxexp + logn (where maxexp is the maxexp2 value returned by
     sum_raw) as in sum_raw;
   * e − err ≥ prec = sq + 3.
@@ -925,13 +916,10 @@
 Algorithm and Implementation: Rounding Information
 ──────────────────────────────────────────────────
 
-<<<<<<< HEAD
 As per design, the case of faithful rounding (MPFR_RNDF) can be handled
 easily; its description is given at the end of this section, though in
 sum.c, its code appears first.
 
-=======
->>>>>>> d0e8a374
 The values of 3 variables are determined:
   * inex: 0 if the final sum is known to be exact (which can be the
     case only if maxexp = MPFR_EXP_MIN), otherwise 1.
@@ -947,15 +935,9 @@
 Note: The value of inex will be used only if the TMD does not occur
 (i.e. tmd = 0). So, inex could be left indeterminate when tmd ≠ 0,
 but this would not simplify the current code.
-<<<<<<< HEAD
 
 This is done by considering two cases:
 
-=======
-
-This is done by considering two cases:
-
->>>>>>> d0e8a374
   * u > minexp. The rounding bit, which is represented, is read. Then
     there are two subcases:
 
@@ -1012,19 +994,6 @@
     tmd are set to 0; otherwise they are set to 1 (the bits following
     the ulp bit are not represented, thus are all 0's, implying that
     the TMD occurs on a machine number).
-<<<<<<< HEAD
-=======
-
-We also determine the sign of the result: a variable neg is set to the
-value of the most significant bit of the accumulator, and a variable
-sgn to the corresponding sign. In short:
-  ┌──────────┬─────┬─────┐
-  │  number  │ neg │ sgn │
-  ├──────────┼─────┼─────┤
-  │ positive │  0  │  1  │
-  │ negative │  1  │ −1  │
-  └──────────┴─────┴─────┘
->>>>>>> d0e8a374
 
 Now we seek to determine how the value will be rounded, more precisely,
 what correction will be done to the significand that will be copied.
@@ -1080,11 +1049,7 @@
     Let us recall that the d−1 bits from exponent u−2 to u−d (= err)
     are identical. We distinguish two subcases:
 
-<<<<<<< HEAD
-      * err ≥ minexp. The last two over the d−1 identical bits and the
-=======
       * err ≥ minexp. The last two of the d−1 identical bits and the
->>>>>>> d0e8a374
         following bits, i.e., the bits from err+1 to minexp, are copied
         (possibly with a shift) to the most significant part of the new
         accumulator.
@@ -1168,7 +1133,6 @@
 (before the overflow/underflow detection) and we know the correction
 that needs to be applied to the significand.
 
-<<<<<<< HEAD
 Let us now describe the case of faithful rounding (MPFR_RNDF). The
 approximation is good enough, so that we will just need to round it
 to nearest (halfway values can be rounded in either direction). The
@@ -1180,8 +1144,6 @@
 but the value itself does not matter.
 
 
-=======
->>>>>>> d0e8a374
 Algorithm and Implementation: Copy/Shift to the Destination
 ───────────────────────────────────────────────────────────
 
