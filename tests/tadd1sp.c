/* Test file for mpfr_add1sp.

Copyright 2004-2016 Free Software Foundation, Inc.
Contributed by the AriC and Caramba projects, INRIA.

This file is part of the GNU MPFR Library.

The GNU MPFR Library is free software; you can redistribute it and/or modify
it under the terms of the GNU Lesser General Public License as published by
the Free Software Foundation; either version 3 of the License, or (at your
option) any later version.

The GNU MPFR Library is distributed in the hope that it will be useful, but
WITHOUT ANY WARRANTY; without even the implied warranty of MERCHANTABILITY
or FITNESS FOR A PARTICULAR PURPOSE.  See the GNU Lesser General Public
License for more details.

You should have received a copy of the GNU Lesser General Public License
along with the GNU MPFR Library; see the file COPYING.LESSER.  If not, see
http://www.gnu.org/licenses/ or write to the Free Software Foundation, Inc.,
51 Franklin St, Fifth Floor, Boston, MA 02110-1301, USA. */

#include "mpfr-test.h"

static void check_special (void);
static void check_random (mpfr_prec_t p);

static void
check_overflow (void)
{
  mpfr_t x, y, z1, z2;
  mpfr_exp_t emin, emax;

  emin = mpfr_get_emin ();
  emax = mpfr_get_emax ();

  set_emin (-1021);
  set_emax (1024);

  mpfr_inits (x, y, z1, z2, (mpfr_ptr) 0);

  mpfr_set_str1 (x, "8.00468257869324898448e+307");
  mpfr_set_str1 (y, "7.44784712422708645156e+307");
  mpfr_add1sp (z1, x, y, MPFR_RNDN);
  mpfr_add1   (z2, x, y, MPFR_RNDN);
  if (mpfr_cmp (z1, z2))
    {
      printf ("Overflow bug in add1sp.\n");
      exit (1);
    }
  mpfr_clears (x, y, z1, z2, (mpfr_ptr) 0);

  set_emin (emin);
  set_emax (emax);
}

int
main (void)
{
  mpfr_prec_t p;

  tests_start_mpfr ();

  check_special ();
  for(p = MPFR_PREC_MIN; p < 200 ; p++)
    check_random (p);
  check_overflow ();

  tests_end_mpfr ();
  return 0;
}

#define STD_ERROR                                                       \
  do                                                                    \
    {                                                                   \
      printf("ERROR: for %s and p=%lu and i=%d:\nB=",                   \
             mpfr_print_rnd_mode ((mpfr_rnd_t) r), (unsigned long) p, i); \
      mpfr_dump (b);                                                    \
      printf ("C="); mpfr_dump (c);                                     \
      printf ("add1  : "); mpfr_dump (a1);                              \
      printf ("add1sp: "); mpfr_dump (a2);                              \
      exit(1);                                                          \
    }                                                                   \
  while (0)

#define STD_ERROR2                                                      \
  do                                                                    \
    {                                                                   \
      printf("ERROR: Wrong inexact flag for %s and p=%lu and i=%d:\nB=", \
             mpfr_print_rnd_mode ((mpfr_rnd_t) r), (unsigned long) p, i); \
      mpfr_dump (b);                                                    \
      printf ("C="); mpfr_dump (c);                                     \
      printf ("A="); mpfr_dump (a1);                                    \
      printf ("Add1: %d. Add1sp: %d\n", inexact1, inexact2);            \
      exit(1);                                                          \
    }                                                                   \
 while (0)

#define SET_PREC(_p) \
  { \
    p = _p; \
    mpfr_set_prec(a1, _p); mpfr_set_prec(a2, _p); \
    mpfr_set_prec(b,  _p); mpfr_set_prec(c,  _p); \
  }

static void
check_random (mpfr_prec_t p)
{
  mpfr_t a1, a2, b, c;
  int r;
  int i, inexact1, inexact2;

  mpfr_inits2 (p, a1, a2, b, c, (mpfr_ptr) 0);

  for (i = 0 ; i < 500 ; i++)
    {
      mpfr_urandomb (b, RANDS);
      mpfr_urandomb (c, RANDS);
      if (MPFR_IS_PURE_FP(b) && MPFR_IS_PURE_FP(c))
        {
          if (randlimb () & 1)
            mpfr_neg (b, b, MPFR_RNDN);
          if (randlimb () & 1)
            mpfr_neg (c, c, MPFR_RNDN);
          if (MPFR_GET_EXP(b) < MPFR_GET_EXP(c))
            mpfr_swap (b, c);
<<<<<<< HEAD
          if (MPFR_IS_PURE_FP(b) && MPFR_IS_PURE_FP(c))
            for (r = 0 ; r < MPFR_RND_MAX ; r++)
              {
                mpfr_flags_t flags1, flags2;

                if (r == MPFR_RNDF) /* inexact makes no sense, moreover
                                       mpfr_add1 and mpfr_add1sp could
                                       return different values */
                  continue;

                mpfr_clear_flags ();
                inexact1 = mpfr_add1 (a1, b, c, (mpfr_rnd_t) r);
                flags1 = __gmpfr_flags;
                mpfr_clear_flags ();
                inexact2 = mpfr_add1sp (a2, b, c, (mpfr_rnd_t) r);
                flags2 = __gmpfr_flags;
                if (! mpfr_equal_p (a1, a2))
                  STD_ERROR;
                if (inexact1 != inexact2)
                  STD_ERROR2;
                MPFR_ASSERTN (flags1 == flags2);
              }
=======
          for (r = 0 ; r < MPFR_RND_MAX ; r++)
            {
              mpfr_flags_t flags1, flags2;

              mpfr_clear_flags ();
              inexact1 = mpfr_add1 (a1, b, c, (mpfr_rnd_t) r);
              flags1 = __gmpfr_flags;
              mpfr_clear_flags ();
              inexact2 = mpfr_add1sp (a2, b, c, (mpfr_rnd_t) r);
              flags2 = __gmpfr_flags;
              if (! mpfr_equal_p (a1, a2))
                STD_ERROR;
              if (inexact1 != inexact2)
                STD_ERROR2;
              MPFR_ASSERTN (flags1 == flags2);
            }
>>>>>>> 59b84c99
        }
    }

  mpfr_clears (a1, a2, b, c, (mpfr_ptr) 0);
}

static void
check_special (void)
{
  mpfr_t a1,a2,b,c;
  int r;
  mpfr_prec_t p;
  int i = -1, inexact1, inexact2;

  mpfr_inits (a1, a2, b, c, (mpfr_ptr) 0);

  for (r = 0 ; r < MPFR_RND_MAX ; r++)
    {
      if (r == MPFR_RNDF)
        continue; /* inexact makes no sense, mpfr_add1 and mpfr_add1sp
                     could differ */
      SET_PREC(53);
      mpfr_set_str1 (b, "1@100");
      mpfr_set_str1 (c, "1@1");
      inexact1 = mpfr_add1(a1, b, c, (mpfr_rnd_t) r);
      inexact2 = mpfr_add1sp(a2, b, c, (mpfr_rnd_t) r);
      if (mpfr_cmp(a1, a2))
        STD_ERROR;
      if (inexact1 != inexact2)
        STD_ERROR2;
      mpfr_set_str_binary (b, "1E53");
      mpfr_set_str_binary (c, "1E0");
      inexact1 = mpfr_add1(a1, b, c, (mpfr_rnd_t) r);
      inexact2 = mpfr_add1sp(a2, b, c, (mpfr_rnd_t) r);
      if (mpfr_cmp(a1, a2))
        STD_ERROR;
      if (inexact1 != inexact2)
        STD_ERROR2;
    }

  mpfr_set_prec (c, 2);
  mpfr_set_prec (a1, 2);
  mpfr_set_prec (a2, 2);
  mpfr_set_str_binary (c, "1.0e1");
  mpfr_set_str_binary (a2, "1.1e-1");
  mpfr_set_str_binary (a1, "0.11E2");
  mpfr_add1sp (a2, c, a2, MPFR_RNDN);
  if (mpfr_cmp (a1, a2))
    {
      printf ("Regression reuse test failed!\n");
      exit (1);
    }

  mpfr_clears (a1, a2, b, c, (mpfr_ptr) 0);
}<|MERGE_RESOLUTION|>--- conflicted
+++ resolved
@@ -124,33 +124,14 @@
             mpfr_neg (c, c, MPFR_RNDN);
           if (MPFR_GET_EXP(b) < MPFR_GET_EXP(c))
             mpfr_swap (b, c);
-<<<<<<< HEAD
-          if (MPFR_IS_PURE_FP(b) && MPFR_IS_PURE_FP(c))
-            for (r = 0 ; r < MPFR_RND_MAX ; r++)
-              {
-                mpfr_flags_t flags1, flags2;
-
-                if (r == MPFR_RNDF) /* inexact makes no sense, moreover
-                                       mpfr_add1 and mpfr_add1sp could
-                                       return different values */
-                  continue;
-
-                mpfr_clear_flags ();
-                inexact1 = mpfr_add1 (a1, b, c, (mpfr_rnd_t) r);
-                flags1 = __gmpfr_flags;
-                mpfr_clear_flags ();
-                inexact2 = mpfr_add1sp (a2, b, c, (mpfr_rnd_t) r);
-                flags2 = __gmpfr_flags;
-                if (! mpfr_equal_p (a1, a2))
-                  STD_ERROR;
-                if (inexact1 != inexact2)
-                  STD_ERROR2;
-                MPFR_ASSERTN (flags1 == flags2);
-              }
-=======
           for (r = 0 ; r < MPFR_RND_MAX ; r++)
             {
               mpfr_flags_t flags1, flags2;
+
+              if (r == MPFR_RNDF) /* inexact makes no sense, moreover
+                                     mpfr_add1 and mpfr_add1sp could
+                                     return different values */
+                continue;
 
               mpfr_clear_flags ();
               inexact1 = mpfr_add1 (a1, b, c, (mpfr_rnd_t) r);
@@ -164,7 +145,6 @@
                 STD_ERROR2;
               MPFR_ASSERTN (flags1 == flags2);
             }
->>>>>>> 59b84c99
         }
     }
 
