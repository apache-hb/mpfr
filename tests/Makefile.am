<<<<<<< HEAD
# Copyright 2000-2015 Free Software Foundation, Inc.
=======
# Copyright 2000-2014 Free Software Foundation, Inc.
>>>>>>> c4ce17f1
# This Makefile.am is free software; the Free Software Foundation
# gives unlimited permission to copy and/or distribute it,
# with or without modifications, as long as this notice is preserved.

# This program is distributed in the hope that it will be useful,
# but WITHOUT ANY WARRANTY, to the extent permitted by law; without
# even the implied warranty of MERCHANTABILITY or FITNESS FOR A
# PARTICULAR PURPOSE.


AUTOMAKE_OPTIONS = 1.6 gnu

check_PROGRAMS = tversion tabort_prec_max tassert tabort_defalloc1      \
     tabort_defalloc2 tinternals tinits tisqrt tsgn tcheck	  	\
     tisnan texceptions tset_exp tset mpf_compat mpfr_compat	  	\
     reuse tabs tacos tacosh tadd tadd1sp tadd_d tadd_ui tagm		\
     tai tasin tasinh tatan tatanh taway tbuildopt tcan_round		\
     tcbrt tcmp tcmp2 tcmp_d tcmp_ld tcmp_ui tcmpabs			\
     tcomparisons tconst_catalan tconst_euler tconst_log2		\
     tconst_pi tcopysign tcos tcosh tcot tcoth tcsc tcsch		\
     td_div td_sub tdigamma tdim tdiv tdiv_d tdiv_ui teint teq		\
     terandom terf texp texp10 texp2 texpm1 tfactorial tfits tfma tfmod	\
     tfms tfpif tfprintf tfrac tfrexp tgamma tget_flt tget_d 		\
     tget_d_2exp tget_f tget_ld_2exp tget_set_d64 tget_sj tget_str 	\
     tget_z tgmpop tgrandom thyperbolic thypot tinp_str tj0 tj1 tjn 	\
     tl2b tlgamma tli2 tlngamma tlog tlog10 tlog1p tlog2 tmin_prec	\
     tminmax tmodf tmul tmul_2exp tmul_d tmul_ui tnext tnrandom		\
     tout_str toutimpl tpow tpow3 tpow_all tpow_z tprintf		\
     trandom trec_sqrt tremquo trint trndna troot tround_prec tsec	\
     tsech tset_d tset_f tset_float128 tset_ld tset_q tset_si tset_sj	\
     tset_str tset_z tset_z_exp tsi_op tsin tsin_cos tsinh		\
     tsinh_cosh tsprintf tsqr tsqrt tsqrt_ui tstckintc tstdint tstrtofr	\
     tsub tsub1sp tsub_d tsub_ui tsubnormal tsum tswap ttan		\
     ttanh ttrunc tui_div tui_pow tui_sub turandom 	 		\
     tvalist ty0 ty1 tyn tzeta tzeta_ui

<<<<<<< HEAD
AM_CPPFLAGS = -DSRCDIR='"$(srcdir)"'

EXTRA_DIST = tgeneric.c tgeneric_ui.c mpf_compat.h inp_str.data tmul.dat
=======
# Before Automake 1.13, we ran tversion at the beginning and at the end
# of the tests, and output from tversion appeared at the same place as
# the tests results (make output). With Automake 1.13+, the tests are
# parallelized by default and their output is sent to log files instead
# of the make output, so that the user could no longer see information
# from tversion. To mimic the old behavior, we now output the contents
# of the tversion log file if this file exists (i.e. if the Makefile
# has been generated with Automake 1.13+).
check:
	cat tversion.log 2> /dev/null || true

AM_CPPFLAGS = -DSRCDIR='"$(srcdir)"'

EXTRA_DIST = tgeneric.c tgeneric_ui.c mpf_compat.h inp_str.dat tmul.dat \
	mpfrtest.dat
>>>>>>> c4ce17f1

LDADD = libfrtests.la $(MPFR_LIBM) $(top_builddir)/src/libmpfr.la
AM_CPPFLAGS += -I$(top_srcdir)/src -I$(top_builddir)/src

# LOADLIBES (documented in the "GNU make" manual and equivalent to LDLIBS)
# enables to compile a program foo.c in the test directory by simply doing
# "make foo".
# Warning! This is not guaranteed to work, as libtool is not used. In
# particular, this may not work as expected under GNU/Linux if --with-gmp
# has been used, unless the directory is in your $LD_LIBRARY_PATH.
# Moreover, dependencies are not tracked. Thus you may want to run
# "make tversion" (for instance) just before, to make sure that every
# dependency has been rebuilt.
LOADLIBES=$(DEFS) $(AM_CPPFLAGS) $(CPPFLAGS) $(CFLAGS) $(top_builddir)/tests/.libs/libfrtests.a $(top_builddir)/src/.libs/libmpfr.a $(LIBS) $(MPFR_LIBM)

check_LTLIBRARIES = libfrtests.la
libfrtests_la_SOURCES = mpfr-test.h memory.c rnd_mode.c tests.c cmp_str.c random2.c

$(top_builddir)/src/libmpfr.la:
	cd $(top_builddir)/src && $(MAKE) $(AM_MAKEFLAGS) libmpfr.la

TESTS = $(check_PROGRAMS)
TESTS_ENVIRONMENT = MPFR_QUIET=1 $(VALGRIND)

# The -no-install option prevents libtool from generating wrapper scripts
# for the tests.
# This is useful to easily run the test scripts under valgrind or gdb.
# See discussion http://thread.gmane.org/gmane.comp.lib.gnulib.bugs/28033
# http://article.gmane.org/gmane.comp.lib.gnulib.bugs/28140 in particular.
#
# The -L$(top_builddir)/src/.libs option is necessary for some platforms,
# such as HP-UX, when --with-gmp or --with-gmp-lib is used and an old MPFR
# library is already installed in the corresponding lib directory: its
# purpose is to make sure that the local .libs comes first in the library
# search path (otherwise the tests are linked against the old MPFR library
# by the LINK command -- see the generated Makefile). See:
#   https://sympa.inria.fr/sympa/arc/mpfr/2011-10/msg00042.html
#   https://sympa.inria.fr/sympa/arc/mpfr/2011-10/msg00043.html
#   https://sympa.inria.fr/sympa/arc/mpfr/2011-10/msg00044.html
#   https://sympa.inria.fr/sympa/arc/mpfr/2011-10/msg00066.html
#   https://sympa.inria.fr/sympa/arc/mpfr/2011-10/msg00065.html
# and
#   http://debbugs.gnu.org/cgi/bugreport.cgi?bug=9728
#
AM_LDFLAGS = -no-install -L$(top_builddir)/src/.libs<|MERGE_RESOLUTION|>--- conflicted
+++ resolved
@@ -1,8 +1,4 @@
-<<<<<<< HEAD
 # Copyright 2000-2015 Free Software Foundation, Inc.
-=======
-# Copyright 2000-2014 Free Software Foundation, Inc.
->>>>>>> c4ce17f1
 # This Makefile.am is free software; the Free Software Foundation
 # gives unlimited permission to copy and/or distribute it,
 # with or without modifications, as long as this notice is preserved.
@@ -15,35 +11,29 @@
 
 AUTOMAKE_OPTIONS = 1.6 gnu
 
-check_PROGRAMS = tversion tabort_prec_max tassert tabort_defalloc1      \
-     tabort_defalloc2 tinternals tinits tisqrt tsgn tcheck	  	\
-     tisnan texceptions tset_exp tset mpf_compat mpfr_compat	  	\
+check_PROGRAMS = tversion tinternals tinits tisqrt tsgn tcheck		\
+     tisnan texceptions tset_exp tset mpf_compat mpfr_compat		\
      reuse tabs tacos tacosh tadd tadd1sp tadd_d tadd_ui tagm		\
      tai tasin tasinh tatan tatanh taway tbuildopt tcan_round		\
      tcbrt tcmp tcmp2 tcmp_d tcmp_ld tcmp_ui tcmpabs			\
      tcomparisons tconst_catalan tconst_euler tconst_log2		\
      tconst_pi tcopysign tcos tcosh tcot tcoth tcsc tcsch		\
      td_div td_sub tdigamma tdim tdiv tdiv_d tdiv_ui teint teq		\
-     terandom terf texp texp10 texp2 texpm1 tfactorial tfits tfma tfmod	\
-     tfms tfpif tfprintf tfrac tfrexp tgamma tget_flt tget_d 		\
-     tget_d_2exp tget_f tget_ld_2exp tget_set_d64 tget_sj tget_str 	\
-     tget_z tgmpop tgrandom thyperbolic thypot tinp_str tj0 tj1 tjn 	\
-     tl2b tlgamma tli2 tlngamma tlog tlog10 tlog1p tlog2 tmin_prec	\
-     tminmax tmodf tmul tmul_2exp tmul_d tmul_ui tnext tnrandom		\
+     terf texp texp10 texp2 texpm1 tfactorial tfits tfma tfmod		\
+     tfms tfprintf tfrac tfrexp tgamma tget_flt tget_d tget_d_2exp 	\
+     tget_f tget_ld_2exp tget_set_d64 tget_sj tget_str tget_z		\
+     tgmpop tgrandom thyperbolic thypot tinp_str tj0 tj1 tjn tl2b	\
+     tlgamma tli2 tlngamma tlog tlog10 tlog1p tlog2 tmin_prec		\
+     tminmax tmodf tmul tmul_2exp tmul_d tmul_ui tnext			\
      tout_str toutimpl tpow tpow3 tpow_all tpow_z tprintf		\
-     trandom trec_sqrt tremquo trint trndna troot tround_prec tsec	\
-     tsech tset_d tset_f tset_float128 tset_ld tset_q tset_si tset_sj	\
+     trandom trec_sqrt tremquo trint troot tround_prec tsec		\
+     tsech tset_d tset_f tset_ld tset_q tset_si tset_sj			\
      tset_str tset_z tset_z_exp tsi_op tsin tsin_cos tsinh		\
      tsinh_cosh tsprintf tsqr tsqrt tsqrt_ui tstckintc tstdint tstrtofr	\
      tsub tsub1sp tsub_d tsub_ui tsubnormal tsum tswap ttan		\
      ttanh ttrunc tui_div tui_pow tui_sub turandom 	 		\
      tvalist ty0 ty1 tyn tzeta tzeta_ui
 
-<<<<<<< HEAD
-AM_CPPFLAGS = -DSRCDIR='"$(srcdir)"'
-
-EXTRA_DIST = tgeneric.c tgeneric_ui.c mpf_compat.h inp_str.data tmul.dat
-=======
 # Before Automake 1.13, we ran tversion at the beginning and at the end
 # of the tests, and output from tversion appeared at the same place as
 # the tests results (make output). With Automake 1.13+, the tests are
@@ -57,9 +47,7 @@
 
 AM_CPPFLAGS = -DSRCDIR='"$(srcdir)"'
 
-EXTRA_DIST = tgeneric.c tgeneric_ui.c mpf_compat.h inp_str.dat tmul.dat \
-	mpfrtest.dat
->>>>>>> c4ce17f1
+EXTRA_DIST = tgeneric.c tgeneric_ui.c mpf_compat.h inp_str.data tmul.dat
 
 LDADD = libfrtests.la $(MPFR_LIBM) $(top_builddir)/src/libmpfr.la
 AM_CPPFLAGS += -I$(top_srcdir)/src -I$(top_builddir)/src
