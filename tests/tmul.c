/* Test file for mpfr_mul.

Copyright 1999, 2001-2016 Free Software Foundation, Inc.
Contributed by the AriC and Caramba projects, INRIA.

This file is part of the GNU MPFR Library.

The GNU MPFR Library is free software; you can redistribute it and/or modify
it under the terms of the GNU Lesser General Public License as published by
the Free Software Foundation; either version 3 of the License, or (at your
option) any later version.

The GNU MPFR Library is distributed in the hope that it will be useful, but
WITHOUT ANY WARRANTY; without even the implied warranty of MERCHANTABILITY
or FITNESS FOR A PARTICULAR PURPOSE.  See the GNU Lesser General Public
License for more details.

You should have received a copy of the GNU Lesser General Public License
along with the GNU MPFR Library; see the file COPYING.LESSER.  If not, see
http://www.gnu.org/licenses/ or write to the Free Software Foundation, Inc.,
51 Franklin St, Fifth Floor, Boston, MA 02110-1301, USA. */

#include "mpfr-test.h"

#ifdef CHECK_EXTERNAL
static int
test_mul (mpfr_ptr a, mpfr_srcptr b, mpfr_srcptr c, mpfr_rnd_t rnd_mode)
{
  int res;
  int ok = rnd_mode == MPFR_RNDN && mpfr_number_p (b) && mpfr_number_p (c);
  if (ok)
    {
      mpfr_print_raw (b);
      printf (" ");
      mpfr_print_raw (c);
    }
  res = mpfr_mul (a, b, c, rnd_mode);
  if (ok)
    {
      printf (" ");
      mpfr_print_raw (a);
      printf ("\n");
    }
  return res;
}
#else
#define test_mul mpfr_mul
#endif

/* checks that xs * ys gives the expected result res */
static void
check (const char *xs, const char *ys, mpfr_rnd_t rnd_mode,
        unsigned int px, unsigned int py, unsigned int pz, const char *res)
{
  mpfr_t xx, yy, zz;

  mpfr_init2 (xx, px);
  mpfr_init2 (yy, py);
  mpfr_init2 (zz, pz);
  mpfr_set_str1 (xx, xs);
  mpfr_set_str1 (yy, ys);
  test_mul(zz, xx, yy, rnd_mode);
  if (mpfr_cmp_str1 (zz, res) )
    {
      printf ("(1) mpfr_mul failed for x=%s y=%s with rnd=%s\n",
              xs, ys, mpfr_print_rnd_mode (rnd_mode));
      printf ("correct is %s, mpfr_mul gives ", res);
      mpfr_out_str (stdout, 10, 0, zz, MPFR_RNDN);
      putchar ('\n');
      exit (1);
    }
  mpfr_clear (xx);
  mpfr_clear (yy);
  mpfr_clear (zz);
}

static void
check53 (const char *xs, const char *ys, mpfr_rnd_t rnd_mode, const char *zs)
{
  mpfr_t xx, yy, zz;

  mpfr_inits2 (53, xx, yy, zz, (mpfr_ptr) 0);
  mpfr_set_str1 (xx, xs);
  mpfr_set_str1 (yy, ys);
  test_mul (zz, xx, yy, rnd_mode);
  if (mpfr_cmp_str1 (zz, zs) )
    {
      printf ("(2) mpfr_mul failed for x=%s y=%s with rnd=%s\n",
              xs, ys, mpfr_print_rnd_mode(rnd_mode));
      printf ("correct result is %s,\n mpfr_mul gives ", zs);
      mpfr_out_str (stdout, 10, 0, zz, MPFR_RNDN);
      putchar ('\n');
      exit (1);
    }
  mpfr_clears (xx, yy, zz, (mpfr_ptr) 0);
}

/* checks that x*y gives the right result with 24 bits of precision */
static void
check24 (const char *xs, const char *ys, mpfr_rnd_t rnd_mode, const char *zs)
{
  mpfr_t xx, yy, zz;

  mpfr_inits2 (24, xx, yy, zz, (mpfr_ptr) 0);
  mpfr_set_str1 (xx, xs);
  mpfr_set_str1 (yy, ys);
  test_mul (zz, xx, yy, rnd_mode);
  if (mpfr_cmp_str1 (zz, zs) )
    {
      printf ("(3) mpfr_mul failed for x=%s y=%s with "
              "rnd=%s\n", xs, ys, mpfr_print_rnd_mode(rnd_mode));
      printf ("correct result is gives %s, mpfr_mul gives ", zs);
      mpfr_out_str (stdout, 10, 0, zz, MPFR_RNDN);
      putchar ('\n');
      exit (1);
    }
  mpfr_clears (xx, yy, zz, (mpfr_ptr) 0);
}

/* the following examples come from the paper "Number-theoretic Test
   Generation for Directed Rounding" from Michael Parks, Table 1 */
static void
check_float (void)
{
  check24("8388609.0",  "8388609.0", MPFR_RNDN, "70368760954880.0");
  check24("16777213.0", "8388609.0", MPFR_RNDN, "140737479966720.0");
  check24("8388611.0",  "8388609.0", MPFR_RNDN, "70368777732096.0");
  check24("12582911.0", "8388610.0", MPFR_RNDN, "105553133043712.0");
  check24("12582914.0", "8388610.0", MPFR_RNDN, "105553158209536.0");
  check24("13981013.0", "8388611.0", MPFR_RNDN, "117281279442944.0");
  check24("11184811.0", "8388611.0", MPFR_RNDN, "93825028587520.0");
  check24("11184810.0", "8388611.0", MPFR_RNDN, "93825020198912.0");
  check24("13981014.0", "8388611.0", MPFR_RNDN, "117281287831552.0");

  check24("8388609.0",  "8388609.0", MPFR_RNDZ, "70368760954880.0");
  check24("16777213.0", "8388609.0", MPFR_RNDZ, "140737471578112.0");
  check24("8388611.0",  "8388609.0", MPFR_RNDZ, "70368777732096.0");
  check24("12582911.0", "8388610.0", MPFR_RNDZ, "105553124655104.0");
  check24("12582914.0", "8388610.0", MPFR_RNDZ, "105553158209536.0");
  check24("13981013.0", "8388611.0", MPFR_RNDZ, "117281271054336.0");
  check24("11184811.0", "8388611.0", MPFR_RNDZ, "93825028587520.0");
  check24("11184810.0", "8388611.0", MPFR_RNDZ, "93825011810304.0");
  check24("13981014.0", "8388611.0", MPFR_RNDZ, "117281287831552.0");

  check24("8388609.0",  "8388609.0", MPFR_RNDU, "70368769343488.0");
  check24("16777213.0", "8388609.0", MPFR_RNDU, "140737479966720.0");
  check24("8388611.0",  "8388609.0", MPFR_RNDU, "70368786120704.0");
  check24("12582911.0", "8388610.0", MPFR_RNDU, "105553133043712.0");
  check24("12582914.0", "8388610.0", MPFR_RNDU, "105553166598144.0");
  check24("13981013.0", "8388611.0", MPFR_RNDU, "117281279442944.0");
  check24("11184811.0", "8388611.0", MPFR_RNDU, "93825036976128.0");
  check24("11184810.0", "8388611.0", MPFR_RNDU, "93825020198912.0");
  check24("13981014.0", "8388611.0", MPFR_RNDU, "117281296220160.0");

  check24("8388609.0",  "8388609.0", MPFR_RNDD, "70368760954880.0");
  check24("16777213.0", "8388609.0", MPFR_RNDD, "140737471578112.0");
  check24("8388611.0",  "8388609.0", MPFR_RNDD, "70368777732096.0");
  check24("12582911.0", "8388610.0", MPFR_RNDD, "105553124655104.0");
  check24("12582914.0", "8388610.0", MPFR_RNDD, "105553158209536.0");
  check24("13981013.0", "8388611.0", MPFR_RNDD, "117281271054336.0");
  check24("11184811.0", "8388611.0", MPFR_RNDD, "93825028587520.0");
  check24("11184810.0", "8388611.0", MPFR_RNDD, "93825011810304.0");
  check24("13981014.0", "8388611.0", MPFR_RNDD, "117281287831552.0");
}

/* check sign of result */
static void
check_sign (void)
{
  mpfr_t a, b;

  mpfr_init2 (a, 53);
  mpfr_init2 (b, 53);
  mpfr_set_si (a, -1, MPFR_RNDN);
  mpfr_set_ui (b, 2, MPFR_RNDN);
  test_mul(a, b, b, MPFR_RNDN);
  if (mpfr_cmp_ui (a, 4) )
    {
      printf ("2.0*2.0 gives \n");
      mpfr_out_str (stdout, 10, 0, a, MPFR_RNDN);
      putchar ('\n');
      exit (1);
    }
  mpfr_clear(a); mpfr_clear(b);
}

/* checks that the inexact return value is correct */
static void
check_exact (void)
{
  mpfr_t a, b, c, d;
  mpfr_prec_t prec;
  int i, inexact;
  mpfr_rnd_t rnd;

  mpfr_init (a);
  mpfr_init (b);
  mpfr_init (c);
  mpfr_init (d);

  mpfr_set_prec (a, 17);
  mpfr_set_prec (b, 17);
  mpfr_set_prec (c, 32);
  mpfr_set_str_binary (a, "1.1000111011000100e-1");
  mpfr_set_str_binary (b, "1.0010001111100111e-1");
  if (test_mul (c, a, b, MPFR_RNDZ))
    {
      printf ("wrong return value (1)\n");
      exit (1);
    }

  for (prec = MPFR_PREC_MIN; prec < 100; prec++)
    {
      mpfr_set_prec (a, prec);
      mpfr_set_prec (b, prec);
      /* for prec=1, ensure PREC(c) >= 1 */
      mpfr_set_prec (c, 2 * prec - 2 + (prec == 1));
      mpfr_set_prec (d, 2 * prec);
      for (i = 0; i < 1000; i++)
        {
          mpfr_urandomb (a, RANDS);
          mpfr_urandomb (b, RANDS);
          rnd = RND_RAND ();
          inexact = test_mul (c, a, b, rnd);
          if (test_mul (d, a, b, rnd)) /* should be always exact */
            {
              printf ("unexpected inexact return value\n");
              exit (1);
            }
          if ((inexact == 0) && mpfr_cmp (c, d) && rnd != MPFR_RNDF)
            {
              printf ("rnd=%s: inexact=0 but results differ\n",
                      mpfr_print_rnd_mode (rnd));
              printf ("a=");
              mpfr_out_str (stdout, 2, 0, a, rnd);
              printf ("\nb=");
              mpfr_out_str (stdout, 2, 0, b, rnd);
              printf ("\nc=");
              mpfr_out_str (stdout, 2, 0, c, rnd);
              printf ("\nd=");
              mpfr_out_str (stdout, 2, 0, d, rnd);
              printf ("\n");
              exit (1);
            }
          else if (inexact && (mpfr_cmp (c, d) == 0) && rnd != MPFR_RNDF)
            {
              printf ("inexact!=0 but results agree\n");
              printf ("prec=%u rnd=%s a=", (unsigned int) prec,
                      mpfr_print_rnd_mode (rnd));
              mpfr_out_str (stdout, 2, 0, a, rnd);
              printf ("\nb=");
              mpfr_out_str (stdout, 2, 0, b, rnd);
              printf ("\nc=");
              mpfr_out_str (stdout, 2, 0, c, rnd);
              printf ("\nd=");
              mpfr_out_str (stdout, 2, 0, d, rnd);
              printf ("\n");
              exit (1);
            }
        }
    }

  mpfr_clear (a);
  mpfr_clear (b);
  mpfr_clear (c);
  mpfr_clear (d);
}

static void
check_max(void)
{
  mpfr_t xx, yy, zz;
  mpfr_exp_t emin;

  mpfr_init2(xx, 4);
  mpfr_init2(yy, 4);
  mpfr_init2(zz, 4);
  mpfr_set_str1 (xx, "0.68750");
  mpfr_mul_2si(xx, xx, MPFR_EMAX_DEFAULT/2, MPFR_RNDN);
  mpfr_set_str1 (yy, "0.68750");
  mpfr_mul_2si(yy, yy, MPFR_EMAX_DEFAULT - MPFR_EMAX_DEFAULT/2 + 1, MPFR_RNDN);
  mpfr_clear_flags();
  test_mul(zz, xx, yy, MPFR_RNDU);
  if (!(mpfr_overflow_p() && MPFR_IS_INF(zz)))
    {
      printf("check_max failed (should be an overflow)\n");
      exit(1);
    }

  mpfr_clear_flags();
  test_mul(zz, xx, yy, MPFR_RNDD);
  if (mpfr_overflow_p() || MPFR_IS_INF(zz))
    {
      printf("check_max failed (should NOT be an overflow)\n");
      exit(1);
    }
  mpfr_set_str1 (xx, "0.93750");
  mpfr_mul_2si(xx, xx, MPFR_EMAX_DEFAULT, MPFR_RNDN);
  if (!(MPFR_IS_FP(xx) && MPFR_IS_FP(zz)))
    {
      printf("check_max failed (internal error)\n");
      exit(1);
    }
  if (mpfr_cmp(xx, zz) != 0)
    {
      printf("check_max failed: got ");
      mpfr_out_str(stdout, 2, 0, zz, MPFR_RNDZ);
      printf(" instead of ");
      mpfr_out_str(stdout, 2, 0, xx, MPFR_RNDZ);
      printf("\n");
      exit(1);
    }

  /* check underflow */
  emin = mpfr_get_emin ();
  set_emin (0);
  mpfr_set_str_binary (xx, "0.1E0");
  mpfr_set_str_binary (yy, "0.1E0");
  test_mul (zz, xx, yy, MPFR_RNDN);
  /* exact result is 0.1E-1, which should round to 0 */
  MPFR_ASSERTN(mpfr_cmp_ui (zz, 0) == 0 && MPFR_IS_POS(zz));
  set_emin (emin);

  /* coverage test for mpfr_powerof2_raw */
  emin = mpfr_get_emin ();
  set_emin (0);
  mpfr_set_prec (xx, mp_bits_per_limb + 1);
  mpfr_set_str_binary (xx, "0.1E0");
  mpfr_nextabove (xx);
  mpfr_set_str_binary (yy, "0.1E0");
  test_mul (zz, xx, yy, MPFR_RNDN);
  /* exact result is just above 0.1E-1, which should round to minfloat */
  MPFR_ASSERTN(mpfr_cmp (zz, yy) == 0);
  set_emin (emin);

  mpfr_clear(xx);
  mpfr_clear(yy);
  mpfr_clear(zz);
}

static void
check_min(void)
{
  mpfr_t xx, yy, zz;

  mpfr_init2(xx, 4);
  mpfr_init2(yy, 4);
  mpfr_init2(zz, 3);
  mpfr_set_str1(xx, "0.9375");
  mpfr_mul_2si(xx, xx, MPFR_EMIN_DEFAULT/2, MPFR_RNDN);
  mpfr_set_str1(yy, "0.9375");
  mpfr_mul_2si(yy, yy, MPFR_EMIN_DEFAULT - MPFR_EMIN_DEFAULT/2 - 1, MPFR_RNDN);
  test_mul(zz, xx, yy, MPFR_RNDD);
  if (mpfr_sgn(zz) != 0)
    {
      printf("check_min failed: got ");
      mpfr_out_str(stdout, 2, 0, zz, MPFR_RNDZ);
      printf(" instead of 0\n");
      exit(1);
    }

  test_mul(zz, xx, yy, MPFR_RNDU);
  mpfr_set_str1 (xx, "0.5");
  mpfr_mul_2si(xx, xx, MPFR_EMIN_DEFAULT, MPFR_RNDN);
  if (mpfr_sgn(xx) <= 0)
    {
      printf("check_min failed (internal error)\n");
      exit(1);
    }
  if (mpfr_cmp(xx, zz) != 0)
    {
      printf("check_min failed: got ");
      mpfr_out_str(stdout, 2, 0, zz, MPFR_RNDZ);
      printf(" instead of ");
      mpfr_out_str(stdout, 2, 0, xx, MPFR_RNDZ);
      printf("\n");
      exit(1);
    }

  mpfr_clear(xx);
  mpfr_clear(yy);
  mpfr_clear(zz);
}

static void
check_nans (void)
{
  mpfr_t  p, x, y;

  mpfr_init2 (x, 123L);
  mpfr_init2 (y, 123L);
  mpfr_init2 (p, 123L);

  /* nan * 0 == nan */
  mpfr_set_nan (x);
  mpfr_set_ui (y, 0L, MPFR_RNDN);
  test_mul (p, x, y, MPFR_RNDN);
  MPFR_ASSERTN (mpfr_nan_p (p));

  /* 1 * nan == nan */
  mpfr_set_ui (x, 1L, MPFR_RNDN);
  mpfr_set_nan (y);
  test_mul (p, x, y, MPFR_RNDN);
  MPFR_ASSERTN (mpfr_nan_p (p));

  /* 0 * +inf == nan */
  mpfr_set_ui (x, 0L, MPFR_RNDN);
  mpfr_set_nan (y);
  test_mul (p, x, y, MPFR_RNDN);
  MPFR_ASSERTN (mpfr_nan_p (p));

  /* +1 * +inf == +inf */
  mpfr_set_ui (x, 1L, MPFR_RNDN);
  mpfr_set_inf (y, 1);
  test_mul (p, x, y, MPFR_RNDN);
  MPFR_ASSERTN (mpfr_inf_p (p));
  MPFR_ASSERTN (mpfr_sgn (p) > 0);

  /* -1 * +inf == -inf */
  mpfr_set_si (x, -1L, MPFR_RNDN);
  mpfr_set_inf (y, 1);
  test_mul (p, x, y, MPFR_RNDN);
  MPFR_ASSERTN (mpfr_inf_p (p));
  MPFR_ASSERTN (mpfr_sgn (p) < 0);

  mpfr_clear (x);
  mpfr_clear (y);
  mpfr_clear (p);
}

#define BUFSIZE 1552

static void
get_string (char *s, FILE *fp)
{
  int c, n = BUFSIZE;

  while ((c = getc (fp)) != '\n')
    {
      if (c == EOF)
        {
          printf ("Error in get_string: end of file\n");
          exit (1);
        }
      *(unsigned char *)s++ = c;
      if (--n == 0)
        {
          printf ("Error in get_string: buffer is too small\n");
          exit (1);
        }
    }
  *s = '\0';
}

static void
check_regression (void)
{
  mpfr_t x, y, z;
  int i;
  FILE *fp;
  char s[BUFSIZE];

  mpfr_inits2 (6177, x, y, z, (mpfr_ptr) 0);
  /* we read long strings from a file since ISO C90 does not support strings of
     length > 509 */
  fp = src_fopen ("tmul.dat", "r");
  if (fp == NULL)
    {
      fprintf (stderr, "Error, cannot open tmul.dat in srcdir\n");
      exit (1);
    }
  get_string (s, fp);
  mpfr_set_str (y, s, 16, MPFR_RNDN);
  get_string (s, fp);
  mpfr_set_str (z, s, 16, MPFR_RNDN);
  i = mpfr_mul (x, y, z, MPFR_RNDN);
  get_string (s, fp);
  if (mpfr_cmp_str (x, s, 16, MPFR_RNDN) != 0 || i != -1)
    {
      printf ("Regression test 1 failed (i=%d, expected -1)\nx=", i);
      mpfr_out_str (stdout, 16, 0, x, MPFR_RNDN); putchar ('\n');
      exit (1);
    }
  fclose (fp);

  mpfr_set_prec (x, 606);
  mpfr_set_prec (y, 606);
  mpfr_set_prec (z, 606);

  mpfr_set_str (y, "-f.ffffffffffffffffffffffffffffffffffffffffffffffffffffffffffffffffffffffffffffffffffffffffffffffffffffffffffffffffff92daefc3f8052ca9f58736564d9e93e62d324@-1", 16, MPFR_RNDN);
  mpfr_set_str (z, "-f.ffffffffffffffffffffffffffffffffffffffffffffffffffffffffffffffffffffffffffffffffffffffffffffffffffffffffffffffffff92daefc3f8052ca9f58736564d9e93e62d324@-1", 16, MPFR_RNDN);
  i = mpfr_mul (x, y, z, MPFR_RNDU);
  mpfr_set_str (y, "f.ffffffffffffffffffffffffffffffffffffffffffffffffffffffffffffffffffffffffffffffffffffffffffffffffffffffffffffffffff25b5df87f00a5953eb0e6cac9b3d27cc5a64c@-1", 16, MPFR_RNDN);
  if (mpfr_cmp (x, y) || i <= 0)
    {
      printf ("Regression test (2) failed! (i=%d - Expected 1)\n", i);
      mpfr_out_str (stdout, 16, 0, x, MPFR_RNDN); putchar ('\n');
      exit (1);
    }

  mpfr_set_prec (x, 184);
  mpfr_set_prec (y, 92);
  mpfr_set_prec (z, 1023);

  mpfr_set_str (y, "6.9b8c8498882770d8038c3b0@-1", 16, MPFR_RNDN);
  mpfr_set_str (z, "7.44e24b986e7fb296f1e936ce749fec3504cbf0d5ba769466b1c9f1578115efd5d29b4c79271191a920a99280c714d3a657ad6e3afbab77ffce9d697e9bb9110e26d676069afcea8b69f1d1541f2365042d80a97c21dcccd8ace4f1bb58b49922003e738e6f37bb82ef653cb2e87f763974e6ae50ae54e7724c38b80653e3289@255", 16, MPFR_RNDN);
  i = mpfr_mul (x, y, z, MPFR_RNDU);
  mpfr_set_prec (y, 184);
  mpfr_set_str (y, "3.0080038f2ac5054e3e71ccbb95f76aaab2221715025a28@255",
                16, MPFR_RNDN);
  if (mpfr_cmp (x, y) || i <= 0)
    {
      printf ("Regression test (4) failed! (i=%d - expected 1)\n", i);
      printf ("Ref: 3.0080038f2ac5054e3e71ccbb95f76aaab2221715025a28@255\n"
              "Got: ");
      mpfr_out_str (stdout, 16, 0, x, MPFR_RNDN);
      printf ("\n");
      exit (1);
    }

  mpfr_set_prec (x, 908);
  mpfr_set_prec (y, 908);
  mpfr_set_prec (z, 908);
  mpfr_set_str (y, "-f.fffffffffffffffffffffffffffffffffffffffffffffffffffffff"
"fffffffffffffffffffffffffffffffffffffffffffffffffffffffffffffffffffffffffffff"
"ffffffffffffffffffffffffffffffffffffffffffffffffffffff99be91f83ec6f0ed28a3d42"
"e6e9a327230345ea6@-1", 16, MPFR_RNDN);
  mpfr_set_str (z, "-f.fffffffffffffffffffffffffffffffffffffffffffffffffffffff"
"fffffffffffffffffffffffffffffffffffffffffffffffffffffffffffffffffffffffffffff"
"ffffffffffffffffffffffffffffffffffffffffffffffffffffff99be91f83ec6f0ed28a3d42"
                "e6e9a327230345ea6@-1", 16, MPFR_RNDN);
  i = mpfr_mul (x, y, z, MPFR_RNDU);
  mpfr_set_str (y, "f.ffffffffffffffffffffffffffffffffffffffffffffffffffffffff"
"fffffffffffffffffffffffffffffffffffffffffffffffffffffffffffffffffffffffffffff"
"fffffffffffffffffffffffffffffffffffffffffffffffffffff337d23f07d8de1da5147a85c"
"dd3464e46068bd4d@-1", 16, MPFR_RNDN);
  if (mpfr_cmp (x, y) || i <= 0)
    {
      printf ("Regression test (5) failed! (i=%d - expected 1)\n", i);
      mpfr_out_str (stdout, 16, 0, x, MPFR_RNDN);
      printf ("\n");
      exit (1);
    }


  mpfr_set_prec (x, 50);
  mpfr_set_prec (y, 40);
  mpfr_set_prec (z, 53);
  mpfr_set_str (y, "4.1ffffffff8", 16, MPFR_RNDN);
  mpfr_set_str (z, "4.2000000ffe0000@-4", 16, MPFR_RNDN);
  i = mpfr_mul (x, y, z, MPFR_RNDN);
  if (mpfr_cmp_str (x, "1.104000041d6c0@-3", 16, MPFR_RNDN) != 0
      || i <= 0)
    {
      printf ("Regression test (6) failed! (i=%d - expected 1)\nx=", i);
      mpfr_out_str (stdout, 16, 0, x, MPFR_RNDN);
      printf ("\nMore prec=");
      mpfr_set_prec (x, 93);
      mpfr_mul (x, y, z, MPFR_RNDN);
      mpfr_out_str (stdout, 16, 0, x, MPFR_RNDN);
      printf ("\n");
      exit (1);
    }

  mpfr_set_prec (x, 439);
  mpfr_set_prec (y, 393);
  mpfr_set_str (y, "-1.921fb54442d18469898cc51701b839a252049c1114cf98e804177d"
                "4c76273644a29410f31c6809bbdf2a33679a748636600",
                16, MPFR_RNDN);
  i = mpfr_mul (x, y, y, MPFR_RNDU);
  if (mpfr_cmp_str (x, "2.77a79937c8bbcb495b89b36602306b1c2159a8ff834288a19a08"
    "84094f1cda3dc426da61174c4544a173de83c2500f8bfea2e0569e3698",
                    16, MPFR_RNDN) != 0
      || i <= 0)
    {
      printf ("Regression test (7) failed! (i=%d - expected 1)\nx=", i);
      mpfr_out_str (stdout, 16, 0, x, MPFR_RNDN);
      printf ("\n");
      exit (1);
    }

  mpfr_set_prec (x, 1023);
  mpfr_set_prec (y, 1023);
  mpfr_set_prec (z, 511);
  mpfr_set_ui (x, 17, MPFR_RNDN);
  mpfr_set_ui (y, 42, MPFR_RNDN);
  i = mpfr_mul (z, x, y, MPFR_RNDN);
  if (mpfr_cmp_ui (z, 17*42) != 0 || i != 0)
    {
      printf ("Regression test (8) failed! (i=%d - expected 0)\nz=", i);
      mpfr_out_str (stdout, 16, 0, z, MPFR_RNDN);
      printf ("\n");
      exit (1);
    }

  mpfr_clears (x, y, z, (mpfr_ptr) 0);
}

#define TEST_FUNCTION test_mul
#define TWO_ARGS
#define RAND_FUNCTION(x) mpfr_random2(x, MPFR_LIMB_SIZE (x), randlimb () % 100, RANDS)
#include "tgeneric.c"

/* multiplies x by 53-bit approximation of Pi */
static int
mpfr_mulpi (mpfr_ptr y, mpfr_srcptr x, mpfr_rnd_t r)
{
  mpfr_t z;
  int inex;

  mpfr_init2 (z, 53);
  mpfr_set_str_binary (z, "11.001001000011111101101010100010001000010110100011");
  inex = mpfr_mul (y, x, z, r);
  mpfr_clear (z);
  return inex;
}

static void
valgrind20110503 (void)
{
  mpfr_t a, b, c;

  mpfr_init2 (a, 2);
  mpfr_init2 (b, 2005);
  mpfr_init2 (c, 2);

  mpfr_set_ui (b, 5, MPFR_RNDN);
  mpfr_nextabove (b);
  mpfr_set_ui (c, 1, MPFR_RNDN);
  mpfr_mul (a, b, c, MPFR_RNDZ);
  /* After the call to mpfr_mulhigh_n, valgrind complains:
     Conditional jump or move depends on uninitialised value(s) */

  mpfr_clears (a, b, c, (mpfr_ptr) 0);
}

<<<<<<< HEAD
static void
testall_rndf (mpfr_prec_t pmax)
{
  mpfr_t a, b, c, d;
  mpfr_prec_t pa, pb, pc;

  for (pa = MPFR_PREC_MIN; pa <= pmax; pa++)
    {
      mpfr_init2 (a, pa);
      mpfr_init2 (d, pa);
      for (pb = MPFR_PREC_MIN; pb <= pmax; pb++)
        {
          mpfr_init2 (b, pb);
          mpfr_set_ui (b, 1, MPFR_RNDN);
          while (mpfr_cmp_ui (b, 2) < 0)
            {
              for (pc = MPFR_PREC_MIN; pc <= pmax; pc++)
                {
                  mpfr_init2 (c, pc);
                  mpfr_set_ui (c, 1, MPFR_RNDN);
                  while (mpfr_cmp_ui (c, 2) < 0)
                    {
                      mpfr_mul (a, b, c, MPFR_RNDF);
                      mpfr_mul (d, b, c, MPFR_RNDD);
                      if (!mpfr_equal_p (a, d))
                        {
                          mpfr_mul (d, b, c, MPFR_RNDU);
                          if (!mpfr_equal_p (a, d))
                            {
                              printf ("Error: mpfr_mul(a,b,c,RNDF) does not "
                                      "match RNDD/RNDU\n");
                              printf ("b="); mpfr_dump (b);
                              printf ("c="); mpfr_dump (c);
                              printf ("a="); mpfr_dump (a);
                              exit (1);
                            }
                        }
                      mpfr_nextabove (c);
                    }
                  mpfr_clear (c);
                }
              mpfr_nextabove (b);
            }
          mpfr_clear (b);
        }
      mpfr_clear (a);
      mpfr_clear (d);
=======
/* check underflow flag corresponds to *after* rounding */
static void
test_underflow (mpfr_prec_t pmax)
{
  mpfr_prec_t p;
  mpfr_t a, b, c;
  int inex;

  /* for RNDN, we want b*c < 0.5*2^emin but round(b*c, p) = 0.5*2^emin thus
     b*c >= (0.5 - 1/4*ulp_p(0.5))*2^emin */
  for (p = MPFR_PREC_MIN; p <= pmax; p++)
    {
      mpfr_init2 (a, p + 1);
      mpfr_init2 (b, p + 10);
      mpfr_init2 (c, p + 10);
      mpfr_urandomb (b, RANDS);
      mpfr_set_ui_2exp (a, 1, -1, MPFR_RNDZ); /* a = 0.5 */
      mpfr_nextbelow (a); /* 0.5 - 1/2*ulp_{p+1}(0.5) = 0.5 - 1/4*ulp_p(0.5) */
      inex = mpfr_div (c, a, b, MPFR_RNDU);
      /* 0.5 - 1/4*ulp_p(0.5) <= b * c < 0.5 */
      mpfr_mul_2si (b, b, mpfr_get_emin () / 2, MPFR_RNDZ);
      mpfr_mul_2si (c, c, (mpfr_get_emin () - 1) / 2, MPFR_RNDZ);
      mpfr_set_prec (a, p);
      mpfr_clear_underflow ();
      mpfr_mul (a, b, c, MPFR_RNDN);
      if (!mpfr_zero_p (a) && mpfr_underflow_p ())
        {
          printf ("Error, underflow flag incorrectly set for emin=%ld, rnd=%s\n",
                  mpfr_get_emin (), mpfr_print_rnd_mode (MPFR_RNDN));
          printf ("b="); mpfr_dump (b);
          printf ("c="); mpfr_dump (c);
          printf ("a="); mpfr_dump (a);
          mpfr_set_prec (a, mpfr_get_prec (b) + mpfr_get_prec (c));
          mpfr_mul_2exp (b, b, 1, MPFR_RNDN);
          mpfr_mul (a, b, c, MPFR_RNDN);
          printf ("2*a="); mpfr_dump (a);
          exit (1);
        }
      mpfr_clear (a);
      mpfr_clear (b);
      mpfr_clear (c);
    }

  /* for RNDU, we want b*c < 0.5*2^emin but round(b*c, p) = 0.5*2^emin thus
     b*c > (0.5 - 1/2*ulp_p(0.5))*2^emin */
  for (p = MPFR_PREC_MIN; p <= pmax; p++)
    {
      mpfr_init2 (a, p);
      mpfr_init2 (b, p + 10);
      mpfr_init2 (c, p + 10);
      mpfr_urandomb (b, RANDS);
      mpfr_set_ui_2exp (a, 1, -1, MPFR_RNDZ); /* a = 0.5 */
      mpfr_nextbelow (a); /* 0.5 - 1/2*ulp_p(0.5) */
      inex = mpfr_div (c, a, b, MPFR_RNDU);
      /* 0.5 - 1/2*ulp_p(0.5) <= b * c < 0.5 */
      mpfr_mul_2si (b, b, mpfr_get_emin () / 2, MPFR_RNDZ);
      mpfr_mul_2si (c, c, (mpfr_get_emin () - 1) / 2, MPFR_RNDZ);
      if (inex)
        mpfr_nextabove (c); /* ensures that b*c > (0.5 - 1/2*ulp_p(0.5))*2^emin */
      mpfr_clear_underflow ();
      mpfr_mul (a, b, c, MPFR_RNDU);
      if (!mpfr_zero_p (a) && mpfr_underflow_p ())
        {
          printf ("Error, underflow flag incorrectly set for emin=%ld, rnd=%s\n",
                  mpfr_get_emin (), mpfr_print_rnd_mode (MPFR_RNDU));
          printf ("b="); mpfr_dump (b);
          printf ("c="); mpfr_dump (c);
          printf ("a="); mpfr_dump (a);
          mpfr_set_prec (a, mpfr_get_prec (b) + mpfr_get_prec (c));
          mpfr_mul_2exp (b, b, 1, MPFR_RNDN);
          mpfr_mul (a, b, c, MPFR_RNDN);
          printf ("2*a="); mpfr_dump (a);
          exit (1);
        }
      mpfr_clear (a);
      mpfr_clear (b);
      mpfr_clear (c);
>>>>>>> 27715cce
    }
}

int
main (int argc, char *argv[])
{
  tests_start_mpfr ();

  testall_rndf (9);
  check_nans ();
  check_exact ();
  check_float ();

  check53("6.9314718055994530941514e-1", "0.0", MPFR_RNDZ, "0.0");
  check53("0.0", "6.9314718055994530941514e-1", MPFR_RNDZ, "0.0");
  check_sign();
  check53("-4.165000000e4", "-0.00004801920768307322868063274915", MPFR_RNDN,
          "2.0");
  check53("2.71331408349172961467e-08", "-6.72658901114033715233e-165",
          MPFR_RNDZ, "-1.8251348697787782844e-172");
  check53("2.71331408349172961467e-08", "-6.72658901114033715233e-165",
          MPFR_RNDA, "-1.8251348697787786e-172");
  check53("0.31869277231188065", "0.88642843322303122", MPFR_RNDZ,
          "2.8249833483992453642e-1");
  check("8.47622108205396074254e-01", "3.24039313247872939883e-01", MPFR_RNDU,
        28, 45, 2, "0.375");
  check("8.47622108205396074254e-01", "3.24039313247872939883e-01", MPFR_RNDA,
        28, 45, 2, "0.375");
  check("2.63978122803639081440e-01", "6.8378615379333496093e-1", MPFR_RNDN,
        34, 23, 31, "0.180504585267044603");
  check("1.0", "0.11835170935876249132", MPFR_RNDU, 6, 41, 36,
        "0.1183517093595583");
  check53("67108865.0", "134217729.0", MPFR_RNDN, "9.007199456067584e15");
  check("1.37399642157394197284e-01", "2.28877275604219221350e-01", MPFR_RNDN,
        49, 15, 32, "0.0314472340833162888");
  check("4.03160720978664954828e-01", "5.854828e-1"
        /*"5.85483042917246621073e-01"*/, MPFR_RNDZ,
        51, 22, 32, "0.2360436821472831");
  check("3.90798504668055102229e-14", "9.85394674650308388664e-04", MPFR_RNDN,
        46, 22, 12, "0.385027296503914762e-16");
  check("4.58687081072827851358e-01", "2.20543551472118792844e-01", MPFR_RNDN,
        49, 3, 2, "0.09375");
  check_max();
  check_min();

  check_regression ();
  test_generic (MPFR_PREC_MIN, 500, 100);

  data_check ("data/mulpi", mpfr_mulpi, "mpfr_mulpi");

  valgrind20110503 ();
  test_underflow (128);

  tests_end_mpfr ();
  return 0;
}<|MERGE_RESOLUTION|>--- conflicted
+++ resolved
@@ -634,7 +634,6 @@
   mpfr_clears (a, b, c, (mpfr_ptr) 0);
 }
 
-<<<<<<< HEAD
 static void
 testall_rndf (mpfr_prec_t pmax)
 {
@@ -682,7 +681,9 @@
         }
       mpfr_clear (a);
       mpfr_clear (d);
-=======
+    }
+}
+
 /* check underflow flag corresponds to *after* rounding */
 static void
 test_underflow (mpfr_prec_t pmax)
@@ -760,7 +761,6 @@
       mpfr_clear (a);
       mpfr_clear (b);
       mpfr_clear (c);
->>>>>>> 27715cce
     }
 }
 
