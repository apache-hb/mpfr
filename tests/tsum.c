/* tsum -- test file for the list summation function

Copyright 2004-2016 Free Software Foundation, Inc.
Contributed by the AriC and Caramba projects, INRIA.

This file is part of the GNU MPFR Library.

The GNU MPFR Library is free software; you can redistribute it and/or modify
it under the terms of the GNU Lesser General Public License as published by
the Free Software Foundation; either version 3 of the License, or (at your
option) any later version.

The GNU MPFR Library is distributed in the hope that it will be useful, but
WITHOUT ANY WARRANTY; without even the implied warranty of MERCHANTABILITY
or FITNESS FOR A PARTICULAR PURPOSE.  See the GNU Lesser General Public
License for more details.

You should have received a copy of the GNU Lesser General Public License
along with the GNU MPFR Library; see the file COPYING.LESSER.  If not, see
http://www.gnu.org/licenses/ or write to the Free Software Foundation, Inc.,
51 Franklin St, Fifth Floor, Boston, MA 02110-1301, USA. */

#include "mpfr-test.h"

#ifndef MPFR_NCANCEL
#define MPFR_NCANCEL 10
#endif

#include <time.h>

/* return the cpu time in milliseconds */
static int
cputime (void)
{
  return clock () / (CLOCKS_PER_SEC / 1000);
}

static mpfr_prec_t
get_prec_max (mpfr_t *t, int n)
{
  mpfr_exp_t e, min, max;
  int i;

  min = MPFR_EMAX_MAX;
  max = MPFR_EMIN_MIN;
  for (i = 0; i < n; i++)
    if (MPFR_IS_PURE_FP (t[i]))
      {
        e = MPFR_GET_EXP (t[i]);
        if (e > max)
          max = e;
        e -= MPFR_GET_PREC (t[i]);
        if (e < min)
          min = e;
      }

  return min > max ? MPFR_PREC_MIN /* no pure FP values */
    : max - min + __gmpfr_ceil_log2 (n);
}

static void
get_exact_sum (mpfr_t sum, mpfr_t *tab, int n)
{
  int i;

  mpfr_set_prec (sum, get_prec_max (tab, n));
  mpfr_set_ui (sum, 0, MPFR_RNDN);
  for (i = 0; i < n; i++)
    if (mpfr_add (sum, sum, tab[i], MPFR_RNDN))
      {
        printf ("FIXME: get_exact_sum is buggy.\n");
        exit (1);
      }
}

static void
generic_tests (void)
{
  mpfr_t exact_sum, sum1, sum2;
  mpfr_t *t;
  mpfr_ptr *p;
  mpfr_prec_t precmax = 444;
  int i, m, nmax = 500;
  int rnd_mode;

  t = (mpfr_t *) tests_allocate (nmax * sizeof(mpfr_t));
  p = (mpfr_ptr *) tests_allocate (nmax * sizeof(mpfr_ptr));
  for (i = 0; i < nmax; i++)
    {
      mpfr_init2 (t[i], precmax);
      p[i] = t[i];
    }
  mpfr_inits2 (precmax, exact_sum, sum1, sum2, (mpfr_ptr) 0);

  for (m = 0; m < 4000; m++)
    {
      int non_uniform, n;
      mpfr_prec_t prec;

      non_uniform = randlimb () % 10;
      n = (randlimb () % nmax) + 1;
      prec = MPFR_PREC_MIN + (randlimb () % (precmax - MPFR_PREC_MIN + 1));
      mpfr_set_prec (sum1, prec);
      mpfr_set_prec (sum2, prec);

      for (i = 0; i < n; i++)
        {
          mpfr_set_prec (t[i], MPFR_PREC_MIN +
                         (randlimb () % (precmax - MPFR_PREC_MIN + 1)));
          mpfr_urandomb (t[i], RANDS);
          if (m % 8 != 0 && (m % 8 == 1 || (randlimb () & 1)))
            mpfr_neg (t[i], t[i], MPFR_RNDN);
          if (non_uniform && MPFR_NOTZERO (t[i]))
            mpfr_set_exp (t[i], randlimb () % 1000);
          /* putchar ("-0+"[SIGN (mpfr_sgn (t[i])) + 1]); */
        }
      /* putchar ('\n'); */
      get_exact_sum (exact_sum, t, n);
      RND_LOOP (rnd_mode)
        {
          int inex1, inex2;

          if (rnd_mode == MPFR_RNDF)
            continue; /* the test below makes no sense */
          inex1 = mpfr_set (sum1, exact_sum, (mpfr_rnd_t) rnd_mode);
          inex2 = mpfr_sum (sum2, p, n, (mpfr_rnd_t) rnd_mode);
          if (!(mpfr_equal_p (sum1, sum2) && SAME_SIGN (inex1, inex2)))
            {
              printf ("generic_tests failed on m = %d, %s\n", m,
                      mpfr_print_rnd_mode ((mpfr_rnd_t) rnd_mode));
              printf ("Expected ");
              mpfr_dump (sum1);
              printf ("with inex = %d\n", inex1);
              printf ("Got      ");
              mpfr_dump (sum2);
              printf ("with inex = %d\n", inex2);
              exit (1);
            }
        }
    }

  for (i = 0; i < nmax; i++)
    mpfr_clear (t[i]);
  mpfr_clears (exact_sum, sum1, sum2, (mpfr_ptr) 0);
  tests_free (t, nmax * sizeof(mpfr_t));
  tests_free (p, nmax * sizeof(mpfr_ptr));
}

/* glibc free() error or segmentation fault when configured
 * with GMP 6.0.0 built with "--disable-alloca ABI=32".
 * GCC's address sanitizer shows a heap-buffer-overflow.
 * Fixed in r9369 (before the merge into the trunk). The problem was due
 * to the fact that mpn functions do not accept a zero size argument, and
 * since mpn_add_1 is here a macro in GMP, there's no assertion even when
 * GMP was built with assertion checking (--enable-assert).
 */
static
void check_simple (void)
{
  mpfr_t tab[3], r;
  mpfr_ptr tabp[3];
  int i;

  mpfr_init2 (r, 16);
  for (i = 0; i < 3; i++)
    {
      mpfr_init2 (tab[i], 16);
      mpfr_set_ui (tab[i], 1, MPFR_RNDN);
      tabp[i] = tab[i];
    }

  i = mpfr_sum (r, tabp, 3, MPFR_RNDN);
  if (mpfr_cmp_ui (r, 3) || i != 0)
    {
      printf ("Error in check_simple\n");
      exit (1);
    }

  mpfr_clears (tab[0], tab[1], tab[2], r, (mpfr_ptr) 0);
}

static
void check_special (void)
{
  mpfr_t tab[3], r;
  mpfr_ptr tabp[3];
  int i;

  mpfr_inits2 (53, tab[0], tab[1], tab[2], r, (mpfr_ptr) 0);
  tabp[0] = tab[0];
  tabp[1] = tab[1];
  tabp[2] = tab[2];

  i = mpfr_sum (r, tabp, 0, MPFR_RNDN);
  if (!MPFR_IS_ZERO (r) || !MPFR_IS_POS (r) || i != 0)
    {
      printf ("Special case n==0 failed!\n");
      exit (1);
    }

  mpfr_set_ui (tab[0], 42, MPFR_RNDN);
  i = mpfr_sum (r, tabp, 1, MPFR_RNDN);
  if (mpfr_cmp_ui (r, 42) || i != 0)
    {
      printf ("Special case n==1 failed!\n");
      exit (1);
    }

  mpfr_set_ui (tab[1], 17, MPFR_RNDN);
  MPFR_SET_NAN (tab[2]);
  i = mpfr_sum (r, tabp, 3, MPFR_RNDN);
  if (!MPFR_IS_NAN (r) || i != 0)
    {
      printf ("Special case NAN failed!\n");
      exit (1);
    }

  MPFR_SET_INF (tab[2]);
  MPFR_SET_POS (tab[2]);
  i = mpfr_sum (r, tabp, 3, MPFR_RNDN);
  if (!MPFR_IS_INF (r) || !MPFR_IS_POS (r) || i != 0)
    {
      printf ("Special case +INF failed!\n");
      exit (1);
    }

  MPFR_SET_INF (tab[2]);
  MPFR_SET_NEG (tab[2]);
  i = mpfr_sum (r, tabp, 3, MPFR_RNDN);
  if (!MPFR_IS_INF (r) || !MPFR_IS_NEG (r) || i != 0)
    {
      printf ("Special case -INF failed!\n");
      exit (1);
    }

  MPFR_SET_ZERO (tab[1]);
  i = mpfr_sum (r, tabp, 2, MPFR_RNDN);
  if (mpfr_cmp_ui (r, 42) || i != 0)
    {
      printf ("Special case 42+0 failed!\n");
      exit (1);
    }

  MPFR_SET_NAN (tab[0]);
  i = mpfr_sum (r, tabp, 3, MPFR_RNDN);
  if (!MPFR_IS_NAN (r) || i != 0)
    {
      printf ("Special case NAN+0+-INF failed!\n");
      exit (1);
    }

  mpfr_set_inf (tab[0], 1);
  mpfr_set_ui  (tab[1], 59, MPFR_RNDN);
  mpfr_set_inf (tab[2], -1);
  i = mpfr_sum (r, tabp, 3, MPFR_RNDN);
  if (!MPFR_IS_NAN (r) || i != 0)
    {
      printf ("Special case +INF + 59 +-INF failed!\n");
      exit (1);
    }

  mpfr_clears (tab[0], tab[1], tab[2], r, (mpfr_ptr) 0);
}

#define NC 7
#define NS 6

static void
check_more_special (void)
{
  char *str[NC] = { "NaN", "+Inf", "-Inf", "+0", "-0", "+1", "-1" };
  int i, r, k[NS];
  mpfr_t c[NC], s[NS], sum;
  mpfr_ptr p[NS];
  int inex;

  for (i = 0; i < NC; i++)
    {
      int ret;
      mpfr_init2 (c[i], 8);
      ret = mpfr_set_str (c[i], str[i], 0, MPFR_RNDN);
      MPFR_ASSERTN (ret == 0);
    }
  for (i = 0; i < NS; i++)
    mpfr_init2 (s[i], 8);
  mpfr_init2 (sum, 8);

  RND_LOOP(r)
    {
      i = 0;
      while (1)
        {
          while (i < NS)
            {
              p[i] = c[0];
              mpfr_set_nan (s[i]);
              k[i++] = 0;
            }
          inex = mpfr_sum (sum, p, NS, (mpfr_rnd_t) r);
          if (! ((MPFR_IS_NAN (sum) && MPFR_IS_NAN (s[NS-1])) ||
                 (mpfr_equal_p (sum, s[NS-1]) &&
                  MPFR_SIGN (sum) == MPFR_SIGN (s[NS-1]))) || inex != 0)
            {
              printf ("Error in check_more_special on %s",
                      mpfr_print_rnd_mode ((mpfr_rnd_t) r));
              for (i = 0; i < NS; i++)
                printf (" %d", k[i]);
              printf (" with\n");
              for (i = 0; i < NS; i++)
                {
                  printf ("  p[%d] = %s = ", i, str[k[i]]);
                  mpfr_dump (p[i]);
                }
              printf ("Expected ");
              mpfr_dump (s[NS-1]);
              printf ("with inex = 0\n");
              printf ("Got      ");
              mpfr_dump (sum);
              printf ("with inex = %d\n", inex);
              exit (1);
            }
          while (k[--i] == NC-1)
            if (i == 0)
              goto next_rnd;
          p[i] = c[++k[i]];
          if (i == 0)
            mpfr_set (s[i], p[i], (mpfr_rnd_t) r);
          else
            mpfr_add (s[i], s[i-1], p[i], (mpfr_rnd_t) r);
          i++;
        }
    next_rnd: ;
    }

  for (i = 0; i < NC; i++)
    mpfr_clear (c[i]);
  for (i = 0; i < NS; i++)
    mpfr_clear (s[i]);
  mpfr_clear (sum);
}

/* i * 2^(46+h) + j * 2^(45+h) + k * 2^(44+h) + f * 2^(-2),
   with -1 <= i, j, k <= 1, i != 0, -3 <= f <= 3, and
   * prec set up so that ulp(exact sum) = 2^0, then
   * prec set up so that ulp(exact sum) = 2^(44+h) when possible,
     i.e. when prec >= MPFR_PREC_MIN.
   ------
   Some explanations:
   ulp(exact sum) = 2^q means EXP(exact sum) - prec = q where prec is
   the precision of the output. Thus ulp(exact sum) = 2^0 is achieved
   by setting prec = EXP(s3), where s3 is the exact sum (computed with
   mpfr_add's and sufficient precision). Then ulp(exact sum) = 2^(44+h)
   is achieved by subtracting 44+h from prec. The loop on prec does
   this. Since EXP(s3) <= 47+h, prec <= 3 at the second iteration,
   thus there will be at most 2 iterations. Whether a second iteration
   is done or not depends on EXP(s3), i.e. the values of the parameters,
   and the value of MPFR_PREC_MIN. */
static void
check1 (int h)
{
  mpfr_t sum1, sum2, s1, s2, s3, t[4];
  mpfr_ptr p[4];
  int i, j, k, f, prec, r, inex1, inex2;

  mpfr_init2 (sum1, 47 + h);
  mpfr_init2 (sum2, 47 + h);
  mpfr_init2 (s1, 3);
  mpfr_init2 (s2, 3);
  mpfr_init2 (s3, 49 + h);
  for (i = 0; i < 4; i++)
    {
      mpfr_init2 (t[i], 2);
      p[i] = t[i];
    }

  for (i = -1; i <= 1; i += 2)
    {
      mpfr_set_si_2exp (t[0], i, 46 + h, MPFR_RNDN);
      for (j = -1; j <= 1; j++)
        {
          mpfr_set_si_2exp (t[1], j, 45 + h, MPFR_RNDN);
          inex1 = mpfr_add (s1, t[0], t[1], MPFR_RNDN);
          MPFR_ASSERTN (inex1 == 0);
          for (k = -1; k <= 1; k++)
            {
              mpfr_set_si_2exp (t[2], k, 44 + h, MPFR_RNDN);
              inex1 = mpfr_add (s2, s1, t[2], MPFR_RNDN);
              MPFR_ASSERTN (inex1 == 0);
              for (f = -3; f <= 3; f++)
                {
                  mpfr_set_si_2exp (t[3], f, -2, MPFR_RNDN);
                  inex1 = mpfr_add (s3, s2, t[3], MPFR_RNDN);
                  MPFR_ASSERTN (inex1 == 0);
                  for (prec = mpfr_get_exp (s3);
                       prec >= MPFR_PREC_MIN;
                       prec -= 44 + h)
                    {
                      mpfr_set_prec (sum1, prec);
                      mpfr_set_prec (sum2, prec);
                      RND_LOOP (r)
                        {
                          if (r == MPFR_RNDF)
                            continue; /* the test below makes no sense */
                          inex1 = mpfr_set (sum1, s3, (mpfr_rnd_t) r);
                          inex2 = mpfr_sum (sum2, p, 4, (mpfr_rnd_t) r);
                          MPFR_ASSERTN (mpfr_check (sum1));
                          MPFR_ASSERTN (mpfr_check (sum2));
                          if (!(mpfr_equal_p (sum1, sum2) &&
                                SAME_SIGN (inex1, inex2)))
                            {
                              printf ("Error in check1 on %s, prec = %d, "
                                      "i = %d, j = %d, k = %d, f = %d, "
                                      "h = %d\n",
                                      mpfr_print_rnd_mode ((mpfr_rnd_t) r),
                                      prec, i, j, k, f, h);
                              printf ("Expected ");
                              mpfr_dump (sum1);
                              printf ("with inex = %d\n", inex1);
                              printf ("Got      ");
                              mpfr_dump (sum2);
                              printf ("with inex = %d\n", inex2);
                              exit (1);
                            }
                        }
                    }
                }
            }
        }
    }

  for (i = 0; i < 4; i++)
    mpfr_clear (t[i]);
  mpfr_clears (sum1, sum2, s1, s2, s3, (mpfr_ptr) 0);
}

/* With N = 2 * GMP_NUMB_BITS:
   i * 2^N + j + k * 2^(-1) + f1 * 2^(-N) + f2 * 2^(-N),
   with i = -1 or 1, j = 0 or i, -1 <= k <= 1, -1 <= f1 <= 1, -1 <= f2 <= 1
   ulp(exact sum) = 2^0. */
static void
check2 (void)
{
  mpfr_t sum1, sum2, s1, s2, s3, s4, t[5];
  mpfr_ptr p[5];
  int i, j, k, f1, f2, prec, r, inex1, inex2;

#define N (2 * GMP_NUMB_BITS)

  mpfr_init2 (sum1, N+1);
  mpfr_init2 (sum2, N+1);
  mpfr_init2 (s1, N+1);
  mpfr_init2 (s2, N+2);
  mpfr_init2 (s3, 2*N+1);
  mpfr_init2 (s4, 2*N+1);
  for (i = 0; i < 5; i++)
    {
      mpfr_init2 (t[i], 2);
      p[i] = t[i];
    }

  for (i = -1; i <= 1; i += 2)
    {
      mpfr_set_si_2exp (t[0], i, N, MPFR_RNDN);
      for (j = 0; j != 2*i; j += i)
        {
          mpfr_set_si (t[1], j, MPFR_RNDN);
          inex1 = mpfr_add (s1, t[0], t[1], MPFR_RNDN);
          MPFR_ASSERTN (inex1 == 0);
          for (k = -1; k <= 1; k++)
            {
              mpfr_set_si_2exp (t[2], k, -1, MPFR_RNDN);
              inex1 = mpfr_add (s2, s1, t[2], MPFR_RNDN);
              MPFR_ASSERTN (inex1 == 0);
              for (f1 = -1; f1 <= 1; f1++)
                {
                  mpfr_set_si_2exp (t[3], f1, -N, MPFR_RNDN);
                  inex1 = mpfr_add (s3, s2, t[3], MPFR_RNDN);
                  MPFR_ASSERTN (inex1 == 0);
                  for (f2 = -1; f2 <= 1; f2++)
                    {
                      mpfr_set_si_2exp (t[4], f2, -N, MPFR_RNDN);
                      inex1 = mpfr_add (s4, s3, t[4], MPFR_RNDN);
                      MPFR_ASSERTN (inex1 == 0);
                      prec = mpfr_get_exp (s4);
                      mpfr_set_prec (sum1, prec);
                      mpfr_set_prec (sum2, prec);
                      RND_LOOP (r)
                        {
                          if (r == MPFR_RNDF)
                            continue; /* the test below makes no sense */
                          inex1 = mpfr_set (sum1, s4, (mpfr_rnd_t) r);
                          inex2 = mpfr_sum (sum2, p, 5, (mpfr_rnd_t) r);
                          MPFR_ASSERTN (mpfr_check (sum1));
                          MPFR_ASSERTN (mpfr_check (sum2));
                          if (!(mpfr_equal_p (sum1, sum2) &&
                                SAME_SIGN (inex1, inex2)))
                            {
                              printf ("Error in check2 on %s, prec = %d, "
                                      "i = %d, j = %d, k = %d, f1 = %d, "
                                      "f2 = %d\n",
                                      mpfr_print_rnd_mode ((mpfr_rnd_t) r),
                                      prec, i, j, k, f1, f2);
                              printf ("Expected ");
                              mpfr_dump (sum1);
                              printf ("with inex = %d\n", inex1);
                              printf ("Got      ");
                              mpfr_dump (sum2);
                              printf ("with inex = %d\n", inex2);
                              exit (1);
                            }
                        }
                    }
                }
            }
        }
    }

  for (i = 0; i < 5; i++)
    mpfr_clear (t[i]);
  mpfr_clears (sum1, sum2, s1, s2, s3, s4, (mpfr_ptr) 0);
}

/* t[i] = (2^17 - 1) * 2^(17*(i-8)) for 0 <= i <= 16.
 * t[17] = 2^(17*9+1) * j for -4 <= j <= 4.
 * t[18] = 2^(-1) * k for -1 <= k <= 1.
 * t[19] = 2^(-17*8) * m for -3 <= m <= 3.
 * prec = MPFR_PREC_MIN and 17*9+4
 */
static void
check3 (void)
{
  mpfr_t sum1, sum2, s1, s2, s3, s4, t[20];
  mpfr_ptr p[20];
  mpfr_flags_t flags1, flags2;
  int i, s, j, k, m, q, r, inex1, inex2;
  int prec[2] = { MPFR_PREC_MIN, 17*9+4 };

  mpfr_init2 (s1, 17*17);
  mpfr_init2 (s2, 17*17+4);
  mpfr_init2 (s3, 17*17+4);
  mpfr_init2 (s4, 17*17+5);
  mpfr_set_ui (s1, 0, MPFR_RNDN);
  for (i = 0; i < 20; i++)
    {
      mpfr_init2 (t[i], 20);
      p[i] = t[i];
      if (i < 17)
        {
          mpfr_set_ui_2exp (t[i], 0x1ffff, 17*(i-8), MPFR_RNDN);
          inex1 = mpfr_add (s1, s1, t[i], MPFR_RNDN);
          MPFR_ASSERTN (inex1 == 0);
        }
    }

  for (s = 1; s >= -1; s -= 2)
    {
      for (j = -4; j <= 4; j++)
        {
          mpfr_set_si_2exp (t[17], j, 17*9+1, MPFR_RNDN);
          inex1 = mpfr_add (s2, s1, t[17], MPFR_RNDN);
          MPFR_ASSERTN (inex1 == 0);
          for (k = -1; k <= 1; k++)
            {
              mpfr_set_si_2exp (t[18], k, -1, MPFR_RNDN);
              inex1 = mpfr_add (s3, s2, t[18], MPFR_RNDN);
              MPFR_ASSERTN (inex1 == 0);
              for (m = -3; m <= 3; m++)
                {
                  mpfr_set_si_2exp (t[19], m, -17*8, MPFR_RNDN);
                  inex1 = mpfr_add (s4, s3, t[19], MPFR_RNDN);
                  MPFR_ASSERTN (inex1 == 0);
                  for (q = 0; q < 2; q++)
                    {
<<<<<<< HEAD
                      if (r == MPFR_RNDF)
                        continue; /* the test below makes no sense */
                      inex1 = mpfr_set (sum1, s4, (mpfr_rnd_t) r);
                      inex2 = mpfr_sum (sum2, p, 20, (mpfr_rnd_t) r);
                      MPFR_ASSERTN (mpfr_check (sum1));
                      MPFR_ASSERTN (mpfr_check (sum2));
                      if (!(mpfr_equal_p (sum1, sum2) &&
                            SAME_SIGN (inex1, inex2)))
=======
                      mpfr_inits2 (prec[q], sum1, sum2, (mpfr_ptr) 0);
                      RND_LOOP (r)
>>>>>>> 21b3ca2c
                        {
                          mpfr_clear_flags ();
                          inex1 = mpfr_set (sum1, s4, (mpfr_rnd_t) r);
                          flags1 = __gmpfr_flags;
                          mpfr_clear_flags ();
                          inex2 = mpfr_sum (sum2, p, 20, (mpfr_rnd_t) r);
                          flags2 = __gmpfr_flags;
                          MPFR_ASSERTN (mpfr_check (sum1));
                          MPFR_ASSERTN (mpfr_check (sum2));
                          if (!(mpfr_equal_p (sum1, sum2) &&
                                SAME_SIGN (inex1, inex2) &&
                                flags1 == flags2))
                            {
                              printf ("Error in check3 on %s, "
                                      "s = %d, j = %d, k = %d, m = %d\n",
                                      mpfr_print_rnd_mode ((mpfr_rnd_t) r),
                                      s, j, k, m);
                              printf ("Expected ");
                              mpfr_dump (sum1);
                              printf ("with inex = %d and flags =", inex1);
                              flags_out (flags1);
                              printf ("Got      ");
                              mpfr_dump (sum2);
                              printf ("with inex = %d and flags =", inex2);
                              flags_out (flags2);
                              exit (1);
                            }
                        }
                      mpfr_clears (sum1, sum2, (mpfr_ptr) 0);
                    }  /* q */
                }  /* m */
            }  /* k */
        }  /* j */
      for (i = 0; i < 17; i++)
        mpfr_neg (t[i], t[i], MPFR_RNDN);
      mpfr_neg (s1, s1, MPFR_RNDN);
    }  /* s */

  for (i = 0; i < 20; i++)
    mpfr_clear (t[i]);
  mpfr_clears (s1, s2, s3, s4, (mpfr_ptr) 0);
}

/* Test of s * (q * 2^(n-1) - 2^k) + h + i * 2^(-2) + j * 2^(-2)
 * with h = -1 or 1, -1 <= i odd <= j <= 3, 2 <= q <= 3, s = -1 or 1,
 * prec n-k.
 * On a 64-bit machine:
 * MPFR_RNDN, tmd=2, rbit=0, sst=0, negative is checked with the inputs
 *   -3*2^58, 2^5, -1, 2^(-2), 3*2^(-2)
 * MPFR_RNDN, tmd=2, rbit=0, sst=1, negative is checked with the inputs
 *   -3*2^58, 2^5, -1, 3*2^(-2), 3*2^(-2)
 *
 * Note: This test detects an error in a result when "sq + 3" is replaced
 * by "sq + 2" (11th argument of the first sum_raw invocation) and the
 * corresponding assertion d >= 3 is removed, confirming that one cannot
 * decrease this proved error bound.
 */
static void
check4 (void)
{
  mpfr_t sum1, sum2, s1, s2, s3, s4, t[5];
  mpfr_ptr p[5];
  int h, i, j, k, n, q, r, s, prec, inex1, inex2;

  mpfr_inits2 (257, sum1, sum2, s1, s2, s3, s4, (mpfr_ptr) 0);
  for (i = 0; i < 5; i++)
    {
      mpfr_init2 (t[i], 2);
      p[i] = t[i];
    }

  /* No GNU style for the many nested loops... */
  for (k = 1; k <= 64; k++) {
    mpfr_set_si_2exp (t[0], -1, k, MPFR_RNDN);
    for (n = k + MPFR_PREC_MIN; n <= k + 65; n++) {
      prec = n - k;
      mpfr_set_prec (sum1, prec);
      mpfr_set_prec (sum2, prec);
      for (q = 2; q <= 3; q++) {
        mpfr_set_si_2exp (t[1], q, n - 1, MPFR_RNDN);
        inex1 = mpfr_add (s1, t[0], t[1], MPFR_RNDN);
        MPFR_ASSERTN (inex1 == 0);
        for (s = -1; s <= 1; s += 2) {
          mpfr_neg (t[0], t[0], MPFR_RNDN);
          mpfr_neg (t[1], t[1], MPFR_RNDN);
          mpfr_neg (s1, s1, MPFR_RNDN);
          for (h = -1; h <= 1; h += 2) {
            mpfr_set_si (t[2], h, MPFR_RNDN);
            inex1 = mpfr_add (s2, s1, t[2], MPFR_RNDN);
            MPFR_ASSERTN (inex1 == 0);
            for (i = -1; i <= 3; i += 2) {
              mpfr_set_si_2exp (t[3], i, -2, MPFR_RNDN);
              inex1 = mpfr_add (s3, s2, t[3], MPFR_RNDN);
              MPFR_ASSERTN (inex1 == 0);
              for (j = i; j <= 3; j++) {
                mpfr_set_si_2exp (t[4], j, -2, MPFR_RNDN);
                inex1 = mpfr_add (s4, s3, t[4], MPFR_RNDN);
                MPFR_ASSERTN (inex1 == 0);
                RND_LOOP (r) {
                  if (r == MPFR_RNDF)
                    continue; /* the test below makes no sense */
                  inex1 = mpfr_set (sum1, s4, (mpfr_rnd_t) r);
                  inex2 = mpfr_sum (sum2, p, 5, (mpfr_rnd_t) r);
                  MPFR_ASSERTN (mpfr_check (sum1));
                  MPFR_ASSERTN (mpfr_check (sum2));
                  if (!(mpfr_equal_p (sum1, sum2) &&
                        SAME_SIGN (inex1, inex2)))
                    {
                      printf ("Error in check4 on %s, "
                              "k = %d, n = %d (prec %d), "
                              "q = %d, s = %d, h = %d, i = %d, j = %d\n",
                              mpfr_print_rnd_mode ((mpfr_rnd_t) r),
                              k, n, prec, q, s, h, i, j);
                      printf ("Expected ");
                      mpfr_dump (sum1);
                      printf ("with inex = %d\n", inex1);
                      printf ("Got      ");
                      mpfr_dump (sum2);
                      printf ("with inex = %d\n", inex2);
                      exit (1);
                    }
                }
              }
            }
          }
        }
      }
    }
  }

  for (i = 0; i < 5; i++)
    mpfr_clear (t[i]);
  mpfr_clears (sum1, sum2, s1, s2, s3, s4, (mpfr_ptr) 0);
}

/* bug reported by Joseph S. Myers on 2013-10-27
   https://sympa.inria.fr/sympa/arc/mpfr/2013-10/msg00015.html */
static void
bug20131027 (void)
{
  mpfr_t sum, t[4];
  mpfr_ptr p[4];
  char *s[4] = {
    "0x1p1000",
    "-0x0.fffffffffffff80000000000000001p1000",
    "-0x1p947",
    "0x1p880"
  };
  int i, r;

  mpfr_init2 (sum, 53);

  for (i = 0; i < 4; i++)
    {
      mpfr_init2 (t[i], i == 0 ? 53 : 1000);
      mpfr_set_str (t[i], s[i], 0, MPFR_RNDN);
      p[i] = t[i];
    }

  RND_LOOP(r)
    {
      int expected_sign = (mpfr_rnd_t) r == MPFR_RNDD ? -1 : 1;
      int inex;

      inex = mpfr_sum (sum, p, 4, (mpfr_rnd_t) r);

      if (MPFR_NOTZERO (sum) || MPFR_SIGN (sum) != expected_sign || inex != 0)
        {
          printf ("mpfr_sum incorrect in bug20131027 for %s:\n"
                  "expected %c0 with inex = 0, got ",
                  mpfr_print_rnd_mode ((mpfr_rnd_t) r),
                  expected_sign > 0 ? '+' : '-');
          mpfr_dump (sum);
          printf ("with inex = %d\n", inex);
          exit (1);
        }
    }

  for (i = 0; i < 4; i++)
    mpfr_clear (t[i]);
  mpfr_clear (sum);
}

/* Occurs in branches/new-sum/src/sum.c@9344 on a 64-bit machine. */
static void
bug20150327 (void)
{
  mpfr_t sum1, sum2, t[3];
  mpfr_ptr p[3];
  char *s[3] = { "0.10000111110101000010101011100001", "1E-100", "0.1E95" };
  int i, r;

  mpfr_inits2 (58, sum1, sum2, (mpfr_ptr) 0);

  for (i = 0; i < 3; i++)
    {
      mpfr_init2 (t[i], 64);
      mpfr_set_str (t[i], s[i], 2, MPFR_RNDN);
      p[i] = t[i];
    }

  RND_LOOP(r)
    {
      int inex1, inex2;

      mpfr_set (sum1, t[2], MPFR_RNDN);
      inex1 = -1;
      if (MPFR_IS_LIKE_RNDU ((mpfr_rnd_t) r, 1))
        {
          mpfr_nextabove (sum1);
          inex1 = 1;
        }

      inex2 = mpfr_sum (sum2, p, 3, (mpfr_rnd_t) r);

      if (!(mpfr_equal_p (sum1, sum2) && SAME_SIGN (inex1, inex2)))
        {
          printf ("mpfr_sum incorrect in bug20150327 for %s:\n",
                  mpfr_print_rnd_mode ((mpfr_rnd_t) r));
          printf ("Expected ");
          mpfr_dump (sum1);
          printf ("with inex = %d\n", inex1);
          printf ("Got      ");
          mpfr_dump (sum2);
          printf ("with inex = %d\n", inex2);
          exit (1);
        }
    }

  for (i = 0; i < 3; i++)
    mpfr_clear (t[i]);
  mpfr_clears (sum1, sum2, (mpfr_ptr) 0);
}

/* TODO: A test with more inputs (but can't be compared to mpfr_add). */
static void
check_extreme (void)
{
  mpfr_t u, v, w, x, y;
  mpfr_ptr t[2];
  int i, inex1, inex2, r;

  t[0] = u;
  t[1] = v;

  mpfr_inits2 (32, u, v, w, x, y, (mpfr_ptr) 0);
  mpfr_setmin (u, mpfr_get_emax ());
  mpfr_setmax (v, mpfr_get_emin ());
  mpfr_setmin (w, mpfr_get_emax () - 40);
  RND_LOOP (r)
    for (i = 0; i < 2; i++)
      {
        if (r == MPFR_RNDF)
          continue; /* the test below makes no sense */
        mpfr_set_prec (x, 64);
        inex1 = mpfr_add (x, u, w, MPFR_RNDN);
        MPFR_ASSERTN (inex1 == 0);
        inex1 = mpfr_prec_round (x, 32, (mpfr_rnd_t) r);
        inex2 = mpfr_sum (y, t, 2, (mpfr_rnd_t) r);
        if (!(mpfr_equal_p (x, y) && SAME_SIGN (inex1, inex2)))
          {
            printf ("Error in check_extreme (%s, i = %d)\n",
                    mpfr_print_rnd_mode ((mpfr_rnd_t) r), i);
            printf ("Expected ");
            mpfr_dump (x);
            printf ("with inex = %d\n", inex1);
            printf ("Got      ");
            mpfr_dump (y);
            printf ("with inex = %d\n", inex2);
            exit (1);
          }
        mpfr_neg (v, v, MPFR_RNDN);
        mpfr_neg (w, w, MPFR_RNDN);
      }
  mpfr_clears (u, v, w, x, y, (mpfr_ptr) 0);
}

/* Generic random tests with cancellations */
static void
cancel (void)
{
  mpfr_t x[2 * MPFR_NCANCEL], bound;
  mpfr_ptr px[2 * MPFR_NCANCEL];
  int i, j, n;

  mpfr_init2 (bound, 2);

  for (i = 0; i < 1000; i++)
    {
      mpfr_set_inf (bound, 1);
      for (n = 0; n < numberof (x); n++)
        {
          mpfr_prec_t p;
          mpfr_rnd_t rnd;

          px[n] = x[n];
          p = MPFR_PREC_MIN + (randlimb () % 256);
          mpfr_init2 (x[n], p);
          if (n < MPFR_NCANCEL)
            {
              mpfr_exp_t e;

              e = (i & 1) ? 0 : mpfr_get_emin ();
              tests_default_random (x[n], 256, e,
                                    ((i & 2) ? e + 2000 : mpfr_get_emax ()),
                                    0);
            }
          else
            {
              /* random permutation with n random transpositions */
              for (j = 0; j < n; j++)
                {
                  int k1, k2;

                  k1 = randlimb () % (n-1);
                  k2 = randlimb () % (n-1);
                  mpfr_swap (x[k1], x[k2]);
                }
              rnd = RND_RAND ();
#if DEBUG
              printf ("mpfr_sum cancellation test\n");
              for (j = 0; j < n; j++)
                {
                  printf ("  x%d[%3ld] = ", j, mpfr_get_prec(x[j]));
                  mpfr_out_str (stdout, 16, 0, x[j], MPFR_RNDN);
                  printf ("\n");
                }
              printf ("  rnd = %s, output prec = %ld\n",
                      mpfr_print_rnd_mode (rnd), mpfr_get_prec (x[n]));
#endif
              mpfr_sum (x[n], px, n, rnd);
              if (mpfr_zero_p (x[n]))
                {
                  n++;
                  break;
                }
              mpfr_neg (x[n], x[n], MPFR_RNDN);
              if (mpfr_cmpabs (x[n], bound) > 0)
                {
                  printf ("Error in cancel on i = %d, n = %d\n", i, n);
                  printf ("Expected bound: ");
                  mpfr_dump (bound);
                  printf ("x[n]: ");
                  mpfr_dump (x[n]);
                  exit (1);
                }
              /* For the bound, use MPFR_RNDU due to possible underflow.
                 It would be nice to add some specific underflow checks,
                 though there are already ones in check_underflow(). */
              mpfr_set_ui_2exp (bound, 1,
                                mpfr_get_exp (x[n]) - p - (rnd == MPFR_RNDN),
                                MPFR_RNDU);
              /* The next sum will be <= bound in absolute value
                 (the equality can be obtained in all rounding modes
                 since the sum will be rounded). */
            }
        }

      while (--n >= 0)
        mpfr_clear (x[n]);
    }

  mpfr_clear (bound);
}

#ifndef NOVFL
# define NOVFL 30
#endif

static void
check_overflow (void)
{
  mpfr_t sum1, sum2, x, y;
  mpfr_ptr t[2 * NOVFL];
  mpfr_exp_t emin, emax;
  int i, r;

  emin = mpfr_get_emin ();
  emax = mpfr_get_emax ();
  set_emin (MPFR_EMIN_MIN);
  set_emax (MPFR_EMAX_MAX);

  mpfr_inits2 (32, sum1, sum2, x, y, (mpfr_ptr) 0);
  mpfr_setmax (x, mpfr_get_emax ());
  mpfr_neg (y, x, MPFR_RNDN);

  for (i = 0; i < 2 * NOVFL; i++)
    t[i] = i < NOVFL ? x : y;

  /* Two kinds of test:
   *   i = 1: overflow.
   *   i = 2: intermediate overflow (exact sum is 0).
   */
  for (i = 1; i <= 2; i++)
    RND_LOOP(r)
      {
        int inex1, inex2;

        inex1 = mpfr_add (sum1, x, i == 1 ? x : y, (mpfr_rnd_t) r);
        inex2 = mpfr_sum (sum2, t, i * NOVFL, (mpfr_rnd_t) r);
        MPFR_ASSERTN (mpfr_check (sum1));
        MPFR_ASSERTN (mpfr_check (sum2));
        if (!(mpfr_equal_p (sum1, sum2) && SAME_SIGN (inex1, inex2)))
          {
            printf ("Error in check_overflow on %s, i = %d\n",
                    mpfr_print_rnd_mode ((mpfr_rnd_t) r), i);
            printf ("Expected ");
            mpfr_dump (sum1);
            printf ("with inex = %d\n", inex1);
            printf ("Got      ");
            mpfr_dump (sum2);
            printf ("with inex = %d\n", inex2);
            exit (1);
          }
      }

  mpfr_clears (sum1, sum2, x, y, (mpfr_ptr) 0);

  set_emin (emin);
  set_emax (emax);
}

#ifndef NUNFL
# define NUNFL 9
#endif

static void
check_underflow (void)
{
  mpfr_t sum1, sum2, t[NUNFL];
  mpfr_ptr p[NUNFL];
  mpfr_prec_t precmax = 444;
  mpfr_exp_t emin, emax;
  unsigned int ex_flags, flags;
  int c, i;

  emin = mpfr_get_emin ();
  emax = mpfr_get_emax ();
  set_emin (MPFR_EMIN_MIN);
  set_emax (MPFR_EMAX_MAX);

  ex_flags = MPFR_FLAGS_UNDERFLOW | MPFR_FLAGS_INEXACT;

  mpfr_init2 (sum1, MPFR_PREC_MIN);
  mpfr_init2 (sum2, precmax);

  for (i = 0; i < NUNFL; i++)
    {
      mpfr_init2 (t[i], precmax);
      p[i] = t[i];
    }

  for (c = 0; c < 8; c++)
    {
      mpfr_prec_t fprec;
      int n, neg, r;

      fprec = MPFR_PREC_MIN + (randlimb () % (precmax - MPFR_PREC_MIN + 1));
      n = 3 + (randlimb () % (NUNFL - 2));
      MPFR_ASSERTN (n <= NUNFL);

      mpfr_set_prec (sum2, (randlimb () & 1) ? MPFR_PREC_MIN : precmax);
      mpfr_set_prec (t[0], fprec + 64);
      mpfr_set_zero (t[0], 1);

      for (i = 1; i < n; i++)
        {
          int inex;

          mpfr_set_prec (t[i], MPFR_PREC_MIN +
                         (randlimb () % (fprec - MPFR_PREC_MIN + 1)));
          do
            mpfr_urandomb (t[i], RANDS);
          while (MPFR_IS_ZERO (t[i]));
          mpfr_set_exp (t[i], MPFR_EMIN_MIN);
          inex = mpfr_sub (t[0], t[0], t[i], MPFR_RNDN);
          MPFR_ASSERTN (inex == 0);
        }

      neg = randlimb () & 1;
      if (neg)
        mpfr_nextbelow (t[0]);
      else
        mpfr_nextabove (t[0]);

      RND_LOOP(r)
        {
          int inex1, inex2;

          mpfr_set_zero (sum1, 1);
          if (neg)
            mpfr_nextbelow (sum1);
          else
            mpfr_nextabove (sum1);
          inex1 = mpfr_div_2ui (sum1, sum1, 2, (mpfr_rnd_t) r);

          mpfr_clear_flags ();
          inex2 = mpfr_sum (sum2, p, n, (mpfr_rnd_t) r);
          flags = __gmpfr_flags;

          MPFR_ASSERTN (mpfr_check (sum1));
          MPFR_ASSERTN (mpfr_check (sum2));

          if (flags != ex_flags)
            {
              printf ("Bad flags in check_underflow on %s, c = %d\n",
                      mpfr_print_rnd_mode ((mpfr_rnd_t) r), c);
              printf ("Expected flags:");
              flags_out (ex_flags);
              printf ("Got flags:     ");
              flags_out (flags);
              printf ("sum = ");
              mpfr_dump (sum2);
              exit (1);
            }

          if (!(mpfr_equal_p (sum1, sum2) && SAME_SIGN (inex1, inex2)))
            {
              printf ("Error in check_underflow on %s, c = %d\n",
                      mpfr_print_rnd_mode ((mpfr_rnd_t) r), c);
              printf ("Expected ");
              mpfr_dump (sum1);
              printf ("with inex = %d\n", inex1);
              printf ("Got      ");
              mpfr_dump (sum2);
              printf ("with inex = %d\n", inex2);
              exit (1);
            }
        }
    }

  for (i = 0; i < NUNFL; i++)
    mpfr_clear (t[i]);
  mpfr_clears (sum1, sum2, (mpfr_ptr) 0);

  set_emin (emin);
  set_emax (emax);
}

static void
check_coverage (void)
{
#ifdef MPFR_COV_CHECK
  int r, i, j, k, p, q;
  int err = 0;

  for (r = 0; r < MPFR_RND_MAX; r++)
    for (i = 0; i < 1 + ((mpfr_rnd_t) r == MPFR_RNDN); i++)
      for (j = 0; j < 2; j++)
        for (k = 0; k < 3; k++)
          for (p = 0; p < 2; p++)
            for (q = 0; q < 2; q++)
              if (!__gmpfr_cov_sum_tmd[r][i][j][k][p][q])
                {
                  printf ("TMD not tested on %s, tmd=%d, rbit=%d, sst=%d,"
                          " %s, sq %s MPFR_PREC_MIN\n",
                          mpfr_print_rnd_mode ((mpfr_rnd_t) r), i+1, j, k-1,
                          p ? "pos" : "neg", q ? ">" : "==");
                  err = 1;
                }

  if (err)
    exit (1);
#endif
}

static int
mpfr_sum_naive (mpfr_t s, mpfr_t *x, int n, mpfr_rnd_t rnd)
{
  int ret, i;
  switch (n)
    {
    case 0:
      return mpfr_set_ui (s, 0, rnd);
    case 1:
      return mpfr_set (s, x[0], rnd);
    default:
      ret = mpfr_add (s, x[0], x[1], rnd);
      for (i = 2; i < n; i++)
        ret = mpfr_add (s, s, x[i], rnd);
      return ret;
    }
}

/* check adding n random numbers, iterated k times */
static void
check_random (int n, int k, mpfr_prec_t prec, mpfr_rnd_t rnd)
{
  mpfr_t *x, s, ref_s;
  mpfr_ptr *y;
  int i, st, ret = 0, ref_ret = 0;
  gmp_randstate_t state;

  gmp_randinit_default (state);
  mpfr_init2 (s, prec);
  mpfr_init2 (ref_s, prec);
  x = (mpfr_t *) tests_allocate (n * sizeof (mpfr_t));
  y = (mpfr_ptr *) tests_allocate (n * sizeof (mpfr_ptr));
  for (i = 0; i < n; i++)
    {
      y[i] = x[i];
      mpfr_init2 (x[i], prec);
      mpfr_urandom (x[i], state, rnd);
    }

  st = cputime ();
  for (i = 0; i < k; i++)
    ref_ret = mpfr_sum_naive (ref_s, x, n, rnd);
  printf ("mpfr_sum_naive took %dms\n", cputime () - st);

  st = cputime ();
  for (i = 0; i < k; i++)
    ret = mpfr_sum (s, y, n, rnd);
  printf ("mpfr_sum took %dms\n", cputime () - st);

  if (n <= 2)
    {
      MPFR_ASSERTN (mpfr_cmp (ref_s, s) == 0);
      MPFR_ASSERTN (ref_ret == ret);
    }

  for (i = 0; i < n; i++)
    mpfr_clear (x[i]);
  tests_free (x, n * sizeof (mpfr_t));
  tests_free (y, n * sizeof (mpfr_ptr));
  mpfr_clear (s);
  mpfr_clear (ref_s);
  gmp_randclear (state);
}

/* This bug appears when porting sum.c for MPFR 3.1.4 (0.11E826 is returned),
   but does not appear in the trunk. It was due to buggy MPFR_IS_LIKE_RNDD
   and MPFR_IS_LIKE_RNDU macros. The fix was done in r9295 in the trunk and
   it has been merged in r10234 in the 3.1 branch. Note: the bug would have
   been caught by generic_tests anyway, but a simple testcase is easier for
   checking with log messages (MPFR_LOG_ALL=1). */
static void
bug20160315 (void)
{
  mpfr_t r, t[4];
  mpfr_ptr p[4];
  char *s[4] = { "0.10E20", "0", "0.11E382", "0.10E826" };
  int i;

  mpfr_init2 (r, 2);
  for (i = 0; i < 4; i++)
    {
      mpfr_init2 (t[i], 2);
      mpfr_set_str_binary (t[i], s[i]);
      p[i] = t[i];
    }
  mpfr_sum (r, p, 4, MPFR_RNDN);
  if (! mpfr_equal_p (r, t[3]))
    {
      printf ("Error in bug20160315.\n");
      printf ("Expected ");
      mpfr_dump (t[3]);
      printf ("Got      ");
      mpfr_dump (r);
      exit (1);
    }
  for (i = 0; i < 4; i++)
    mpfr_clear (t[i]);
  mpfr_clear (r);
}

int
main (int argc, char *argv[])
{
  int h;

  if (argc == 5)
    {
      check_random (atoi (argv[1]), atoi (argv[2]), atoi (argv[3]),
                    (mpfr_rnd_t) atoi (argv[4]));
      return 0;
    }

  tests_start_mpfr ();

  if (argc != 1)
    {
      fprintf (stderr, "Usage: tsum\n       tsum n k prec rnd\n");
      exit (1);
    }

  check_simple ();
  check_special ();
  check_more_special ();
  for (h = 0; h <= 64; h++)
    check1 (h);
  check2 ();
  check3 ();
  check4 ();
  bug20131027 ();
  bug20150327 ();
  bug20160315 ();
  generic_tests ();
  check_extreme ();
  cancel ();
  check_overflow ();
  check_underflow ();

  check_coverage ();
  tests_end_mpfr ();
  return 0;
}<|MERGE_RESOLUTION|>--- conflicted
+++ resolved
@@ -119,7 +119,7 @@
       RND_LOOP (rnd_mode)
         {
           int inex1, inex2;
-
+          
           if (rnd_mode == MPFR_RNDF)
             continue; /* the test below makes no sense */
           inex1 = mpfr_set (sum1, exact_sum, (mpfr_rnd_t) rnd_mode);
@@ -524,17 +524,18 @@
  * t[17] = 2^(17*9+1) * j for -4 <= j <= 4.
  * t[18] = 2^(-1) * k for -1 <= k <= 1.
  * t[19] = 2^(-17*8) * m for -3 <= m <= 3.
- * prec = MPFR_PREC_MIN and 17*9+4
+ * prec = 17*9+4
  */
 static void
 check3 (void)
 {
   mpfr_t sum1, sum2, s1, s2, s3, s4, t[20];
   mpfr_ptr p[20];
-  mpfr_flags_t flags1, flags2;
-  int i, s, j, k, m, q, r, inex1, inex2;
-  int prec[2] = { MPFR_PREC_MIN, 17*9+4 };
-
+  int i, s, j, k, m, r, inex1, inex2;
+  int prec = 17*9+4;
+
+  mpfr_init2 (sum1, prec);
+  mpfr_init2 (sum2, prec);
   mpfr_init2 (s1, 17*17);
   mpfr_init2 (s2, 17*17+4);
   mpfr_init2 (s3, 17*17+4);
@@ -569,9 +570,8 @@
                   mpfr_set_si_2exp (t[19], m, -17*8, MPFR_RNDN);
                   inex1 = mpfr_add (s4, s3, t[19], MPFR_RNDN);
                   MPFR_ASSERTN (inex1 == 0);
-                  for (q = 0; q < 2; q++)
+                  RND_LOOP (r)
                     {
-<<<<<<< HEAD
                       if (r == MPFR_RNDF)
                         continue; /* the test below makes no sense */
                       inex1 = mpfr_set (sum1, s4, (mpfr_rnd_t) r);
@@ -580,51 +580,31 @@
                       MPFR_ASSERTN (mpfr_check (sum2));
                       if (!(mpfr_equal_p (sum1, sum2) &&
                             SAME_SIGN (inex1, inex2)))
-=======
-                      mpfr_inits2 (prec[q], sum1, sum2, (mpfr_ptr) 0);
-                      RND_LOOP (r)
->>>>>>> 21b3ca2c
                         {
-                          mpfr_clear_flags ();
-                          inex1 = mpfr_set (sum1, s4, (mpfr_rnd_t) r);
-                          flags1 = __gmpfr_flags;
-                          mpfr_clear_flags ();
-                          inex2 = mpfr_sum (sum2, p, 20, (mpfr_rnd_t) r);
-                          flags2 = __gmpfr_flags;
-                          MPFR_ASSERTN (mpfr_check (sum1));
-                          MPFR_ASSERTN (mpfr_check (sum2));
-                          if (!(mpfr_equal_p (sum1, sum2) &&
-                                SAME_SIGN (inex1, inex2) &&
-                                flags1 == flags2))
-                            {
-                              printf ("Error in check3 on %s, "
-                                      "s = %d, j = %d, k = %d, m = %d\n",
-                                      mpfr_print_rnd_mode ((mpfr_rnd_t) r),
-                                      s, j, k, m);
-                              printf ("Expected ");
-                              mpfr_dump (sum1);
-                              printf ("with inex = %d and flags =", inex1);
-                              flags_out (flags1);
-                              printf ("Got      ");
-                              mpfr_dump (sum2);
-                              printf ("with inex = %d and flags =", inex2);
-                              flags_out (flags2);
-                              exit (1);
-                            }
+                          printf ("Error in check3 on %s, "
+                                  "s = %d, j = %d, k = %d, m = %d\n",
+                                  mpfr_print_rnd_mode ((mpfr_rnd_t) r),
+                                  s, j, k, m);
+                          printf ("Expected ");
+                          mpfr_dump (sum1);
+                          printf ("with inex = %d\n", inex1);
+                          printf ("Got      ");
+                          mpfr_dump (sum2);
+                          printf ("with inex = %d\n", inex2);
+                          exit (1);
                         }
-                      mpfr_clears (sum1, sum2, (mpfr_ptr) 0);
-                    }  /* q */
-                }  /* m */
-            }  /* k */
-        }  /* j */
+                    }
+                }
+            }
+        }
       for (i = 0; i < 17; i++)
         mpfr_neg (t[i], t[i], MPFR_RNDN);
       mpfr_neg (s1, s1, MPFR_RNDN);
-    }  /* s */
+    }
 
   for (i = 0; i < 20; i++)
     mpfr_clear (t[i]);
-  mpfr_clears (s1, s2, s3, s4, (mpfr_ptr) 0);
+  mpfr_clears (sum1, sum2, s1, s2, s3, s4, (mpfr_ptr) 0);
 }
 
 /* Test of s * (q * 2^(n-1) - 2^k) + h + i * 2^(-2) + j * 2^(-2)
@@ -658,7 +638,7 @@
   /* No GNU style for the many nested loops... */
   for (k = 1; k <= 64; k++) {
     mpfr_set_si_2exp (t[0], -1, k, MPFR_RNDN);
-    for (n = k + MPFR_PREC_MIN; n <= k + 65; n++) {
+    for (n = k + 2; n <= k + 65; n++) {
       prec = n - k;
       mpfr_set_prec (sum1, prec);
       mpfr_set_prec (sum2, prec);
