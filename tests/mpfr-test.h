/* auxiliary functions for MPFR tests.

Copyright 1999-2014 Free Software Foundation, Inc.
Contributed by the AriC and Caramel projects, INRIA.

This file is part of the GNU MPFR Library.

The GNU MPFR Library is free software; you can redistribute it and/or modify
it under the terms of the GNU Lesser General Public License as published by
the Free Software Foundation; either version 3 of the License, or (at your
option) any later version.

The GNU MPFR Library is distributed in the hope that it will be useful, but
WITHOUT ANY WARRANTY; without even the implied warranty of MERCHANTABILITY
or FITNESS FOR A PARTICULAR PURPOSE.  See the GNU Lesser General Public
License for more details.

You should have received a copy of the GNU Lesser General Public License
along with the GNU MPFR Library; see the file COPYING.LESSER.  If not, see
http://www.gnu.org/licenses/ or write to the Free Software Foundation, Inc.,
51 Franklin St, Fifth Floor, Boston, MA 02110-1301, USA. */

#ifndef __MPFR_TEST_H__
#define __MPFR_TEST_H__

#include <stdio.h>

/* The no assertion request doesn't apply to the tests */
#if defined(MPFR_WANT_ASSERT)
# if MPFR_WANT_ASSERT < 0
#  undef MPFR_WANT_ASSERT
# endif
#endif

#include "mpfr-impl.h"

#if defined (__cplusplus)
extern "C" {
#endif

/* generates a random long int, a random double,
   and corresponding seed initializing */
#define DBL_RAND() ((double) randlimb() / (double) MP_LIMB_T_MAX)

#define MINNORM 2.2250738585072013831e-308 /* 2^(-1022), smallest normalized */
#define MAXNORM 1.7976931348623157081e308 /* 2^(1023)*(2-2^(-52)) */

/* Generates a random rounding mode */
#define RND_RAND() ((mpfr_rnd_t) (randlimb() % MPFR_RND_MAX))

/* Generates a random sign */
#define SIGN_RAND() ( (randlimb()%2) ? MPFR_SIGN_POS : MPFR_SIGN_NEG)

/* Loop for all rounding modes */
#define RND_LOOP(_r) for((_r) = 0 ; (_r) < MPFR_RND_MAX ; (_r)++)

/* Test whether two floating-point data have the same value,
   seen as an element of the set of the floating-point data
   (Level 2 in the IEEE 754-2008 standard). */
#define SAME_VAL(X,Y)                                                   \
  ((MPFR_IS_NAN (X) && MPFR_IS_NAN (Y)) ||                              \
   (mpfr_equal_p ((X), (Y)) && MPFR_INT_SIGN (X) == MPFR_INT_SIGN (Y)))

/* The MAX, MIN and ABS macros may already be defined if gmp-impl.h has
   been included. They have the same semantics as in gmp-impl.h, but the
   expressions may be slightly different. So, it's better to undefine
   them first, as required by the ISO C standard. */
#undef MAX
#undef MIN
#undef ABS
#define MAX(a, b) (((a) > (b)) ? (a) : (b))
#define MIN(a, b) (((a) < (b)) ? (a) : (b))
#define ABS(x) (((x)>0) ? (x) : -(x))

#define FLIST mpfr_ptr, mpfr_srcptr, mpfr_rnd_t

<<<<<<< HEAD
void test_version _MPFR_PROTO ((void));
=======
#if defined (__cplusplus)
extern "C" {
#endif

int test_version _MPFR_PROTO ((void));
>>>>>>> c4ce17f1

void tests_memory_start _MPFR_PROTO ((void));
void tests_memory_end _MPFR_PROTO ((void));

void tests_start_mpfr _MPFR_PROTO ((void));
void tests_end_mpfr _MPFR_PROTO ((void));

void tests_expect_abort _MPFR_PROTO ((void));

int mpfr_set_machine_rnd_mode _MPFR_PROTO ((mpfr_rnd_t));
void mpfr_test_init _MPFR_PROTO ((void));
mp_limb_t randlimb _MPFR_PROTO ((void));
void randseed _MPFR_PROTO ((unsigned int));
void mpfr_random2 _MPFR_PROTO ((mpfr_ptr, mp_size_t, mpfr_exp_t, gmp_randstate_t));
int ulp _MPFR_PROTO ((double, double));
double dbl _MPFR_PROTO ((double, int));
double Ulp _MPFR_PROTO ((double));
int Isnan _MPFR_PROTO ((double));
void d_trace _MPFR_PROTO ((const char *, double));
void ld_trace _MPFR_PROTO ((const char *, long double));

FILE *src_fopen _MPFR_PROTO ((const char *, const char *));
void set_emin _MPFR_PROTO ((mpfr_exp_t));
void set_emax _MPFR_PROTO ((mpfr_exp_t));
void tests_default_random _MPFR_PROTO ((mpfr_ptr, int, mpfr_exp_t, mpfr_exp_t));
void data_check _MPFR_PROTO ((const char *, int (*) (FLIST), const char *));
void bad_cases _MPFR_PROTO ((int (*)(FLIST), int (*)(FLIST),
                             const char *, int, mpfr_exp_t, mpfr_exp_t,
                             mpfr_prec_t, mpfr_prec_t, mpfr_prec_t, int));
void flags_out _MPFR_PROTO ((unsigned int));

int mpfr_cmp_str _MPFR_PROTO ((mpfr_srcptr x, const char *, int, mpfr_rnd_t));
#define mpfr_cmp_str1(x,s) mpfr_cmp_str(x,s,10,MPFR_RNDN)
#define mpfr_set_str1(x,s) mpfr_set_str(x,s,10,MPFR_RNDN)

#define mpfr_cmp0(x,y) (MPFR_ASSERTN (!MPFR_IS_NAN (x) && !MPFR_IS_NAN (y)), mpfr_cmp (x,y))
#define mpfr_cmp_ui0(x,i) (MPFR_ASSERTN (!MPFR_IS_NAN (x)), mpfr_cmp_ui (x,i))

/* define CHECK_EXTERNAL if you want to check mpfr against another library
   with correct rounding. You'll probably have to modify mpfr_print_raw()
   and/or test_add() below:
   * mpfr_print_raw() prints each number as "p m e" where p is the precision,
     m the mantissa (as a binary integer with sign), and e the exponent.
     The corresponding number is m*2^e. Example: "2 10 -6" represents
     2*2^(-6) with a precision of 2 bits.
   * test_add() outputs "b c a" on one line, for each addition a <- b + c.
     Currently it only prints such a line for rounding to nearest, when
     the inputs b and c are not NaN and/or Inf.
*/
#ifdef CHECK_EXTERNAL
static void
mpfr_print_raw (mpfr_srcptr x)
{
  printf ("%lu ", MPFR_PREC (x));
  if (MPFR_IS_NAN (x))
    {
      printf ("@NaN@");
      return;
    }

  if (MPFR_SIGN (x) < 0)
    printf ("-");

  if (MPFR_IS_INF (x))
    printf ("@Inf@");
  else if (MPFR_IS_ZERO (x))
    printf ("0 0");
  else
    {
      mp_limb_t *mx;
      mpfr_prec_t px;
      mp_size_t n;

      mx = MPFR_MANT (x);
      px = MPFR_PREC (x);

      for (n = (px - 1) / GMP_NUMB_BITS; ; n--)
        {
          mp_limb_t wd, t;

          MPFR_ASSERTN (n >= 0);
          wd = mx[n];
          for (t = MPFR_LIMB_HIGHBIT; t != 0; t >>= 1)
            {
              printf ((wd & t) == 0 ? "0" : "1");
              if (--px == 0)
                {
                  mpfr_exp_t ex;

                  ex = MPFR_GET_EXP (x);
                  MPFR_ASSERTN (ex >= LONG_MIN && ex <= LONG_MAX);
                  printf (" %ld", (long) ex - (long) MPFR_PREC (x));
                  return;
                }
            }
        }
    }
}
#endif

/* Random */
__MPFR_DECLSPEC extern char             mpfr_rands_initialized;
__MPFR_DECLSPEC extern gmp_randstate_t  mpfr_rands;

#undef RANDS
#define RANDS                                   \
  ((mpfr_rands_initialized ? 0                 \
    : (mpfr_rands_initialized = 1,             \
       gmp_randinit_default (mpfr_rands), 0)), \
   mpfr_rands)

#undef RANDS_CLEAR
#define RANDS_CLEAR()                   \
  do {                                  \
    if (mpfr_rands_initialized)        \
      {                                 \
        mpfr_rands_initialized = 0;    \
        gmp_randclear (mpfr_rands);    \
      }                                 \
  } while (0)

typedef __gmp_randstate_struct *gmp_randstate_ptr;

/* Allocation */
__MPFR_DECLSPEC void *mpfr_default_allocate _MPFR_PROTO ((size_t));
__MPFR_DECLSPEC void *mpfr_default_reallocate _MPFR_PROTO ((void *, size_t,
                                                             size_t));
__MPFR_DECLSPEC void mpfr_default_free _MPFR_PROTO ((void *, size_t));


#if defined (__cplusplus)
}
#endif

#endif<|MERGE_RESOLUTION|>--- conflicted
+++ resolved
@@ -74,15 +74,7 @@
 
 #define FLIST mpfr_ptr, mpfr_srcptr, mpfr_rnd_t
 
-<<<<<<< HEAD
-void test_version _MPFR_PROTO ((void));
-=======
-#if defined (__cplusplus)
-extern "C" {
-#endif
-
 int test_version _MPFR_PROTO ((void));
->>>>>>> c4ce17f1
 
 void tests_memory_start _MPFR_PROTO ((void));
 void tests_memory_end _MPFR_PROTO ((void));
