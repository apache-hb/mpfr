/* auxiliary functions for MPFR tests.

<<<<<<< HEAD
Copyright 1999-2015 Free Software Foundation, Inc.
=======
Copyright 1999-2014 Free Software Foundation, Inc.
>>>>>>> c4ce17f1
Contributed by the AriC and Caramel projects, INRIA.

This file is part of the GNU MPFR Library.

The GNU MPFR Library is free software; you can redistribute it and/or modify
it under the terms of the GNU Lesser General Public License as published by
the Free Software Foundation; either version 3 of the License, or (at your
option) any later version.

The GNU MPFR Library is distributed in the hope that it will be useful, but
WITHOUT ANY WARRANTY; without even the implied warranty of MERCHANTABILITY
or FITNESS FOR A PARTICULAR PURPOSE.  See the GNU Lesser General Public
License for more details.

You should have received a copy of the GNU Lesser General Public License
along with the GNU MPFR Library; see the file COPYING.LESSER.  If not, see
http://www.gnu.org/licenses/ or write to the Free Software Foundation, Inc.,
51 Franklin St, Fifth Floor, Boston, MA 02110-1301, USA. */

#ifndef __MPFR_TEST_H__
#define __MPFR_TEST_H__

#include <stdio.h>

/* The no assertion request doesn't apply to the tests */
#if defined(MPFR_WANT_ASSERT)
# if MPFR_WANT_ASSERT < 0
#  undef MPFR_WANT_ASSERT
# endif
#endif

#include "mpfr-impl.h"

/* generates a random long int, a random double,
   and corresponding seed initializing */
#define DBL_RAND() ((double) randlimb() / (double) MP_LIMB_T_MAX)

#define MINNORM 2.2250738585072013831e-308 /* 2^(-1022), smallest normalized */
#define MAXNORM 1.7976931348623157081e308 /* 2^(1023)*(2-2^(-52)) */

/* Generates a random rounding mode */
#define RND_RAND() ((mpfr_rnd_t) (randlimb() % MPFR_RND_MAX))

/* Generates a random sign */
#define SIGN_RAND() ( (randlimb()%2) ? MPFR_SIGN_POS : MPFR_SIGN_NEG)

/* Loop for all rounding modes */
#define RND_LOOP(_r) for((_r) = 0 ; (_r) < MPFR_RND_MAX ; (_r)++)

/* Test whether two floating-point data have the same value,
   seen as an element of the set of the floating-point data
   (Level 2 in the IEEE 754-2008 standard). */
#define SAME_VAL(X,Y)                                                   \
  ((MPFR_IS_NAN (X) && MPFR_IS_NAN (Y)) ||                              \
   (mpfr_equal_p ((X), (Y)) && MPFR_INT_SIGN (X) == MPFR_INT_SIGN (Y)))

/* The MAX, MIN and ABS macros may already be defined if gmp-impl.h has
   been included. They have the same semantics as in gmp-impl.h, but the
   expressions may be slightly different. So, it's better to undefine
   them first, as required by the ISO C standard. */
#undef MAX
#undef MIN
#undef ABS
#define MAX(a, b) (((a) > (b)) ? (a) : (b))
#define MIN(a, b) (((a) < (b)) ? (a) : (b))
#define ABS(x) (((x)>0) ? (x) : -(x))

#define FLIST mpfr_ptr, mpfr_srcptr, mpfr_rnd_t

#if defined (__cplusplus)
extern "C" {
#endif

int test_version _MPFR_PROTO ((void));

void tests_memory_start _MPFR_PROTO ((void));
void tests_memory_end _MPFR_PROTO ((void));

void tests_start_mpfr _MPFR_PROTO ((void));
void tests_end_mpfr _MPFR_PROTO ((void));

void tests_expect_abort _MPFR_PROTO ((void));

int mpfr_set_machine_rnd_mode _MPFR_PROTO ((mpfr_rnd_t));
void mpfr_test_init _MPFR_PROTO ((void));
mp_limb_t randlimb _MPFR_PROTO ((void));
void randseed _MPFR_PROTO ((unsigned int));
void mpfr_random2 _MPFR_PROTO ((mpfr_ptr, mp_size_t, mpfr_exp_t, gmp_randstate_t));
int ulp _MPFR_PROTO ((double, double));
double dbl _MPFR_PROTO ((double, int));
double Ulp _MPFR_PROTO ((double));
int Isnan _MPFR_PROTO ((double));
void d_trace _MPFR_PROTO ((const char *, double));
void ld_trace _MPFR_PROTO ((const char *, long double));

FILE *src_fopen _MPFR_PROTO ((const char *, const char *));
void set_emin _MPFR_PROTO ((mpfr_exp_t));
void set_emax _MPFR_PROTO ((mpfr_exp_t));
void tests_default_random _MPFR_PROTO ((mpfr_ptr, int, mpfr_exp_t, mpfr_exp_t));
void data_check _MPFR_PROTO ((const char *, int (*) (FLIST), const char *));
void bad_cases _MPFR_PROTO ((int (*)(FLIST), int (*)(FLIST),
                             const char *, int, mpfr_exp_t, mpfr_exp_t,
                             mpfr_prec_t, mpfr_prec_t, mpfr_prec_t, int));
void flags_out _MPFR_PROTO ((unsigned int));

int mpfr_cmp_str _MPFR_PROTO ((mpfr_srcptr x, const char *, int, mpfr_rnd_t));
#define mpfr_cmp_str1(x,s) mpfr_cmp_str(x,s,10,MPFR_RNDN)
#define mpfr_set_str1(x,s) mpfr_set_str(x,s,10,MPFR_RNDN)

#define mpfr_cmp0(x,y) (MPFR_ASSERTN (!MPFR_IS_NAN (x) && !MPFR_IS_NAN (y)), mpfr_cmp (x,y))
#define mpfr_cmp_ui0(x,i) (MPFR_ASSERTN (!MPFR_IS_NAN (x)), mpfr_cmp_ui (x,i))

#if defined (__cplusplus)
}
#endif

/* define CHECK_EXTERNAL if you want to check mpfr against another library
   with correct rounding. You'll probably have to modify mpfr_print_raw()
   and/or test_add() below:
   * mpfr_print_raw() prints each number as "p m e" where p is the precision,
     m the mantissa (as a binary integer with sign), and e the exponent.
     The corresponding number is m*2^e. Example: "2 10 -6" represents
     2*2^(-6) with a precision of 2 bits.
   * test_add() outputs "b c a" on one line, for each addition a <- b + c.
     Currently it only prints such a line for rounding to nearest, when
     the inputs b and c are not NaN and/or Inf.
*/
#ifdef CHECK_EXTERNAL
static void
mpfr_print_raw (mpfr_srcptr x)
{
  printf ("%lu ", MPFR_PREC (x));
  if (MPFR_IS_NAN (x))
    {
      printf ("@NaN@");
      return;
    }

  if (MPFR_SIGN (x) < 0)
    printf ("-");

  if (MPFR_IS_INF (x))
    printf ("@Inf@");
  else if (MPFR_IS_ZERO (x))
    printf ("0 0");
  else
    {
      mp_limb_t *mx;
      mpfr_prec_t px;
      mp_size_t n;

      mx = MPFR_MANT (x);
      px = MPFR_PREC (x);

      for (n = (px - 1) / GMP_NUMB_BITS; ; n--)
        {
          mp_limb_t wd, t;

          MPFR_ASSERTN (n >= 0);
          wd = mx[n];
          for (t = MPFR_LIMB_HIGHBIT; t != 0; t >>= 1)
            {
              printf ((wd & t) == 0 ? "0" : "1");
              if (--px == 0)
                {
                  mpfr_exp_t ex;

                  ex = MPFR_GET_EXP (x);
                  MPFR_ASSERTN (ex >= LONG_MIN && ex <= LONG_MAX);
                  printf (" %ld", (long) ex - (long) MPFR_PREC (x));
                  return;
                }
            }
        }
    }
}
#endif

#endif<|MERGE_RESOLUTION|>--- conflicted
+++ resolved
@@ -1,10 +1,6 @@
 /* auxiliary functions for MPFR tests.
 
-<<<<<<< HEAD
 Copyright 1999-2015 Free Software Foundation, Inc.
-=======
-Copyright 1999-2014 Free Software Foundation, Inc.
->>>>>>> c4ce17f1
 Contributed by the AriC and Caramel projects, INRIA.
 
 This file is part of the GNU MPFR Library.
@@ -28,13 +24,6 @@
 #define __MPFR_TEST_H__
 
 #include <stdio.h>
-
-/* The no assertion request doesn't apply to the tests */
-#if defined(MPFR_WANT_ASSERT)
-# if MPFR_WANT_ASSERT < 0
-#  undef MPFR_WANT_ASSERT
-# endif
-#endif
 
 #include "mpfr-impl.h"
 
@@ -85,8 +74,6 @@
 
 void tests_start_mpfr _MPFR_PROTO ((void));
 void tests_end_mpfr _MPFR_PROTO ((void));
-
-void tests_expect_abort _MPFR_PROTO ((void));
 
 int mpfr_set_machine_rnd_mode _MPFR_PROTO ((mpfr_rnd_t));
 void mpfr_test_init _MPFR_PROTO ((void));
