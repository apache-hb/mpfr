/* Test file for mpfr_sqrt.

Copyright 1999, 2001-2017 Free Software Foundation, Inc.
Contributed by the AriC and Caramba projects, INRIA.

This file is part of the GNU MPFR Library.

The GNU MPFR Library is free software; you can redistribute it and/or modify
it under the terms of the GNU Lesser General Public License as published by
the Free Software Foundation; either version 3 of the License, or (at your
option) any later version.

The GNU MPFR Library is distributed in the hope that it will be useful, but
WITHOUT ANY WARRANTY; without even the implied warranty of MERCHANTABILITY
or FITNESS FOR A PARTICULAR PURPOSE.  See the GNU Lesser General Public
License for more details.

You should have received a copy of the GNU Lesser General Public License
along with the GNU MPFR Library; see the file COPYING.LESSER.  If not, see
http://www.gnu.org/licenses/ or write to the Free Software Foundation, Inc.,
51 Franklin St, Fifth Floor, Boston, MA 02110-1301, USA. */

#include "mpfr-test.h"

#ifdef CHECK_EXTERNAL
static int
test_sqrt (mpfr_ptr a, mpfr_srcptr b, mpfr_rnd_t rnd_mode)
{
  int res;
  int ok = rnd_mode == MPFR_RNDN && mpfr_number_p (b);
  if (ok)
    {
      mpfr_print_raw (b);
    }
  res = mpfr_sqrt (a, b, rnd_mode);
  if (ok)
    {
      printf (" ");
      mpfr_print_raw (a);
      printf ("\n");
    }
  return res;
}
#else
#define test_sqrt mpfr_sqrt
#endif

static void
check3 (const char *as, mpfr_rnd_t rnd_mode, const char *qs)
{
  mpfr_t q;

  mpfr_init2 (q, 53);
  mpfr_set_str1 (q, as);
  test_sqrt (q, q, rnd_mode);
  if (mpfr_cmp_str1 (q, qs) )
    {
      printf ("mpfr_sqrt failed for a=%s, rnd_mode=%s\n",
              as, mpfr_print_rnd_mode (rnd_mode));
      printf ("expected sqrt is %s, got ",qs);
      mpfr_out_str (stdout, 10, 0, q, MPFR_RNDN);
      putchar ('\n');
      exit (1);
    }
  mpfr_clear (q);
}

static void
check4 (const char *as, mpfr_rnd_t rnd_mode, const char *qs)
{
  mpfr_t q;

  mpfr_init2 (q, 53);
  mpfr_set_str1 (q, as);
  test_sqrt (q, q, rnd_mode);
  if (mpfr_cmp_str (q, qs, 16, MPFR_RNDN))
    {
      printf ("mpfr_sqrt failed for a=%s, rnd_mode=%s\n",
              as, mpfr_print_rnd_mode (rnd_mode));
      printf ("expected %s\ngot      ", qs);
      mpfr_out_str (stdout, 16, 0, q, MPFR_RNDN);
      printf ("\n");
      mpfr_clear (q);
      exit (1);
    }
  mpfr_clear (q);
}

static void
check24 (const char *as, mpfr_rnd_t rnd_mode, const char *qs)
{
  mpfr_t q;

  mpfr_init2 (q, 24);
  mpfr_set_str1 (q, as);
  test_sqrt (q, q, rnd_mode);
  if (mpfr_cmp_str1 (q, qs))
    {
      printf ("mpfr_sqrt failed for a=%s, prec=24, rnd_mode=%s\n",
              as, mpfr_print_rnd_mode(rnd_mode));
      printf ("expected sqrt is %s, got ",qs);
      mpfr_out_str (stdout, 10, 0, q, MPFR_RNDN);
      printf ("\n");
      exit (1);
    }
  mpfr_clear (q);
}

static void
check_diverse (const char *as, mpfr_prec_t p, const char *qs)
{
  mpfr_t q;

  mpfr_init2 (q, p);
  mpfr_set_str1 (q, as);
  test_sqrt (q, q, MPFR_RNDN);
  if (mpfr_cmp_str1 (q, qs))
    {
      printf ("mpfr_sqrt failed for a=%s, prec=%lu, rnd_mode=%s\n",
              as, (unsigned long) p, mpfr_print_rnd_mode (MPFR_RNDN));
      printf ("expected sqrt is %s, got ", qs);
      mpfr_out_str (stdout, 10, 0, q, MPFR_RNDN);
      printf ("\n");
      exit (1);
    }
  mpfr_clear (q);
}

/* the following examples come from the paper "Number-theoretic Test
   Generation for Directed Rounding" from Michael Parks, Table 3 */
static void
check_float (void)
{
  check24("70368760954880.0", MPFR_RNDN, "8.388609e6");
  check24("281474943156224.0", MPFR_RNDN, "1.6777215e7");
  check24("70368777732096.0", MPFR_RNDN, "8.388610e6");
  check24("281474909601792.0", MPFR_RNDN, "1.6777214e7");
  check24("100216216748032.0", MPFR_RNDN, "1.0010805e7");
  check24("120137273311232.0", MPFR_RNDN, "1.0960715e7");
  check24("229674600890368.0", MPFR_RNDN, "1.5155019e7");
  check24("70368794509312.0", MPFR_RNDN, "8.388611e6");
  check24("281474876047360.0", MPFR_RNDN, "1.6777213e7");
  check24("91214552498176.0", MPFR_RNDN, "9.550631e6");

  check24("70368760954880.0", MPFR_RNDZ, "8.388608e6");
  check24("281474943156224.0", MPFR_RNDZ, "1.6777214e7");
  check24("70368777732096.0", MPFR_RNDZ, "8.388609e6");
  check24("281474909601792.0", MPFR_RNDZ, "1.6777213e7");
  check24("100216216748032.0", MPFR_RNDZ, "1.0010805e7");
  check24("120137273311232.0", MPFR_RNDZ, "1.0960715e7");
  check24("229674600890368.0", MPFR_RNDZ, "1.5155019e7");
  check24("70368794509312.0", MPFR_RNDZ, "8.38861e6");
  check24("281474876047360.0", MPFR_RNDZ, "1.6777212e7");
  check24("91214552498176.0", MPFR_RNDZ, "9.550631e6");

  check24("70368760954880.0", MPFR_RNDU, "8.388609e6");
  check24("281474943156224.0",MPFR_RNDU, "1.6777215e7");
  check24("70368777732096.0", MPFR_RNDU, "8.388610e6");
  check24("281474909601792.0", MPFR_RNDU, "1.6777214e7");
  check24("100216216748032.0", MPFR_RNDU, "1.0010806e7");
  check24("120137273311232.0", MPFR_RNDU, "1.0960716e7");
  check24("229674600890368.0", MPFR_RNDU, "1.515502e7");
  check24("70368794509312.0", MPFR_RNDU, "8.388611e6");
  check24("281474876047360.0", MPFR_RNDU, "1.6777213e7");
  check24("91214552498176.0", MPFR_RNDU, "9.550632e6");

  check24("70368760954880.0", MPFR_RNDD, "8.388608e6");
  check24("281474943156224.0", MPFR_RNDD, "1.6777214e7");
  check24("70368777732096.0", MPFR_RNDD, "8.388609e6");
  check24("281474909601792.0", MPFR_RNDD, "1.6777213e7");
  check24("100216216748032.0", MPFR_RNDD, "1.0010805e7");
  check24("120137273311232.0", MPFR_RNDD, "1.0960715e7");
  check24("229674600890368.0", MPFR_RNDD, "1.5155019e7");
  check24("70368794509312.0", MPFR_RNDD, "8.38861e6");
  check24("281474876047360.0", MPFR_RNDD, "1.6777212e7");
  check24("91214552498176.0", MPFR_RNDD, "9.550631e6");

  /* check that rounding away is just rounding toward plus infinity */
  check24("91214552498176.0", MPFR_RNDA, "9.550632e6");
}

static void
special (void)
{
  mpfr_t x, y, z;
  int inexact;
  mpfr_prec_t p;

  mpfr_init (x);
  mpfr_init (y);
  mpfr_init (z);

  mpfr_set_prec (x, 64);
  mpfr_set_str_binary (x, "1010000010100011011001010101010010001100001101011101110001011001E-1");
  mpfr_set_prec (y, 32);
  test_sqrt (y, x, MPFR_RNDN);
  if (mpfr_cmp_ui (y, 2405743844UL))
    {
      printf ("Error for n^2+n+1/2 with n=2405743843\n");
      exit (1);
    }

  mpfr_set_prec (x, 65);
  mpfr_set_str_binary (x, "10100000101000110110010101010100100011000011010111011100010110001E-2");
  mpfr_set_prec (y, 32);
  test_sqrt (y, x, MPFR_RNDN);
  if (mpfr_cmp_ui (y, 2405743844UL))
    {
      printf ("Error for n^2+n+1/4 with n=2405743843\n");
      mpfr_dump (y);
      exit (1);
    }

  mpfr_set_prec (x, 66);
  mpfr_set_str_binary (x, "101000001010001101100101010101001000110000110101110111000101100011E-3");
  mpfr_set_prec (y, 32);
  test_sqrt (y, x, MPFR_RNDN);
  if (mpfr_cmp_ui (y, 2405743844UL))
    {
      printf ("Error for n^2+n+1/4+1/8 with n=2405743843\n");
      mpfr_dump (y);
      exit (1);
    }

  mpfr_set_prec (x, 66);
  mpfr_set_str_binary (x, "101000001010001101100101010101001000110000110101110111000101100001E-3");
  mpfr_set_prec (y, 32);
  test_sqrt (y, x, MPFR_RNDN);
  if (mpfr_cmp_ui (y, 2405743843UL))
    {
      printf ("Error for n^2+n+1/8 with n=2405743843\n");
      mpfr_dump (y);
      exit (1);
    }

  mpfr_set_prec (x, 27);
  mpfr_set_str_binary (x, "0.110100111010101000010001011");
  if ((inexact = test_sqrt (x, x, MPFR_RNDZ)) >= 0)
    {
      printf ("Wrong inexact flag: expected -1, got %d\n", inexact);
      exit (1);
    }

  mpfr_set_prec (x, 2);
  for (p=2; p<1000; p++)
    {
      mpfr_set_prec (z, p);
      mpfr_set_ui (z, 1, MPFR_RNDN);
      mpfr_nexttoinf (z);
      test_sqrt (x, z, MPFR_RNDU);
      if (mpfr_cmp_ui_2exp(x, 3, -1))
        {
          printf ("Error: sqrt(1+ulp(1), up) should give 1.5 (prec=%u)\n",
                  (unsigned int) p);
          printf ("got "); mpfr_dump (x);
          exit (1);
        }
    }

  /* check inexact flag */
  mpfr_set_prec (x, 5);
  mpfr_set_str_binary (x, "1.1001E-2");
  if ((inexact = test_sqrt (x, x, MPFR_RNDN)))
    {
      printf ("Wrong inexact flag: expected 0, got %d\n", inexact);
      exit (1);
    }

  mpfr_set_prec (x, 2);
  mpfr_set_prec (z, 2);

  /* checks the sign is correctly set */
  mpfr_set_si (x, 1,  MPFR_RNDN);
  mpfr_set_si (z, -1, MPFR_RNDN);
  test_sqrt (z, x, MPFR_RNDN);
  if (mpfr_cmp_ui (z, 0) < 0)
    {
      printf ("Error: square root of 1 gives ");
      mpfr_print_binary(z);
      putchar('\n');
      exit (1);
    }

  mpfr_set_prec (x, 192);
  mpfr_set_prec (z, 160);
  mpfr_set_str_binary (z, "0.1011010100000100100100100110011001011100100100000011000111011001011101101101110000110100001000100001100001011000E1");
  mpfr_set_prec (x, 160);
  test_sqrt(x, z, MPFR_RNDN);
  test_sqrt(z, x, MPFR_RNDN);

  mpfr_set_prec (x, 53);
  mpfr_set_str (x, "8093416094703476.0", 10, MPFR_RNDN);
  mpfr_div_2exp (x, x, 1075, MPFR_RNDN);
  test_sqrt (x, x, MPFR_RNDN);
  mpfr_set_str (z, "1e55596835b5ef@-141", 16, MPFR_RNDN);
  if (mpfr_cmp (x, z))
    {
      printf ("Error: square root of 8093416094703476*2^(-1075)\n");
      printf ("expected "); mpfr_dump (z);
      printf ("got      "); mpfr_dump (x);
      exit (1);
    }

  mpfr_set_prec (x, 33);
  mpfr_set_str_binary (x, "0.111011011011110001100111111001000e-10");
  mpfr_set_prec (z, 157);
  inexact = test_sqrt (z, x, MPFR_RNDN);
  mpfr_set_prec (x, 157);
  mpfr_set_str_binary (x, "0.11110110101100101111001011100011100011100001101010111011010000100111011000111110100001001011110011111100101110010110010110011001011011010110010000011001101E-5");
  if (mpfr_cmp (x, z))
    {
      printf ("Error: square root (1)\n");
      exit (1);
    }
  if (inexact <= 0)
    {
      printf ("Error: wrong inexact flag (1)\n");
      exit (1);
    }

  /* case prec(result) << prec(input) */
  mpfr_set_prec (z, 2);
  for (p = mpfr_get_prec (z); p < 1000; p++)
    {
      mpfr_set_prec (x, p);
      mpfr_set_ui (x, 1, MPFR_RNDN);
      mpfr_nextabove (x);
      /* 1.0 < x <= 1.5 thus 1 < sqrt(x) <= 1.23 */
      inexact = test_sqrt (z, x, MPFR_RNDN);
      MPFR_ASSERTN(inexact < 0 && mpfr_cmp_ui (z, 1) == 0);
      inexact = test_sqrt (z, x, MPFR_RNDZ);
      MPFR_ASSERTN(inexact < 0 && mpfr_cmp_ui (z, 1) == 0);
      inexact = test_sqrt (z, x, MPFR_RNDU);
      MPFR_ASSERTN(inexact > 0 && mpfr_cmp_ui_2exp (z, 3, -1) == 0);
      inexact = test_sqrt (z, x, MPFR_RNDD);
      MPFR_ASSERTN(inexact < 0 && mpfr_cmp_ui (z, 1) == 0);
      inexact = test_sqrt (z, x, MPFR_RNDA);
      MPFR_ASSERTN(inexact > 0 && mpfr_cmp_ui_2exp (z, 3, -1) == 0);
    }

  /* corner case rw = 0 in rounding to nearest */
  mpfr_set_prec (z, GMP_NUMB_BITS - 1);
  mpfr_set_prec (y, GMP_NUMB_BITS - 1);
  mpfr_set_ui (y, 1, MPFR_RNDN);
  mpfr_mul_2exp (y, y, GMP_NUMB_BITS - 1, MPFR_RNDN);
  mpfr_nextabove (y);
  for (p = 2 * GMP_NUMB_BITS - 1; p <= 1000; p++)
    {
      mpfr_set_prec (x, p);
      mpfr_set_ui (x, 1, MPFR_RNDN);
      mpfr_set_exp (x, GMP_NUMB_BITS);
      mpfr_add_ui (x, x, 1, MPFR_RNDN);
      /* now x = 2^(GMP_NUMB_BITS - 1) + 1 (GMP_NUMB_BITS bits) */
      inexact = mpfr_mul (x, x, x, MPFR_RNDN);
      MPFR_ASSERTN (inexact == 0); /* exact */
      inexact = test_sqrt (z, x, MPFR_RNDN);
      /* even rule: z should be 2^(GMP_NUMB_BITS - 1) */
      MPFR_ASSERTN (inexact < 0);
      inexact = mpfr_cmp_ui_2exp (z, 1, GMP_NUMB_BITS - 1);
      MPFR_ASSERTN (inexact == 0);
      mpfr_nextbelow (x);
      /* now x is just below [2^(GMP_NUMB_BITS - 1) + 1]^2 */
      inexact = test_sqrt (z, x, MPFR_RNDN);
      MPFR_ASSERTN(inexact < 0 &&
                   mpfr_cmp_ui_2exp (z, 1, GMP_NUMB_BITS - 1) == 0);
      mpfr_nextabove (x);
      mpfr_nextabove (x);
      /* now x is just above [2^(GMP_NUMB_BITS - 1) + 1]^2 */
      inexact = test_sqrt (z, x, MPFR_RNDN);
      if (mpfr_cmp (z, y))
        {
          printf ("Error for sqrt(x) in rounding to nearest\n");
          printf ("x="); mpfr_dump (x);
          printf ("Expected "); mpfr_dump (y);
          printf ("Got      "); mpfr_dump (z);
          exit (1);
        }
      if (inexact <= 0)
        {
          printf ("Wrong inexact flag in corner case for p = %lu\n", (unsigned long) p);
          exit (1);
        }
    }

  mpfr_set_prec (x, 1000);
  mpfr_set_ui (x, 9, MPFR_RNDN);
  mpfr_set_prec (y, 10);
  inexact = test_sqrt (y, x, MPFR_RNDN);
  if (mpfr_cmp_ui (y, 3) || inexact != 0)
    {
      printf ("Error in sqrt(9:1000) for prec=10\n");
      exit (1);
    }
  mpfr_set_prec (y, GMP_NUMB_BITS);
  mpfr_nextabove (x);
  inexact = test_sqrt (y, x, MPFR_RNDN);
  if (mpfr_cmp_ui (y, 3) || inexact >= 0)
    {
      printf ("Error in sqrt(9:1000) for prec=%d\n", (int) GMP_NUMB_BITS);
      exit (1);
    }
  mpfr_set_prec (x, 2 * GMP_NUMB_BITS);
  mpfr_set_prec (y, GMP_NUMB_BITS);
  mpfr_set_ui (y, 1, MPFR_RNDN);
  mpfr_nextabove (y);
  mpfr_set (x, y, MPFR_RNDN);
  inexact = test_sqrt (y, x, MPFR_RNDN);
  if (mpfr_cmp_ui (y, 1) || inexact >= 0)
    {
      printf ("Error in sqrt(1) for prec=%d\n", (int) GMP_NUMB_BITS);
      mpfr_dump (y);
      exit (1);
    }

  mpfr_clear (x);
  mpfr_clear (y);
  mpfr_clear (z);
}

static void
check_inexact (mpfr_prec_t p)
{
  mpfr_t x, y, z;
  mpfr_rnd_t rnd;
  int inexact, sign;

  mpfr_init2 (x, p);
  mpfr_init2 (y, p);
  mpfr_init2 (z, 2*p);
  mpfr_urandomb (x, RANDS);
  rnd = RND_RAND_NO_RNDF ();
  inexact = test_sqrt (y, x, rnd);
  if (mpfr_mul (z, y, y, rnd)) /* exact since prec(z) = 2*prec(y) */
    {
      printf ("Error: multiplication should be exact\n");
      exit (1);
    }
  mpfr_sub (z, z, x, rnd); /* exact also */
  sign = mpfr_cmp_ui (z, 0);
  if (((inexact == 0) && (sign)) ||
      ((inexact > 0) && (sign <= 0)) ||
      ((inexact < 0) && (sign >= 0)))
    {
      printf ("Error: wrong inexact flag, expected %d, got %d\n",
              sign, inexact);
      printf ("x=");
      mpfr_print_binary (x);
      printf (" rnd=%s\n", mpfr_print_rnd_mode (rnd));
      printf ("y="); mpfr_dump (y);
      exit (1);
    }
  mpfr_clear (x);
  mpfr_clear (y);
  mpfr_clear (z);
}

static void
check_singular (void)
{
  mpfr_t  x, got;

  mpfr_init2 (x, 100L);
  mpfr_init2 (got, 100L);

  /* sqrt(NaN) == NaN */
  MPFR_SET_NAN (x);
  MPFR_ASSERTN (test_sqrt (got, x, MPFR_RNDZ) == 0); /* exact */
  MPFR_ASSERTN (mpfr_nan_p (got));

  /* sqrt(-1) == NaN */
  mpfr_set_si (x, -1L, MPFR_RNDZ);
  MPFR_ASSERTN (test_sqrt (got, x, MPFR_RNDZ) == 0); /* exact */
  MPFR_ASSERTN (mpfr_nan_p (got));

  /* sqrt(+inf) == +inf */
  MPFR_SET_INF (x);
  MPFR_SET_POS (x);
  MPFR_ASSERTN (test_sqrt (got, x, MPFR_RNDZ) == 0); /* exact */
  MPFR_ASSERTN (mpfr_inf_p (got));

  /* sqrt(-inf) == NaN */
  MPFR_SET_INF (x);
  MPFR_SET_NEG (x);
  MPFR_ASSERTN (test_sqrt (got, x, MPFR_RNDZ) == 0); /* exact */
  MPFR_ASSERTN (mpfr_nan_p (got));

  /* sqrt(+0) == +0 */
  mpfr_set_si (x, 0L, MPFR_RNDZ);
  MPFR_ASSERTN (test_sqrt (got, x, MPFR_RNDZ) == 0); /* exact */
  MPFR_ASSERTN (mpfr_number_p (got));
  MPFR_ASSERTN (mpfr_cmp_ui (got, 0L) == 0);
  MPFR_ASSERTN (MPFR_IS_POS (got));

  /* sqrt(-0) == -0 */
  mpfr_set_si (x, 0L, MPFR_RNDZ);
  MPFR_SET_NEG (x);
  MPFR_ASSERTN (test_sqrt (got, x, MPFR_RNDZ) == 0); /* exact */
  MPFR_ASSERTN (mpfr_number_p (got));
  MPFR_ASSERTN (mpfr_cmp_ui (got, 0L) == 0);
  MPFR_ASSERTN (MPFR_IS_NEG (got));

  mpfr_clear (x);
  mpfr_clear (got);
}

/* check that -1 <= x/sqrt(x^2+s*y^2) <= 1 for rounding to nearest or up
   with s = 0 and s = 1 */
static void
test_property1 (mpfr_prec_t p, mpfr_rnd_t r, int s)
{
  mpfr_t x, y, z, t;

  mpfr_init2 (x, p);
  mpfr_init2 (y, p);
  mpfr_init2 (z, p);
  mpfr_init2 (t, p);

  mpfr_urandomb (x, RANDS);
  mpfr_mul (z, x, x, r);
  if (s)
    {
      mpfr_urandomb (y, RANDS);
      mpfr_mul (t, y, y, r);
      mpfr_add (z, z, t, r);
    }
  mpfr_sqrt (z, z, r);
  mpfr_div (z, x, z, r);
  /* Note: if both x and y are 0, z is NAN, but the test below will
     be false. So, everything is fine. */
  if (mpfr_cmp_si (z, -1) < 0 || mpfr_cmp_ui (z, 1) > 0)
    {
      printf ("Error, -1 <= x/sqrt(x^2+y^2) <= 1 does not hold for r=%s\n",
              mpfr_print_rnd_mode (r));
      printf ("x="); mpfr_dump (x);
      printf ("y="); mpfr_dump (y);
      printf ("got "); mpfr_dump (z);
      exit (1);
    }

  mpfr_clear (x);
  mpfr_clear (y);
  mpfr_clear (z);
  mpfr_clear (t);
}

/* check sqrt(x^2) = x */
static void
test_property2 (mpfr_prec_t p, mpfr_rnd_t r)
{
  mpfr_t x, y;

  mpfr_init2 (x, p);
  mpfr_init2 (y, p);

  mpfr_urandomb (x, RANDS);
  mpfr_mul (y, x, x, r);
  mpfr_sqrt (y, y, r);
  if (mpfr_cmp (y, x))
    {
      printf ("Error, sqrt(x^2) = x does not hold for r=%s\n",
              mpfr_print_rnd_mode (r));
      printf ("x="); mpfr_dump (x);
      printf ("got "); mpfr_dump (y);
      exit (1);
    }

  mpfr_clear (x);
  mpfr_clear (y);
}

/* Bug reported by Fredrik Johansson, occurring when:
   - the precision of the result is a multiple of the number of bits
     per word (GMP_NUMB_BITS),
   - the rounding mode is to nearest (MPFR_RNDN),
   - internally, the result has to be rounded up to a power of 2.
*/
static void
bug20160120 (void)
{
  mpfr_t x, y;

  mpfr_init2 (x, 4 * GMP_NUMB_BITS);
  mpfr_init2 (y, GMP_NUMB_BITS);

  mpfr_set_ui (x, 1, MPFR_RNDN);
  mpfr_nextbelow (x);
  mpfr_sqrt (y, x, MPFR_RNDN);
  MPFR_ASSERTN(mpfr_check (y));
  MPFR_ASSERTN(mpfr_cmp_ui (y, 1) == 0);

  mpfr_set_prec (y, 2 * GMP_NUMB_BITS);
  mpfr_sqrt (y, x, MPFR_RNDN);
  MPFR_ASSERTN(mpfr_check (y));
  MPFR_ASSERTN(mpfr_cmp_ui (y, 1) == 0);

  mpfr_clear(x);
  mpfr_clear(y);
}

/* Bug in mpfr_sqrt2 when prec(u) = 2*GMP_NUMB_BITS and the exponent of u is
   odd: the last bit of u is lost. */
static void
bug20160908 (void)
{
  mpfr_t r, u;
  int n = GMP_NUMB_BITS, ret;

  mpfr_init2 (r, 2*n - 1);
  mpfr_init2 (u, 2 * n);
  mpfr_set_ui_2exp (u, 1, 2*n-2, MPFR_RNDN); /* u=2^(2n-2) with exp(u)=2n-1 */
  mpfr_nextabove (u);
  /* now u = 2^(2n-2) + 1/2 */
  ret = mpfr_sqrt (r, u, MPFR_RNDZ);
  MPFR_ASSERTN(ret == -1 && mpfr_cmp_ui_2exp (r, 1, n-1) == 0);
  mpfr_clear (r);
  mpfr_clear (u);
}

<<<<<<< HEAD
static void
testall_rndf (mpfr_prec_t pmax)
{
  mpfr_t a, b, d;
  mpfr_prec_t pa, pb;

  for (pa = MPFR_PREC_MIN; pa <= pmax; pa++)
    {
      mpfr_init2 (a, pa);
      mpfr_init2 (d, pa);
      for (pb = MPFR_PREC_MIN; pb <= pmax; pb++)
        {
          mpfr_init2 (b, pb);
          mpfr_set_ui (b, 1, MPFR_RNDN);
          while (mpfr_cmp_ui (b, 4) < 0)
            {
              mpfr_sqrt (a, b, MPFR_RNDF);
              mpfr_sqrt (d, b, MPFR_RNDD);
              if (!mpfr_equal_p (a, d))
                {
                  mpfr_sqrt (d, b, MPFR_RNDU);
                  if (!mpfr_equal_p (a, d))
                    {
                      printf ("Error: mpfr_sqrt(a,b,RNDF) does not "
                              "match RNDD/RNDU\n");
                      printf ("b="); mpfr_dump (b);
                      printf ("a="); mpfr_dump (a);
                      exit (1);
                    }
                }
              mpfr_nextabove (b);
            }
          mpfr_clear (b);
        }
      mpfr_clear (a);
      mpfr_clear (d);
    }
=======
/* test the case prec = GMP_NUMB_BITS */
static void
test_sqrt1n (void)
{
  mpfr_t r, u;
  int inex;

  mpfr_init2 (r, GMP_NUMB_BITS);
  mpfr_init2 (u, GMP_NUMB_BITS);

  inex = mpfr_set_ui_2exp (u, 17 * 17, 2 * GMP_NUMB_BITS - 10, MPFR_RNDN);
  MPFR_ASSERTN(inex == 0);
  inex = mpfr_sqrt (r, u, MPFR_RNDN);
  MPFR_ASSERTN(inex == 0);
  MPFR_ASSERTN(mpfr_cmp_ui_2exp (r, 17, GMP_NUMB_BITS - 5) == 0);

  inex = mpfr_set_ui_2exp (u, 1, GMP_NUMB_BITS - 2, MPFR_RNDN);
  MPFR_ASSERTN(inex == 0);
  inex = mpfr_add_ui (u, u, 1, MPFR_RNDN);
  MPFR_ASSERTN(inex == 0);
  inex = mpfr_mul_2exp (u, u, GMP_NUMB_BITS, MPFR_RNDN);
  MPFR_ASSERTN(inex == 0);
  /* u = 2^(2*GMP_NUMB_BITS-2) + 2^GMP_NUMB_BITS, thus
     u = r^2 + 2^GMP_NUMB_BITS with r = 2^(GMP_NUMB_BITS-1).
     Should round to r+1 to nearest. */
  inex = mpfr_sqrt (r, u, MPFR_RNDN);
  MPFR_ASSERTN(inex > 0);
  inex = mpfr_sub_ui (r, r, 1, MPFR_RNDN);
  MPFR_ASSERTN(inex == 0);
  MPFR_ASSERTN(mpfr_cmp_ui_2exp (r, 1, GMP_NUMB_BITS - 1) == 0);

  mpfr_clear (r);
  mpfr_clear (u);
>>>>>>> d0e8a374
}

#define TEST_FUNCTION test_sqrt
#define TEST_RANDOM_POS 8
#include "tgeneric.c"

int
main (void)
{
  mpfr_prec_t p;
  int k;

  tests_start_mpfr ();

  testall_rndf (16);
  for (p = MPFR_PREC_MIN; p <= 128; p++)
    {
      test_property1 (p, MPFR_RNDN, 0);
      test_property1 (p, MPFR_RNDU, 0);
      test_property1 (p, MPFR_RNDA, 0);
      test_property1 (p, MPFR_RNDN, 1);
      test_property1 (p, MPFR_RNDU, 1);
      test_property1 (p, MPFR_RNDA, 1);
      test_property2 (p, MPFR_RNDN);
    }

  check_diverse ("635030154261163106768013773815762607450069292760790610550915652722277604820131530404842415587328", 160, "796887792767063979679855997149887366668464780637");
  special ();
  check_singular ();

  for (p=2; p<200; p++)
    for (k=0; k<200; k++)
      check_inexact (p);
  check_float();

  check3 ("-0.0", MPFR_RNDN, "0.0");
  check4 ("6.37983013646045901440e+32", MPFR_RNDN, "5.9bc5036d09e0c@13");
  check4 ("1.0", MPFR_RNDN, "1");
  check4 ("1.0", MPFR_RNDZ, "1");
  check4 ("3.725290298461914062500000e-9", MPFR_RNDN, "4@-4");
  check4 ("3.725290298461914062500000e-9", MPFR_RNDZ, "4@-4");
  check4 ("1190456976439861.0", MPFR_RNDZ, "2.0e7957873529a@6");
  check4 ("1219027943874417664.0", MPFR_RNDZ, "4.1cf2af0e6a534@7");
  /* the following examples are bugs in Cygnus compiler/system, found by
     Fabrice Rouillier while porting mpfr to Windows */
  check4 ("9.89438396044940256501e-134", MPFR_RNDU, "8.7af7bf0ebbee@-56");
  check4 ("7.86528588050363751914e+31", MPFR_RNDZ, "1.f81fc40f32062@13");
  check4 ("0.99999999999999988897", MPFR_RNDN, "f.ffffffffffff8@-1");
  check4 ("1.00000000000000022204", MPFR_RNDN, "1");
  /* the following examples come from the paper "Number-theoretic Test
   Generation for Directed Rounding" from Michael Parks, Table 4 */

  check4 ("78652858805036375191418371571712.0", MPFR_RNDN,
          "1.f81fc40f32063@13");
  check4 ("38510074998589467860312736661504.0", MPFR_RNDN,
          "1.60c012a92fc65@13");
  check4 ("35318779685413012908190921129984.0", MPFR_RNDN,
          "1.51d17526c7161@13");
  check4 ("26729022595358440976973142425600.0", MPFR_RNDN,
          "1.25e19302f7e51@13");
  check4 ("22696567866564242819241453027328.0", MPFR_RNDN,
          "1.0ecea7dd2ec3d@13");
  check4 ("22696888073761729132924856434688.0", MPFR_RNDN,
          "1.0ecf250e8e921@13");
  check4 ("36055652513981905145251657416704.0", MPFR_RNDN,
          "1.5552f3eedcf33@13");
  check4 ("30189856268896404997497182748672.0", MPFR_RNDN,
          "1.3853ee10c9c99@13");
  check4 ("36075288240584711210898775080960.0", MPFR_RNDN,
          "1.556abe212b56f@13");
  check4 ("72154663483843080704304789585920.0", MPFR_RNDN,
          "1.e2d9a51977e6e@13");

  check4 ("78652858805036375191418371571712.0", MPFR_RNDZ,
          "1.f81fc40f32062@13");
  check4 ("38510074998589467860312736661504.0", MPFR_RNDZ,
          "1.60c012a92fc64@13");
  check4 ("35318779685413012908190921129984.0", MPFR_RNDZ, "1.51d17526c716@13");
  check4 ("26729022595358440976973142425600.0", MPFR_RNDZ, "1.25e19302f7e5@13");
  check4 ("22696567866564242819241453027328.0", MPFR_RNDZ,
          "1.0ecea7dd2ec3c@13");
  check4 ("22696888073761729132924856434688.0", MPFR_RNDZ, "1.0ecf250e8e92@13");
  check4 ("36055652513981905145251657416704.0", MPFR_RNDZ,
          "1.5552f3eedcf32@13");
  check4 ("30189856268896404997497182748672.0", MPFR_RNDZ,
          "1.3853ee10c9c98@13");
  check4 ("36075288240584711210898775080960.0", MPFR_RNDZ,
          "1.556abe212b56e@13");
  check4 ("72154663483843080704304789585920.0", MPFR_RNDZ,
          "1.e2d9a51977e6d@13");

  check4 ("78652858805036375191418371571712.0", MPFR_RNDU,
          "1.f81fc40f32063@13");
  check4 ("38510074998589467860312736661504.0", MPFR_RNDU,
          "1.60c012a92fc65@13");
  check4 ("35318779685413012908190921129984.0", MPFR_RNDU,
          "1.51d17526c7161@13");
  check4 ("26729022595358440976973142425600.0", MPFR_RNDU,
          "1.25e19302f7e51@13");
  check4 ("22696567866564242819241453027328.0", MPFR_RNDU,
          "1.0ecea7dd2ec3d@13");
  check4 ("22696888073761729132924856434688.0", MPFR_RNDU,
          "1.0ecf250e8e921@13");
  check4 ("36055652513981905145251657416704.0", MPFR_RNDU,
          "1.5552f3eedcf33@13");
  check4 ("30189856268896404997497182748672.0", MPFR_RNDU,
          "1.3853ee10c9c99@13");
  check4 ("36075288240584711210898775080960.0", MPFR_RNDU,
          "1.556abe212b56f@13");
  check4 ("72154663483843080704304789585920.0", MPFR_RNDU,
          "1.e2d9a51977e6e@13");

  check4 ("78652858805036375191418371571712.0", MPFR_RNDD,
          "1.f81fc40f32062@13");
  check4 ("38510074998589467860312736661504.0", MPFR_RNDD,
          "1.60c012a92fc64@13");
  check4 ("35318779685413012908190921129984.0", MPFR_RNDD, "1.51d17526c716@13");
  check4 ("26729022595358440976973142425600.0", MPFR_RNDD, "1.25e19302f7e5@13");
  check4 ("22696567866564242819241453027328.0", MPFR_RNDD,
          "1.0ecea7dd2ec3c@13");
  check4 ("22696888073761729132924856434688.0", MPFR_RNDD, "1.0ecf250e8e92@13");
  check4 ("36055652513981905145251657416704.0", MPFR_RNDD,
          "1.5552f3eedcf32@13");
  check4 ("30189856268896404997497182748672.0", MPFR_RNDD,
          "1.3853ee10c9c98@13");
  check4 ("36075288240584711210898775080960.0", MPFR_RNDD,
          "1.556abe212b56e@13");
  check4 ("72154663483843080704304789585920.0", MPFR_RNDD,
          "1.e2d9a51977e6d@13");

  /* check that rounding away is just rounding toward plus infinity */
  check4 ("72154663483843080704304789585920.0", MPFR_RNDA,
          "1.e2d9a51977e6e@13");

  test_generic (MPFR_PREC_MIN, 300, 15);
  data_check ("data/sqrt", mpfr_sqrt, "mpfr_sqrt");
  bad_cases (mpfr_sqrt, mpfr_sqr, "mpfr_sqrt", 8, -256, 255, 4, 128, 800, 50);

  bug20160120 ();
  bug20160908 ();
<<<<<<< HEAD
=======
  test_sqrt1n ();
>>>>>>> d0e8a374

  tests_end_mpfr ();
  return 0;
}<|MERGE_RESOLUTION|>--- conflicted
+++ resolved
@@ -616,7 +616,6 @@
   mpfr_clear (u);
 }
 
-<<<<<<< HEAD
 static void
 testall_rndf (mpfr_prec_t pmax)
 {
@@ -654,7 +653,8 @@
       mpfr_clear (a);
       mpfr_clear (d);
     }
-=======
+}
+
 /* test the case prec = GMP_NUMB_BITS */
 static void
 test_sqrt1n (void)
@@ -688,7 +688,6 @@
 
   mpfr_clear (r);
   mpfr_clear (u);
->>>>>>> d0e8a374
 }
 
 #define TEST_FUNCTION test_sqrt
@@ -829,10 +828,7 @@
 
   bug20160120 ();
   bug20160908 ();
-<<<<<<< HEAD
-=======
   test_sqrt1n ();
->>>>>>> d0e8a374
 
   tests_end_mpfr ();
   return 0;
