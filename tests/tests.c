--- conflicted
+++ resolved
@@ -1,10 +1,6 @@
 /* Miscellaneous support for test programs.
 
-<<<<<<< HEAD
 Copyright 2001-2015 Free Software Foundation, Inc.
-=======
-Copyright 2001-2014 Free Software Foundation, Inc.
->>>>>>> c4ce17f1
 Contributed by the AriC and Caramel projects, INRIA.
 
 This file is part of the GNU MPFR Library.
@@ -30,6 +26,7 @@
 # endif
 #endif
 
+#include <stdlib.h>
 #include <float.h>
 #include <errno.h>
 
@@ -58,10 +55,6 @@
 
 #ifdef MPFR_TESTS_TIMEOUT
 #include <sys/resource.h>
-#endif
-
-#if defined(HAVE_SIGNAL) || defined(HAVE_SIGACTION)
-# include <signal.h>
 #endif
 
 #include "mpfr-test.h"
@@ -136,14 +129,11 @@
 
   sprintf (buffer, "%d.%d.%d", __GNU_MP_VERSION, __GNU_MP_VERSION_MINOR,
            __GNU_MP_VERSION_PATCHLEVEL);
-  if (strcmp (buffer, gmp_version) != 0)
+  if (strcmp (buffer, gmp_version) != 0 &&
+      (__GNU_MP_VERSION_PATCHLEVEL != 0 ||
+       (sprintf (buffer, "%d.%d", __GNU_MP_VERSION, __GNU_MP_VERSION_MINOR),
+        strcmp (buffer, gmp_version) != 0)))
     err = 1;
-  else if (__GNU_MP_VERSION_PATCHLEVEL == 0)
-    {
-      sprintf (buffer, "%d.%d", __GNU_MP_VERSION, __GNU_MP_VERSION_MINOR);
-      if (strcmp (buffer, gmp_version) != 0)
-        err = 1;
-    }
 
   /* In some cases, it may be acceptable to have different versions for
      the header and the library, in particular when shared libraries are
@@ -234,10 +224,7 @@
   feclearexcept (FE_ALL_EXCEPT);
 #endif
 
-#ifndef WANT_MINI_GMP
-  /* disable since mini-gmp does not keep track of old_size in realloc/free */
   tests_memory_start ();
-#endif
   tests_rand_start ();
   tests_limit_start ();
 
@@ -264,9 +251,7 @@
 
   mpfr_free_cache ();
   tests_rand_end ();
-#ifndef WANT_MINI_GMP
   tests_memory_end ();
-#endif
 
 #ifdef MPFR_TEST_DIVBYZERO
   /* Define to test the use of MPFR_ERRDIVZERO */
@@ -880,11 +865,6 @@
  * mode for some lower precision: see data_check).
  * fct, inv, name: data related to the function.
  * pos, emin, emax: arguments for tests_default_random.
- * For debugging purpose (e.g. in case of crash or infinite loop),
- * you can set the MPFR_DEBUG_BADCASES environment variable to 1 in
- * order to output information about the tested worst cases. You can
- * also enable logging (when supported), but this may give too much
- * information.
  */
 void
 bad_cases (int (*fct)(FLIST), int (*inv)(FLIST), const char *name,
@@ -1024,36 +1004,4 @@
   if (none)
     printf (" none");
   printf (" (%u)\n", flags);
-}
-
-static void
-abort_called (int x)
-{
-  /* Ok, abort has been called */
-  exit (0);
-}
-
-/* This function has to be called for a test
-   that will call the abort function */
-void
-tests_expect_abort (void)
-{
-#if defined(HAVE_SIGACTION)
-  struct sigaction act;
-  int ret;
-
-  memset (&act, 0, sizeof act);
-  act.sa_handler = abort_called;
-  ret = sigaction (SIGABRT, &act, NULL);
-  if (ret != 0)
-    {
-      /* Can't register error handler: Skip test */
-      exit (77);
-    }
-#elif defined(HAVE_SIGNAL)
-  signal (SIGABRT, abort_called);
-#else
-  /* Can't register error handler: Skip test */
-  exit (77);
-#endif
 }