/* tsprintf.c -- test file for mpfr_sprintf, mpfr_vsprintf, mpfr_snprintf,
   and mpfr_vsnprintf

Copyright 2007-2017 Free Software Foundation, Inc.
Contributed by the AriC and Caramba projects, INRIA.

This file is part of the GNU MPFR Library.

The GNU MPFR Library is free software; you can redistribute it and/or modify
it under the terms of the GNU Lesser General Public License as published by
the Free Software Foundation; either version 3 of the License, or (at your
option) any later version.

The GNU MPFR Library is distributed in the hope that it will be useful, but
WITHOUT ANY WARRANTY; without even the implied warranty of MERCHANTABILITY
or FITNESS FOR A PARTICULAR PURPOSE.  See the GNU Lesser General Public
License for more details.

You should have received a copy of the GNU Lesser General Public License
along with the GNU MPFR Library; see the file COPYING.LESSER.  If not, see
http://www.gnu.org/licenses/ or write to the Free Software Foundation, Inc.,
51 Franklin St, Fifth Floor, Boston, MA 02110-1301, USA. */

/* Include config.h before using ANY configure macros if needed. */
#ifdef HAVE_CONFIG_H
# include "config.h"
#endif

#if defined(HAVE_STDARG) && !defined(MPFR_USE_MINI_GMP)
#include <stdarg.h>

#include <float.h>

#ifdef HAVE_LOCALE_H
#include <locale.h>
#endif

#include "mpfr-test.h"

const int prec_max_printf = 5000; /* limit for random precision in
                                     random_double() */
#define BUF_SIZE 65536

const char pinf_str[] = "inf";
const char pinf_uc_str[] = "INF";
const char minf_str[] = "-inf";
const char minf_uc_str[] = "-INF";
const char nan_str[] = "nan";
const char nan_uc_str[] = "NAN";

/* 1. compare expected string with the string BUFFER returned by
   mpfr_sprintf(buffer, fmt, x)
   2. then test mpfr_snprintf (buffer, p, fmt, x) with a random p. */
static int
check_sprintf (const char *expected, const char *fmt, mpfr_srcptr x)
{
  int n0, n1, p;
  char buffer[BUF_SIZE];

  /* test mpfr_sprintf */
  n0 = mpfr_sprintf (buffer, fmt, x);
  if (strcmp (buffer, expected) != 0)
    {
      printf ("Error in mpfr_sprintf (s, \"%s\", x);\n", fmt);
      printf ("expected: \"%s\"\ngot:      \"%s\"\n", expected, buffer);

      exit (1);
    }

  /* test mpfr_snprintf */
  p = (int) (randlimb () % n0);
  if (p == 0 && (randlimb () & 1) == 0)
    {
      n1 = mpfr_snprintf (NULL, 0, fmt, x);
    }
  else
    {
      buffer[p] = 17;
      n1 = mpfr_snprintf (buffer, p, fmt, x);
      if (buffer[p] != 17)
        {
          printf ("Buffer overflow in mpfr_snprintf for p = %d!\n", p);
          exit (1);
        }
    }
  if (n0 != n1)
    {
      char format[1024];
      printf ("Error in mpfr_snprintf (s, %d, \"%s\", x) return value\n",
              p, fmt);
      printf ("expected: %d\ngot:      %d\n", n0, n1);
      strncpy (format, "x='", 1024);
      strncpy (format + 3, fmt, 1021);
      strncpy (format + 3 + strlen (fmt), "'\n", 1021 - strlen (fmt));
      mpfr_printf (format, x);
      exit (1);
    }
  if ((p > 1 && strncmp (expected, buffer, p-1) != 0)
      || (p == 1 && buffer[0] != '\0'))
    {
      char part_expected[BUF_SIZE];
      strncpy (part_expected, expected, p);
      part_expected[p-1] = '\0';
      printf ("Error in mpfr_vsnprintf (s, %d, \"%s\", ...);\n", p, fmt);
      printf ("expected: \"%s\"\ngot:      \"%s\"\n", part_expected, buffer);
      exit (1);
    }
  return n0;
}

/* 1. compare expected string with the string BUFFER returned by
   mpfr_vsprintf(buffer, fmt, ...)
   2. then, test mpfr_vsnprintf. */
static int
check_vsprintf (const char *expected, const char *fmt, ...)
{
  int n0, n1, p;
  char buffer[BUF_SIZE];
  va_list ap0, ap1;
  va_start (ap0, fmt);
  va_start (ap1, fmt);

  n0 = mpfr_vsprintf (buffer, fmt, ap0);
  if (strcmp (buffer, expected) != 0)
    {
      printf ("Error in mpfr_vsprintf (s, \"%s\", ...);\n", fmt);
      printf ("expected: \"%s\"\ngot:      \"%s\"\n", expected, buffer);

      va_end (ap0);
      va_end (ap1);
      exit (1);
    }
  va_end (ap0);

  /* test mpfr_snprintf */
  p = (int) (randlimb () % n0);
  if (p == 0 && (randlimb () & 1) == 0)
    {
      n1 = mpfr_vsnprintf (NULL, 0, fmt, ap1);
    }
  else
    {
      buffer[p] = 17;
      n1 = mpfr_vsnprintf (buffer, p, fmt, ap1);
      if (buffer[p] != 17)
        {
          printf ("Buffer overflow in mpfr_vsnprintf for p = %d!\n", p);
          exit (1);
        }
    }
  if (n0 != n1)
    {
      printf ("Error in mpfr_vsnprintf (s, %d, \"%s\", ...) return value\n",
              p, fmt);
      printf ("expected: %d\ngot:      %d\n", n0, n1);

      va_end (ap1);
      exit (1);
    }
  if ((p > 1 && strncmp (expected, buffer, p-1) != 0)
      || (p == 1 && buffer[0] != '\0'))
    {
      char part_expected[BUF_SIZE];
      strncpy (part_expected, expected, p);
      part_expected[p-1] = '\0';
      printf ("Error in mpfr_vsnprintf (s, %d, \"%s\", ...);\n", p, fmt);
      printf ("expected: \"%s\"\ngot:      \"%s\"\n", part_expected, buffer);

      va_end (ap1);
      exit (1);
    }

  va_end (ap1);
  return n0;
}

static void
native_types (void)
{
  int c = 'a';
  int i = -1;
  unsigned int ui = 1;
  double d = -1.25;
  char s[] = "test";

  char buf[255];

  sprintf (buf, "%c", c);
  check_vsprintf (buf, "%c", c);

  sprintf (buf, "%d", i);
  check_vsprintf (buf, "%d", i);

  sprintf (buf, "%e", d);
  check_vsprintf (buf, "%e", d);

  sprintf (buf, "%f", d);
  check_vsprintf (buf, "%f", d);

  sprintf (buf, "%i", i);
  check_vsprintf (buf, "%i", i);

  sprintf (buf, "%g", d);
  check_vsprintf (buf, "%g", d);

  sprintf (buf, "%o", i);
  check_vsprintf (buf, "%o", i);

  sprintf (buf, "%s", s);
  check_vsprintf (buf, "%s", s);

  sprintf (buf, "--%s++", "");
  check_vsprintf (buf, "--%s++", "");

  sprintf (buf, "%u", ui);
  check_vsprintf (buf, "%u", ui);

  sprintf (buf, "%x", ui);
  check_vsprintf (buf, "%x", ui);
}

static int
decimal (void)
{
  mpfr_prec_t p = 128;
  mpfr_t x;
  mpfr_t z;
  mpfr_init (z);
  mpfr_init2 (x, p);

  /* specifier 'P' for precision */
  check_vsprintf ("128", "%Pu", p);
  check_vsprintf ("00128", "%.5Pu", p);

  /* special numbers */
  mpfr_set_inf (x, 1);
  check_sprintf (pinf_str, "%Re", x);
  check_sprintf (pinf_str, "%RUe", x);
  check_sprintf (pinf_uc_str, "%RE", x);
  check_sprintf (pinf_uc_str, "%RDE", x);
  check_sprintf (pinf_str, "%Rf", x);
  check_sprintf (pinf_str, "%RYf", x);
  check_sprintf (pinf_uc_str, "%RF", x);
  check_sprintf (pinf_uc_str, "%RZF", x);
  check_sprintf (pinf_str, "%Rg", x);
  check_sprintf (pinf_str, "%RNg", x);
  check_sprintf (pinf_uc_str, "%RG", x);
  check_sprintf (pinf_uc_str, "%RUG", x);
  check_sprintf ("       inf", "%010Re", x);
  check_sprintf ("       inf", "%010RDe", x);

  mpfr_set_inf (x, -1);
  check_sprintf (minf_str, "%Re", x);
  check_sprintf (minf_str, "%RYe", x);
  check_sprintf (minf_uc_str, "%RE", x);
  check_sprintf (minf_uc_str, "%RZE", x);
  check_sprintf (minf_str, "%Rf", x);
  check_sprintf (minf_str, "%RNf", x);
  check_sprintf (minf_uc_str, "%RF", x);
  check_sprintf (minf_uc_str, "%RUF", x);
  check_sprintf (minf_str, "%Rg", x);
  check_sprintf (minf_str, "%RDg", x);
  check_sprintf (minf_uc_str, "%RG", x);
  check_sprintf (minf_uc_str, "%RYG", x);
  check_sprintf ("      -inf", "%010Re", x);
  check_sprintf ("      -inf", "%010RZe", x);

  mpfr_set_nan (x);
  check_sprintf (nan_str, "%Re", x);
  check_sprintf (nan_str, "%RNe", x);
  check_sprintf (nan_uc_str, "%RE", x);
  check_sprintf (nan_uc_str, "%RUE", x);
  check_sprintf (nan_str, "%Rf", x);
  check_sprintf (nan_str, "%RDf", x);
  check_sprintf (nan_uc_str, "%RF", x);
  check_sprintf (nan_uc_str, "%RYF", x);
  check_sprintf (nan_str, "%Rg", x);
  check_sprintf (nan_str, "%RZg", x);
  check_sprintf (nan_uc_str, "%RG", x);
  check_sprintf (nan_uc_str, "%RNG", x);
  check_sprintf ("       nan", "%010Re", x);

  /* positive numbers */
  mpfr_set_str (x, "18993474.61279296875", 10, MPFR_RNDN);
  mpfr_set_ui (z, 0, MPFR_RNDD);

  /* simplest case right justified */
  check_sprintf ("      1.899347461279296875e+07", "%30Re", x);
  check_sprintf ("                         2e+07", "%30.0Re", x);
  check_sprintf ("               18993474.612793", "%30Rf", x);
  check_sprintf ("              18993474.6127930", "%30.7Rf", x);
  check_sprintf ("                   1.89935e+07", "%30Rg", x);
  check_sprintf ("                         2e+07", "%30.0Rg", x);
  check_sprintf ("          18993474.61279296875", "%30.19Rg", x);
  check_sprintf ("                         0e+00", "%30.0Re", z);
  check_sprintf ("                             0", "%30.0Rf", z);
  check_sprintf ("                        0.0000", "%30.4Rf", z);
  check_sprintf ("                             0", "%30.0Rg", z);
  check_sprintf ("                             0", "%30.4Rg", z);
  /* sign or space, pad with leading zeros */
  check_sprintf (" 000001.899347461279296875E+07", "% 030RE", x);
  check_sprintf (" 0000000000000000001.89935E+07", "% 030RG", x);
  check_sprintf (" 0000000000000000000000002E+07", "% 030.0RE", x);
  check_sprintf (" 0000000000000000000000000E+00", "% 030.0RE", z);
  check_sprintf (" 00000000000000000000000000000", "% 030.0RF", z);
  /* sign + or -, left justified */
  check_sprintf ("+1.899347461279296875e+07     ", "%+-30Re", x);
  check_sprintf ("+2e+07                        ", "%+-30.0Re", x);
  check_sprintf ("+0e+00                        ", "%+-30.0Re", z);
  check_sprintf ("+0                            ", "%+-30.0Rf", z);
  /* decimal point, left justified, precision and rounding parameter */
  check_vsprintf ("1.9E+07   ", "%#-10.*R*E", 1, MPFR_RNDN, x);
  check_vsprintf ("2.E+07    ", "%#*.*R*E", -10, 0, MPFR_RNDN, x);
  check_vsprintf ("2.E+07    ", "%#-10.*R*G", 0, MPFR_RNDN, x);
  check_vsprintf ("0.E+00    ", "%#-10.*R*E", 0, MPFR_RNDN, z);
  check_vsprintf ("0.        ", "%#-10.*R*F", 0, MPFR_RNDN, z);
  check_vsprintf ("0.        ", "%#-10.*R*G", 0, MPFR_RNDN, z);
  /* sign or space */
  check_sprintf (" 1.899e+07", "% .3RNe", x);
  check_sprintf (" 2e+07",     "% .0RNe", x);
  /* sign + or -, decimal point, pad with leading zeros */
  check_sprintf ("+0001.8E+07", "%0+#11.1RZE", x);
  check_sprintf ("+00001.E+07", "%0+#11.0RZE", x);
  check_sprintf ("+0000.0E+00", "%0+#11.1RZE", z);
  check_sprintf ("+00000000.0", "%0+#11.1RZF", z);
  /* pad with leading zero */
  check_sprintf ("0000001.899347461279296875e+07", "%030RDe", x);
  check_sprintf ("00000000000000000000000001e+07", "%030.0RDe", x);
  /* sign or space, decimal point, left justified */
  check_sprintf (" 1.8E+07   ", "%- #11.1RDE", x);
  check_sprintf (" 1.E+07    ", "%- #11.0RDE", x);
  /* large requested precision */
  check_sprintf ("18993474.61279296875", "%.2147483647Rg", x);

  /* negative numbers */
  mpfr_mul_si (x, x, -1, MPFR_RNDD);
  mpfr_mul_si (z, z, -1, MPFR_RNDD);

  /* sign + or - */
  check_sprintf ("  -1.8e+07", "%+10.1RUe", x);
  check_sprintf ("    -1e+07", "%+10.0RUe", x);
  check_sprintf ("    -0e+00", "%+10.0RUe", z);
  check_sprintf ("        -0", "%+10.0RUf", z);


  /* neighborhood of 1 */
  mpfr_set_str (x, "0.99993896484375", 10, MPFR_RNDN);
  check_sprintf ("9.9993896484375E-01 ", "%-20RE", x);
  check_sprintf ("9.9993896484375E-01 ", "%-20.RE", x);
  check_sprintf ("1E+00               ", "%-20.0RE", x);
  check_sprintf ("1.0E+00             ", "%-20.1RE", x);
  check_sprintf ("1.00E+00            ", "%-20.2RE", x);
  check_sprintf ("9.999E-01           ", "%-20.3RE", x);
  check_sprintf ("9.9994E-01          ", "%-20.4RE", x);
  check_sprintf ("0.999939            ", "%-20RF", x);
  check_sprintf ("0.999939            ", "%-20.RF", x);
  check_sprintf ("1                   ", "%-20.0RF", x);
  check_sprintf ("1.0                 ", "%-20.1RF", x);
  check_sprintf ("1.00                ", "%-20.2RF", x);
  check_sprintf ("1.000               ", "%-20.3RF", x);
  check_sprintf ("0.9999              ", "%-20.4RF", x);
  check_sprintf ("0.999939            ", "%-#20RF", x);
  check_sprintf ("0.999939            ", "%-#20.RF", x);
  check_sprintf ("1.                  ", "%-#20.0RF", x);
  check_sprintf ("1.0                 ", "%-#20.1RF", x);
  check_sprintf ("1.00                ", "%-#20.2RF", x);
  check_sprintf ("1.000               ", "%-#20.3RF", x);
  check_sprintf ("0.9999              ", "%-#20.4RF", x);
  check_sprintf ("1                   ", "%-20.0RG", x);
  check_sprintf ("1                   ", "%-20.1RG", x);
  check_sprintf ("1                   ", "%-20.2RG", x);
  check_sprintf ("1                   ", "%-20.3RG", x);
  check_sprintf ("0.9999              ", "%-20.4RG", x);
  check_sprintf ("0.999939            ", "%-#20RG", x);
  check_sprintf ("0.999939            ", "%-#20.RG", x);
  check_sprintf ("1.                  ", "%-#20.0RG", x);
  check_sprintf ("1.                  ", "%-#20.1RG", x);
  check_sprintf ("1.0                 ", "%-#20.2RG", x);
  check_sprintf ("1.00                ", "%-#20.3RG", x);
  check_sprintf ("0.9999              ", "%-#20.4RG", x);

  /* multiple of 10 */
  mpfr_set_str (x, "1e17", 10, MPFR_RNDN);
  check_sprintf ("1e+17", "%Re", x);
  check_sprintf ("1.000e+17", "%.3Re", x);
  check_sprintf ("100000000000000000", "%.0Rf", x);
  check_sprintf ("100000000000000000.0", "%.1Rf", x);
  check_sprintf ("100000000000000000.000000", "%'Rf", x);
  check_sprintf ("100000000000000000.0", "%'.1Rf", x);

  mpfr_ui_div (x, 1, x, MPFR_RNDN); /* x=1e-17 */
  check_sprintf ("1e-17", "%Re", x);
  check_sprintf ("0.000000", "%Rf", x);
  check_sprintf ("1e-17", "%Rg", x);
  check_sprintf ("0.0", "%.1RDf", x);
  check_sprintf ("0.0", "%.1RZf", x);
  check_sprintf ("0.1", "%.1RUf", x);
  check_sprintf ("0.1", "%.1RYf", x);
  check_sprintf ("0", "%.0RDf", x);
  check_sprintf ("0", "%.0RZf", x);
  check_sprintf ("1", "%.0RUf", x);
  check_sprintf ("1", "%.0RYf", x);

  /* multiple of 10 with 'g' style */
  mpfr_set_str (x, "10", 10, MPFR_RNDN);
  check_sprintf ("10", "%Rg", x);
  check_sprintf ("1e+01", "%.0Rg", x);
  check_sprintf ("1e+01", "%.1Rg", x);
  check_sprintf ("10", "%.2Rg", x);

  mpfr_ui_div (x, 1, x, MPFR_RNDN);
  check_sprintf ("0.1", "%Rg", x);
  check_sprintf ("0.1", "%.0Rg", x);
  check_sprintf ("0.1", "%.1Rg", x);

  mpfr_set_str (x, "1000", 10, MPFR_RNDN);
  check_sprintf ("1000", "%Rg", x);
  check_sprintf ("1e+03", "%.0Rg", x);
  check_sprintf ("1e+03", "%.3Rg", x);
  check_sprintf ("1000", "%.4Rg", x);

  mpfr_ui_div (x, 1, x, MPFR_RNDN);
  check_sprintf ("0.001", "%Rg", x);
  check_sprintf ("0.001", "%.0Rg", x);
  check_sprintf ("0.001", "%.1Rg", x);

  mpfr_set_str (x, "100000", 10, MPFR_RNDN);
  check_sprintf ("100000", "%Rg", x);
  check_sprintf ("1e+05", "%.0Rg", x);
  check_sprintf ("1e+05", "%.5Rg", x);
  check_sprintf ("100000", "%.6Rg", x);

  mpfr_ui_div (x, 1, x, MPFR_RNDN);
  check_sprintf ("1e-05", "%Rg", x);
  check_sprintf ("1e-05", "%.0Rg", x);
  check_sprintf ("1e-05", "%.1Rg", x);

  /* check rounding mode */
  mpfr_set_str (x, "0.0076", 10, MPFR_RNDN);
  check_sprintf ("0.007", "%.3RDF", x);
  check_sprintf ("0.007", "%.3RZF", x);
  check_sprintf ("0.008", "%.3RF", x);
  check_sprintf ("0.008", "%.3RUF", x);
  check_sprintf ("0.008", "%.3RYF", x);
  check_vsprintf ("0.008", "%.3R*F", MPFR_RNDA, x);

  /* check limit between %f-style and %g-style */
  mpfr_set_str (x, "0.0000999", 10, MPFR_RNDN);
  check_sprintf ("0.0001",   "%.0Rg", x);
  check_sprintf ("9e-05",    "%.0RDg", x);
  check_sprintf ("0.0001",   "%.1Rg", x);
  check_sprintf ("0.0001",   "%.2Rg", x);
  check_sprintf ("9.99e-05", "%.3Rg", x);

  /* trailing zeros */
  mpfr_set_si_2exp (x, -1, -15, MPFR_RNDN); /* x=-2^-15 */
  check_sprintf ("-3.0517578125e-05", "%.30Rg", x);
  check_sprintf ("-3.051757812500000000000000000000e-05", "%.30Re", x);
  check_sprintf ("-3.05175781250000000000000000000e-05", "%#.30Rg", x);
  check_sprintf ("-0.000030517578125000000000000000", "%.30Rf", x);

  /* bug 20081023 */
  check_sprintf ("-3.0517578125e-05", "%.30Rg", x);
  mpfr_set_str (x, "1.9999", 10, MPFR_RNDN);
  check_sprintf ("1.999900  ", "%-#10.7RG", x);
  check_sprintf ("1.9999    ", "%-10.7RG", x);
  mpfr_set_ui (x, 1, MPFR_RNDN);
  check_sprintf ("1.", "%#.1Rg", x);
  check_sprintf ("1.   ", "%-#5.1Rg", x);
  check_sprintf ("  1.0", "%#5.2Rg", x);
  check_sprintf ("1.00000000000000000000000000000", "%#.30Rg", x);
  check_sprintf ("1", "%.30Rg", x);
  mpfr_set_ui (x, 0, MPFR_RNDN);
  check_sprintf ("0.", "%#.1Rg", x);
  check_sprintf ("0.   ", "%-#5.1Rg", x);
  check_sprintf ("  0.0", "%#5.2Rg", x);
  check_sprintf ("0.00000000000000000000000000000", "%#.30Rg", x);
  check_sprintf ("0", "%.30Rg", x);

  /* following tests with precision 53 bits */
  mpfr_set_prec (x, 53);

  /* Exponent zero has a plus sign */
  mpfr_set_str (x, "-9.95645044213728791504536275169812142849e-01", 10,
                MPFR_RNDN);
  check_sprintf ("-1.0e+00", "%- #0.1Re", x);

  /* Decimal point and no figure after it with '#' flag and 'G' style */
  mpfr_set_str (x, "-9.90597761233942053494e-01", 10, MPFR_RNDN);
  check_sprintf ("-1.", "%- #0.1RG", x);

  /* precision zero */
  mpfr_set_d (x, 9.5, MPFR_RNDN);
  check_sprintf ("9",    "%.0RDf", x);
  check_sprintf ("10",    "%.0RUf", x);

  mpfr_set_d (x, 19.5, MPFR_RNDN);
  check_sprintf ("19",    "%.0RDf", x);
  check_sprintf ("20",    "%.0RUf", x);

  mpfr_set_d (x, 99.5, MPFR_RNDN);
  check_sprintf ("99",    "%.0RDf", x);
  check_sprintf ("100",   "%.0RUf", x);

  mpfr_set_d (x, -9.5, MPFR_RNDN);
  check_sprintf ("-10",    "%.0RDf", x);
  check_sprintf ("-10",    "%.0RYf", x);
  check_sprintf ("-10",    "%.0Rf", x);
  check_sprintf ("-1e+01", "%.0Re", x);
  check_sprintf ("-1e+01", "%.0Rg", x);
  mpfr_set_ui_2exp (x, 1, -1, MPFR_RNDN);
  check_sprintf ("0",      "%.0Rf", x);
  check_sprintf ("5e-01",  "%.0Re", x);
  check_sprintf ("0.5",    "%.0Rg", x);
  mpfr_set_ui_2exp (x, 3, -1, MPFR_RNDN);
  check_sprintf ("2",      "%.0Rf", x);
  mpfr_set_ui_2exp (x, 5, -1, MPFR_RNDN);
  check_sprintf ("2",      "%.0Rf", x);
  mpfr_set_ui (x, 0x1f, MPFR_RNDN);
  check_sprintf ("0x1p+5", "%.0Ra", x);
  mpfr_set_ui (x, 3, MPFR_RNDN);
  check_sprintf ("1p+2",   "%.0Rb", x);

  /* round to next ten power with %f but not with %g */
  mpfr_set_str (x, "-6.64464380544039223686e-02", 10, MPFR_RNDN);
  check_sprintf ("-0.1",  "%.1Rf", x);
  check_sprintf ("-0.0",  "%.1RZf", x);
  check_sprintf ("-0.07", "%.1Rg", x);
  check_sprintf ("-0.06", "%.1RZg", x);

  /* round to next ten power and do not remove trailing zeros */
  mpfr_set_str (x, "9.98429393291486722006e-02", 10, MPFR_RNDN);
  check_sprintf ("0.1",   "%#.1Rg", x);
  check_sprintf ("0.10",  "%#.2Rg", x);
  check_sprintf ("0.099", "%#.2RZg", x);

  /* Halfway cases */
  mpfr_set_str (x, "1.5", 10, MPFR_RNDN);
  check_sprintf ("2e+00", "%.0Re", x);
  mpfr_set_str (x, "2.5", 10, MPFR_RNDN);
  check_sprintf ("2e+00", "%.0Re", x);
  mpfr_set_str (x, "9.5", 10, MPFR_RNDN);
  check_sprintf ("1e+01", "%.0Re", x);
  mpfr_set_str (x, "1.25", 10, MPFR_RNDN);
  check_sprintf ("1.2e+00", "%.1Re", x);
  mpfr_set_str (x, "1.75", 10, MPFR_RNDN);
  check_sprintf ("1.8e+00", "%.1Re", x);
  mpfr_set_str (x, "-0.5", 10, MPFR_RNDN);
  check_sprintf ("-0", "%.0Rf", x);
  mpfr_set_str (x, "1.25", 10, MPFR_RNDN);
  check_sprintf ("1.2", "%.1Rf", x);
  mpfr_set_str (x, "1.75", 10, MPFR_RNDN);
  check_sprintf ("1.8", "%.1Rf", x);
  mpfr_set_str (x, "1.5", 10, MPFR_RNDN);
  check_sprintf ("2", "%.1Rg", x);
  mpfr_set_str (x, "2.5", 10, MPFR_RNDN);
  check_sprintf ("2", "%.1Rg", x);
  mpfr_set_str (x, "9.25", 10, MPFR_RNDN);
  check_sprintf ("9.2", "%.2Rg", x);
  mpfr_set_str (x, "9.75", 10, MPFR_RNDN);
  check_sprintf ("9.8", "%.2Rg", x);

  /* assertion failure in r6320 */
  mpfr_set_str (x, "-9.996", 10, MPFR_RNDN);
  check_sprintf ("-10.0", "%.1Rf", x);

  /* regression in MPFR 3.1.0 (bug introduced in r7761, fixed in r7931) */
  check_sprintf ("-10", "%.2Rg", x);

  mpfr_clears (x, z, (mpfr_ptr) 0);
  return 0;
}

static int
hexadecimal (void)
{
  mpfr_t x, z;
  mpfr_inits2 (64, x, z, (mpfr_ptr) 0);

  /* special */
  mpfr_set_inf (x, 1);
  check_sprintf (pinf_str, "%Ra", x);
  check_sprintf (pinf_str, "%RUa", x);
  check_sprintf (pinf_str, "%RDa", x);
  check_sprintf (pinf_uc_str, "%RA", x);
  check_sprintf (pinf_uc_str, "%RYA", x);
  check_sprintf (pinf_uc_str, "%RZA", x);
  check_sprintf (pinf_uc_str, "%RNA", x);

  mpfr_set_inf (x, -1);
  check_sprintf (minf_str, "%Ra", x);
  check_sprintf (minf_str, "%RYa", x);
  check_sprintf (minf_str, "%RZa", x);
  check_sprintf (minf_str, "%RNa", x);
  check_sprintf (minf_uc_str, "%RA", x);
  check_sprintf (minf_uc_str, "%RUA", x);
  check_sprintf (minf_uc_str, "%RDA", x);

  mpfr_set_nan (x);
  check_sprintf (nan_str, "%Ra", x);
  check_sprintf (nan_uc_str, "%RA", x);

  /* regular numbers */
  mpfr_set_str (x, "FEDCBA9.87654321", 16, MPFR_RNDN);
  mpfr_set_ui (z, 0, MPFR_RNDZ);

  /* simplest case right justified */
  check_sprintf ("   0xf.edcba987654321p+24", "%25Ra", x);
  check_sprintf ("   0xf.edcba987654321p+24", "%25RUa", x);
  check_sprintf ("   0xf.edcba987654321p+24", "%25RDa", x);
  check_sprintf ("   0xf.edcba987654321p+24", "%25RYa", x);
  check_sprintf ("   0xf.edcba987654321p+24", "%25RZa", x);
  check_sprintf ("   0xf.edcba987654321p+24", "%25RNa", x);
  check_sprintf ("                  0x1p+28", "%25.0Ra", x);
  check_sprintf ("                   0x0p+0", "%25.0Ra", z);
  /* sign or space, pad with leading zeros */
  check_sprintf (" 0X00F.EDCBA987654321P+24", "% 025RA", x);
  check_sprintf (" 0X000000000000000001P+28", "% 025.0RA", x);
  check_sprintf (" 0X0000000000000000000P+0", "% 025.0RA", z);
  /* sign + or -, left justified */
  check_sprintf ("+0xf.edcba987654321p+24  ", "%+-25Ra", x);
  check_sprintf ("+0x1p+28                 ", "%+-25.0Ra", x);
  check_sprintf ("+0x0p+0                  ", "%+-25.0Ra", z);
  /* decimal point, left justified, precision and rounding parameter */
  check_vsprintf ("0XF.FP+24 ", "%#-10.*R*A", 1, MPFR_RNDN, x);
  check_vsprintf ("0X1.P+28  ", "%#-10.*R*A", 0, MPFR_RNDN, x);
  check_vsprintf ("0X0.P+0   ", "%#-10.*R*A", 0, MPFR_RNDN, z);
  /* sign or space */
  check_sprintf (" 0xf.eddp+24", "% .3RNa", x);
  check_sprintf (" 0x1p+28",     "% .0RNa", x);
  /* sign + or -, decimal point, pad with leading zeros */
  check_sprintf ("+0X0F.EP+24", "%0+#11.1RZA", x);
  check_sprintf ("+0X00F.P+24", "%0+#11.0RZA", x);
  check_sprintf ("+0X000.0P+0", "%0+#11.1RZA", z);
  /* pad with leading zero */
  check_sprintf ("0x0000f.edcba987654321p+24", "%026RDa", x);
  check_sprintf ("0x0000000000000000000fp+24", "%026.0RDa", x);
  /* sign or space, decimal point, left justified */
  check_sprintf (" 0XF.EP+24 " , "%- #11.1RDA", x);
  check_sprintf (" 0XF.P+24  " , "%- #11.0RDA", x);

  mpfr_mul_si (x, x, -1, MPFR_RNDD);
  mpfr_mul_si (z, z, -1, MPFR_RNDD);

  /* sign + or - */
  check_sprintf ("-0xf.ep+24", "%+10.1RUa", x);
  check_sprintf ("  -0xfp+24", "%+10.0RUa", x);
  check_sprintf ("   -0x0p+0", "%+10.0RUa", z);

  /* rounding bit is zero */
  mpfr_set_str (x, "0xF.7", 16, MPFR_RNDN);
  check_sprintf ("0XFP+0", "%.0RNA", x);
  /* tie case in round to nearest mode */
  mpfr_set_str (x, "0x0.8800000000000000p+3", 16, MPFR_RNDN);
  check_sprintf ("0x9.p-1", "%#.0RNa", x);
  mpfr_set_str (x, "-0x0.9800000000000000p+3", 16, MPFR_RNDN);
  check_sprintf ("-0xap-1", "%.0RNa", x);
  /* trailing zeros in fractional part */
  check_sprintf ("-0X4.C0000000000000000000P+0", "%.20RNA", x);
  /* rounding bit is one and the first non zero bit is far away */
  mpfr_set_prec (x, 1024);
  mpfr_set_ui_2exp (x, 29, -1, MPFR_RNDN);
  mpfr_nextabove (x);
  check_sprintf ("0XFP+0", "%.0RNA", x);

  /* with more than one limb */
  mpfr_set_prec (x, 300);
  mpfr_set_str (x, "0xf.ffffffffffffffffffffffffffffffffffffffffffffffffffff"
                "fffffffffffffffff", 16, MPFR_RNDN);
  check_sprintf ("0x1p+4 [300]", "%.0RNa [300]", x);
  check_sprintf ("0xfp+0 [300]", "%.0RZa [300]", x);
  check_sprintf ("0x1p+4 [300]", "%.0RYa [300]", x);
  check_sprintf ("0xfp+0 [300]", "%.0RDa [300]", x);
  check_sprintf ("0x1p+4 [300]", "%.0RUa [300]", x);
  check_sprintf ("0x1.0000000000000000000000000000000000000000p+4",
                 "%.40RNa", x);
  check_sprintf ("0xf.ffffffffffffffffffffffffffffffffffffffffp+0",
                 "%.40RZa", x);
  check_sprintf ("0x1.0000000000000000000000000000000000000000p+4",
                 "%.40RYa", x);
  check_sprintf ("0xf.ffffffffffffffffffffffffffffffffffffffffp+0",
                 "%.40RDa", x);
  check_sprintf ("0x1.0000000000000000000000000000000000000000p+4",
                 "%.40RUa", x);

  mpfr_set_str (x, "0xf.7fffffffffffffffffffffffffffffffffffffffffffffffffff"
                "ffffffffffffffffff", 16, MPFR_RNDN);
  check_sprintf ("0XFP+0", "%.0RNA", x);
  check_sprintf ("0XFP+0", "%.0RZA", x);
  check_sprintf ("0X1P+4", "%.0RYA", x);
  check_sprintf ("0XFP+0", "%.0RDA", x);
  check_sprintf ("0X1P+4", "%.0RUA", x);
  check_sprintf ("0XF.8P+0", "%.1RNA", x);
  check_sprintf ("0XF.7P+0", "%.1RZA", x);
  check_sprintf ("0XF.8P+0", "%.1RYA", x);
  check_sprintf ("0XF.7P+0", "%.1RDA", x);
  check_sprintf ("0XF.8P+0", "%.1RUA", x);

  /* do not round up to the next power of the base */
  mpfr_set_str (x, "0xf.fffffffffffffffffffffffffffffffffffffeffffffffffffff"
                "ffffffffffffffffff", 16, MPFR_RNDN);
  check_sprintf ("0xf.ffffffffffffffffffffffffffffffffffffff00p+0",
                 "%.40RNa", x);
  check_sprintf ("0xf.fffffffffffffffffffffffffffffffffffffeffp+0",
                 "%.40RZa", x);
  check_sprintf ("0xf.ffffffffffffffffffffffffffffffffffffff00p+0",
                 "%.40RYa", x);
  check_sprintf ("0xf.fffffffffffffffffffffffffffffffffffffeffp+0",
                 "%.40RDa", x);
  check_sprintf ("0xf.ffffffffffffffffffffffffffffffffffffff00p+0",
                 "%.40RUa", x);

  mpfr_clears (x, z, (mpfr_ptr) 0);
  return 0;
}

static int
binary (void)
{
  mpfr_t x;
  mpfr_t z;
  mpfr_inits2 (64, x, z, (mpfr_ptr) 0);

  /* special */
  mpfr_set_inf (x, 1);
  check_sprintf (pinf_str, "%Rb", x);

  mpfr_set_inf (x, -1);
  check_sprintf (minf_str, "%Rb", x);

  mpfr_set_nan (x);
  check_sprintf (nan_str, "%Rb", x);

  /* regular numbers */
  mpfr_set_str (x, "1110010101.1001101", 2, MPFR_RNDN);
  mpfr_set_ui (z, 0, MPFR_RNDN);

  /* simplest case: right justified */
  check_sprintf ("    1.1100101011001101p+9", "%25Rb", x);
  check_sprintf ("                     0p+0", "%25Rb", z);
  /* sign or space, pad with leading zeros */
  check_sprintf (" 0001.1100101011001101p+9", "% 025Rb", x);
  check_sprintf (" 000000000000000000000p+0", "% 025Rb", z);
  /* sign + or -, left justified */
  check_sprintf ("+1.1100101011001101p+9   ", "%+-25Rb", x);
  check_sprintf ("+0p+0                    ", "%+-25Rb", z);
  /* sign or space */
  check_sprintf (" 1.110p+9",  "% .3RNb", x);
  check_sprintf (" 1.1101p+9", "% .4RNb", x);
  check_sprintf (" 0.0000p+0", "% .4RNb", z);
  /* sign + or -, decimal point, pad with leading zeros */
  check_sprintf ("+00001.1p+9", "%0+#11.1RZb", x);
  check_sprintf ("+0001.0p+10", "%0+#11.1RNb", x);
  check_sprintf ("+000000.p+0", "%0+#11.0RNb", z);
  /* pad with leading zero */
  check_sprintf ("00001.1100101011001101p+9", "%025RDb", x);
  /* sign or space, decimal point (unused), left justified */
  check_sprintf (" 1.1p+9    ", "%- #11.1RDb", x);
  check_sprintf (" 1.p+9     ", "%- #11.0RDb", x);
  check_sprintf (" 1.p+10    ", "%- #11.0RUb", x);
  check_sprintf (" 1.p+9     ", "%- #11.0RZb", x);
  check_sprintf (" 1.p+10    ", "%- #11.0RYb", x);
  check_sprintf (" 1.p+10    ", "%- #11.0RNb", x);

  mpfr_mul_si (x, x, -1, MPFR_RNDD);
  mpfr_mul_si (z, z, -1, MPFR_RNDD);

  /* sign + or - */
  check_sprintf ("   -1.1p+9", "%+10.1RUb", x);
  check_sprintf ("   -0.0p+0", "%+10.1RUb", z);

  /* precision 0 */
  check_sprintf ("-1p+10", "%.0RNb", x);
  check_sprintf ("-1p+10", "%.0RDb", x);
  check_sprintf ("-1p+9",  "%.0RUb", x);
  check_sprintf ("-1p+9",  "%.0RZb", x);
  check_sprintf ("-1p+10", "%.0RYb", x);
  /* round to next base power */
  check_sprintf ("-1.0p+10", "%.1RNb", x);
  check_sprintf ("-1.0p+10", "%.1RDb", x);
  check_sprintf ("-1.0p+10", "%.1RYb", x);
  /* do not round to next base power */
  check_sprintf ("-1.1p+9", "%.1RUb", x);
  check_sprintf ("-1.1p+9", "%.1RZb", x);
  /* rounding bit is zero */
  check_sprintf ("-1.11p+9", "%.2RNb", x);
  /* tie case in round to nearest mode */
  check_sprintf ("-1.1100101011001101p+9", "%.16RNb", x);
  /* trailing zeros in fractional part */
  check_sprintf ("-1.110010101100110100000000000000p+9", "%.30RNb", x);

  mpfr_clears (x, z, (mpfr_ptr) 0);
  return 0;
}

static int
mixed (void)
{
  int n1;
  int n2;
  int i = 121;
#ifdef PRINTF_L
  long double d = 1. / 31.;
#endif
  mpf_t mpf;
  mpq_t mpq;
  mpz_t mpz;
  mpfr_t x;
  mpfr_rnd_t rnd;

  mpf_init (mpf);
  mpf_set_ui (mpf, 40);
  mpf_div_ui (mpf, mpf, 31); /* mpf = 40.0 / 31.0 */
  mpq_init (mpq);
  mpq_set_ui (mpq, 123456, 4567890);
  mpz_init (mpz);
  mpz_fib_ui (mpz, 64);
  mpfr_init (x);
  mpfr_set_str (x, "-12345678.875", 10, MPFR_RNDN);
  rnd = MPFR_RNDD;

  check_vsprintf ("121%", "%i%%", i);
  check_vsprintf ("121% -1.2345678875E+07", "%i%% %RNE", i, x);
  check_vsprintf ("121, -12345679", "%i, %.0Rf", i, x);
  check_vsprintf ("10610209857723, -1.2345678875e+07", "%Zi, %R*e", mpz, rnd,
                  x);
  check_vsprintf ("-12345678.9, 121", "%.1Rf, %i", x, i);
  check_vsprintf ("-12345678, 1e240/45b352", "%.0R*f, %Qx", MPFR_RNDZ, x, mpq);
  n1 = check_vsprintf ("121, -12345678.875000000000, 1.290323", "%i, %.*Rf, %Ff%n",
                       i, 12, x, mpf, &n2);
  if (n1 != n2)
    {
      printf ("error in number of characters written by mpfr_vsprintf\n");
      printf ("expected: %d\n", n2);
      printf ("     got: %d\n", n1);
      exit (1);
    }

#ifdef PRINTF_L
  /* under MinGW, -D__USE_MINGW_ANSI_STDIO is required to support %Lf
     see https://gcc.gnu.org/ml/gcc/2013-03/msg00103.html */
  check_vsprintf ("00000010610209857723, -1.2345678875e+07, 0.032258",
                  "%.*Zi, %R*e, %Lf", 20, mpz, rnd, x, d);
#endif

  mpf_clear (mpf);
  mpq_clear (mpq);
  mpz_clear (mpz);
  mpfr_clear (x);
  return 0;
}

#if MPFR_LCONV_DPTS

/* Check with locale "da_DK". On most platforms, decimal point is ','
   and thousands separator is '.'; the test is not performed if this
   is not the case or if the locale doesn't exist. */
static int
locale_da_DK (void)
{
  mpfr_prec_t p = 128;
  mpfr_t x;

  if (setlocale (LC_ALL, "da_DK") == 0 ||
      localeconv()->decimal_point[0] != ',' ||
      localeconv()->thousands_sep[0] != '.')
    return 0;

  mpfr_init2 (x, p);

  /* positive numbers */
  mpfr_set_str (x, "18993474.61279296875", 10, MPFR_RNDN);

  /* simplest case right justified with thousands separator */
  check_sprintf ("      1,899347461279296875e+07", "%'30Re", x);
  check_sprintf ("                   1,89935e+07", "%'30Rg", x);
  check_sprintf ("        18.993.474,61279296875", "%'30.19Rg", x);
  check_sprintf ("             18.993.474,612793", "%'30Rf", x);

  /* sign or space, pad, thousands separator with leading zeros */
  check_sprintf (" 000001,899347461279296875E+07", "%' 030RE", x);
  check_sprintf (" 0000000000000000001,89935E+07", "%' 030RG", x);
  check_sprintf (" 000000018.993.474,61279296875", "%' 030.19RG", x);
  check_sprintf (" 00000000000018.993.474,612793", "%' 030RF", x);

  mpfr_set_ui (x, 50, MPFR_RNDN);
  mpfr_exp10 (x, x, MPFR_RNDN);
  check_sprintf ("100000000000000000000000000000000000000000000000000", "%.0Rf",
                 x);
  check_sprintf
    ("100.000.000.000.000.000.000.000.000.000.000.000.000.000.000.000.000,",
     "%'#.0Rf", x);
  check_sprintf
    ("100.000.000.000.000.000.000.000.000.000.000.000.000.000.000.000.000,0000",
     "%'.4Rf", x);

  mpfr_clear (x);
  return 0;
}

#endif  /* MPFR_LCONV_DPTS */

/* check concordance between mpfr_asprintf result with a regular mpfr float
   and with a regular double float */
static int
random_double (void)
{
  mpfr_t x; /* random regular mpfr float */
  double y; /* regular double float (equal to x) */

  char flag[] =
    {
      '-',
      '+',
      ' ',
      '#',
      '0', /* no ambiguity: first zeros are flag zero*/
      '\''
    };
  /* no 'a': mpfr and glibc do not have the same semantic */
  char specifier[] =
    {
      'e',
      'f',
      'g',
      'E',
      'f', /* SUSv2 doesn't accept %F, but %F and %f are the same for
              regular numbers */
      'G',
    };
  int spec; /* random index in specifier[] */
  int prec; /* random value for precision field */

  /* in the format string for mpfr_t variable, the maximum length is
     reached by something like "%-+ #0'.*Rf", that is 12 characters. */
#define FMT_MPFR_SIZE 12
  char fmt_mpfr[FMT_MPFR_SIZE];
  char *ptr_mpfr;

  /* in the format string for double variable, the maximum length is
     reached by something like "%-+ #0'.*f", that is 11 characters. */
#define FMT_SIZE 11
  char fmt[FMT_SIZE];
  char *ptr;

  int xi;
  char *xs;
  int yi;
  char *ys;

  int i, j, jmax;

  mpfr_init2 (x, MPFR_LDBL_MANT_DIG);

  for (i = 0; i < 1000; ++i)
    {
      /* 1. random double */
      do
        {
          y = DBL_RAND ();
        }
#ifdef HAVE_DENORMS
      while (0);
#else
      while (ABS(y) < DBL_MIN);
#endif

      if (randlimb () % 2 == 0)
        y = -y;

      mpfr_set_d (x, y, MPFR_RNDN);
      if (y != mpfr_get_d (x, MPFR_RNDN))
        /* conversion error: skip this one */
        continue;

      /* 2. build random format strings fmt_mpfr and fmt */
      ptr_mpfr = fmt_mpfr;
      ptr = fmt;
      *ptr_mpfr++ = *ptr++ = '%';
      /* random specifier 'e', 'f', 'g', 'E', 'F', or 'G' */
      spec = (int) (randlimb() % 6);
      /* random flags, but no ' flag with %e */
      jmax = (spec == 0 || spec == 3) ? 5 : 6;
      for (j = 0; j < jmax; j++)
        {
          if (randlimb() % 3 == 0)
            *ptr_mpfr++ = *ptr++ = flag[j];
        }
      *ptr_mpfr++ = *ptr++ = '.';
      *ptr_mpfr++ = *ptr++ = '*';
      *ptr_mpfr++ = 'R';
      *ptr_mpfr++ = *ptr++ = specifier[spec];
      *ptr_mpfr = *ptr = '\0';
      MPFR_ASSERTN (ptr - fmt < FMT_SIZE);
      MPFR_ASSERTN (ptr_mpfr - fmt_mpfr < FMT_MPFR_SIZE);

      /* advantage small precision */
      if (randlimb() % 2 == 0)
        prec = (int) (randlimb() % 10);
      else
        prec = (int) (randlimb() % prec_max_printf);

      /* 3. calls and checks */
      /* the double float case is handled by the libc asprintf through
         gmp_asprintf */
      xi = mpfr_asprintf (&xs, fmt_mpfr, prec, x);
      yi = mpfr_asprintf (&ys, fmt, prec, y);

      /* test if XS and YS differ, beware that ISO C99 doesn't specify
         the sign of a zero exponent (the C99 rationale says: "The sign
         of a zero exponent in %e format is unspecified.  The committee
         knows of different implementations and choose not to require
         implementations to document their behavior in this case
         (by making this be implementation defined behaviour).  Most
         implementations use a "+" sign, e.g., 1.2e+00; but there is at
         least one implementation that uses the sign of the unlimited
         precision result, e.g., the 0.987 would be 9.87e-01, so could
         end up as 1e-00 after rounding to one digit of precision."),
         while mpfr always uses '+' */
      if (xi != yi
          || ((strcmp (xs, ys) != 0)
              && (spec == 1 || spec == 4
                  || ((strstr (xs, "e+00") == NULL
                       || strstr (ys, "e-00") == NULL)
                      && (strstr (xs, "E+00") == NULL
                          || strstr (ys, "E-00") == NULL)))))
        {
          mpfr_printf ("Error in mpfr_asprintf(\"%s\", %d, %Re)\n",
                       fmt_mpfr, prec, x);
          printf ("expected: %s\n", ys);
          printf ("     got: %s\n", xs);
          printf ("xi=%d yi=%d spec=%d\n", xi, yi, spec);

          exit (1);
        }

      mpfr_free_str (xs);
      mpfr_free_str (ys);
    }

  mpfr_clear (x);
  return 0;
}

static void
bug20080610 (void)
{
  /* bug on icc found on June 10, 2008 */
  /* this is not a bug but a different implementation choice: ISO C99 doesn't
     specify the sign of a zero exponent (see note in random_double above). */
  mpfr_t x;
  double y;
  int xi;
  char *xs;
  int yi;
  char *ys;

  mpfr_init2 (x, MPFR_LDBL_MANT_DIG);

  y = -9.95645044213728791504536275169812142849e-01;
  mpfr_set_d (x, y, MPFR_RNDN);

  xi = mpfr_asprintf (&xs, "%- #0.*Re", 1, x);
  yi = mpfr_asprintf (&ys, "%- #0.*e", 1, y);

  if (xi != yi || strcmp (xs, ys) != 0)
    {
      printf ("Error in bug20080610\n");
      printf ("expected: %s\n", ys);
      printf ("     got: %s\n", xs);
      printf ("xi=%d yi=%d\n", xi, yi);

      exit (1);
    }

  mpfr_free_str (xs);
  mpfr_free_str (ys);
  mpfr_clear (x);
}

static void
bug20081214 (void)
{
 /* problem with glibc 2.3.6, December 14, 2008:
    the system asprintf outputs "-1.0" instead of "-1.". */
  mpfr_t x;
  double y;
  int xi;
  char *xs;
  int yi;
  char *ys;

  mpfr_init2 (x, MPFR_LDBL_MANT_DIG);

  y = -9.90597761233942053494e-01;
  mpfr_set_d (x, y, MPFR_RNDN);

  xi = mpfr_asprintf (&xs, "%- #0.*RG", 1, x);
  yi = mpfr_asprintf (&ys, "%- #0.*G", 1, y);

  if (xi != yi || strcmp (xs, ys) != 0)
    {
      mpfr_printf ("Error in bug20081214\n"
                   "mpfr_asprintf(\"%- #0.*Re\", 1, %Re)\n", x);
      printf ("expected: %s\n", ys);
      printf ("     got: %s\n", xs);
      printf ("xi=%d yi=%d\n", xi, yi);

      exit (1);
    }

  mpfr_free_str (xs);
  mpfr_free_str (ys);
  mpfr_clear (x);
}

static void
bug20111102 (void)
{
  mpfr_t t;
  char s[100];

  mpfr_init2 (t, 84);
  mpfr_set_str (t, "999.99999999999999999999", 10, MPFR_RNDN);
  mpfr_sprintf (s, "%.20RNg", t);
  if (strcmp (s, "1000") != 0)
    {
      printf ("Error in bug20111102, expected 1000, got %s\n", s);
      exit (1);
    }
  mpfr_clear (t);
}

/* In particular, the following test makes sure that the rounding
 * for %Ra and %Rb is not done on the MPFR number itself (as it
 * would overflow). Note: it has been reported on comp.std.c that
 * some C libraries behave differently on %a, but this is a bug.
 */
static void
check_emax_aux (mpfr_exp_t e)
{
  mpfr_t x;
  char *s1, s2[256];
  int i;
  mpfr_exp_t emax;

  MPFR_ASSERTN (e <= LONG_MAX);
  emax = mpfr_get_emax ();
  set_emax (e);

  mpfr_init2 (x, 16);

  mpfr_set_inf (x, 1);
  mpfr_nextbelow (x);

  i = mpfr_asprintf (&s1, "%Ra %.2Ra", x, x);
  MPFR_ASSERTN (i > 0);

  mpfr_snprintf (s2, 256, "0x7.fff8p+%ld 0x8.00p+%ld", e-3, e-3);

  if (strcmp (s1, s2) != 0)
    {
      printf ("Error in check_emax_aux for emax = ");
      if (e > LONG_MAX)
        printf ("(>LONG_MAX)\n");
      else
        printf ("%ld\n", (long) e);
      printf ("Expected '%s'\n", s2);
      printf ("Got      '%s'\n", s1);
      exit (1);
    }

  mpfr_free_str (s1);

  i = mpfr_asprintf (&s1, "%Rb %.2Rb", x, x);
  MPFR_ASSERTN (i > 0);

  mpfr_snprintf (s2, 256, "1.111111111111111p+%ld 1.00p+%ld", e-1, e);

  if (strcmp (s1, s2) != 0)
    {
      printf ("Error in check_emax_aux for emax = ");
      if (e > LONG_MAX)
        printf ("(>LONG_MAX)\n");
      else
        printf ("%ld\n", (long) e);
      printf ("Expected %s\n", s2);
      printf ("Got      %s\n", s1);
      exit (1);
    }

  mpfr_free_str (s1);

  mpfr_clear (x);
  set_emax (emax);
}

static void
check_emax (void)
{
  check_emax_aux (15);
  check_emax_aux (MPFR_EMAX_MAX);
}

static void
check_emin_aux (mpfr_exp_t e)
{
  mpfr_t x;
  char *s1, s2[256];
  int i;
  mpfr_exp_t emin;
  mpz_t ee;

  MPFR_ASSERTN (e >= LONG_MIN);
  emin = mpfr_get_emin ();
  set_emin (e);

  mpfr_init2 (x, 16);
  mpz_init (ee);

  mpfr_setmin (x, e);
  mpz_set_si (ee, e);
  mpz_sub_ui (ee, ee, 1);

  i = mpfr_asprintf (&s1, "%Ra", x);
  MPFR_ASSERTN (i > 0);

  gmp_snprintf (s2, 256, "0x1p%Zd", ee);

  if (strcmp (s1, s2) != 0)
    {
      printf ("Error in check_emin_aux for emin = %ld\n", (long) e);
      printf ("Expected %s\n", s2);
      printf ("Got      %s\n", s1);
      exit (1);
    }

  mpfr_free_str (s1);

  i = mpfr_asprintf (&s1, "%Rb", x);
  MPFR_ASSERTN (i > 0);

  gmp_snprintf (s2, 256, "1p%Zd", ee);

  if (strcmp (s1, s2) != 0)
    {
      printf ("Error in check_emin_aux for emin = %ld\n", (long) e);
      printf ("Expected %s\n", s2);
      printf ("Got      %s\n", s1);
      exit (1);
    }

  mpfr_free_str (s1);

  mpfr_clear (x);
  mpz_clear (ee);
  set_emin (emin);
}

static void
check_emin (void)
{
  check_emin_aux (-15);
  check_emin_aux (mpfr_get_emin ());
  check_emin_aux (MPFR_EMIN_MIN);
}

static void
test20161214 (void)
{
  mpfr_t x;
  char buf[32];
  const char s[] = "0x0.fffffffffffff8p+1024";
  int r;

  mpfr_init2 (x, 64);
  mpfr_set_str (x, s, 16, MPFR_RNDN);
  r = mpfr_snprintf (buf, 32, "%.*RDf", -2, x);
  MPFR_ASSERTN(r == 316);
  r = mpfr_snprintf (buf, 32, "%.*RDf", INT_MIN + 1, x);
  MPFR_ASSERTN(r == 316);
  r = mpfr_snprintf (buf, 32, "%.*RDf", INT_MIN, x);
  MPFR_ASSERTN(r == 316);
  mpfr_clear (x);
}

/* http://gforge.inria.fr/tracker/index.php?func=detail&aid=21056 */
static void
bug21056 (void)
{
  mpfr_t x;
  const char s[] = "0x0.fffffffffffff8p+1024";
  int ndigits, r;

  mpfr_init2 (x, 64);

  mpfr_set_str (x, s, 16, MPFR_RNDN);

  ndigits = 1000;
  r = mpfr_snprintf (0, 0, "%.*RDf", ndigits, x);
  /* the return value should be ndigits + 310 */
  MPFR_ASSERTN(r == ndigits + 310);

  ndigits = INT_MAX - 310;
  r = mpfr_snprintf (0, 0, "%.*RDf", ndigits, x);
  MPFR_ASSERTN(r == INT_MAX);

  ndigits = INT_MAX - 10;
  r = mpfr_snprintf (0, 0, "%.*RDa", ndigits, x);
  MPFR_ASSERTN(r == INT_MAX);

  ndigits = INT_MAX - 7;
  r = mpfr_snprintf (0, 0, "%.*RDe", ndigits, x);
  MPFR_ASSERTN(r == INT_MAX);

  ndigits = 1000;
  r = mpfr_snprintf (0, 0, "%.*RDg", ndigits, x);
  /* since trailing zeros are removed with %g, we get less digits */
  MPFR_ASSERTN(r == 309);

<<<<<<< HEAD
=======
  ndigits = INT_MAX;
  r = mpfr_snprintf (0, 0, "%.*RDg", ndigits, x);
  /* since trailing zeros are removed with %g, we get less digits */
  MPFR_ASSERTN(r == 309);

  ndigits = INT_MAX - 1;
  r = mpfr_snprintf (0, 0, "%#.*RDg", ndigits, x);
  MPFR_ASSERTN(r == ndigits + 1);

  mpfr_clear (x);
}

/* Fails for i = 5, i.e. t[i] = (size_t) UINT_MAX + 1,
   with r11427 on 64-bit machines (4-byte int, 8-byte size_t).
   On such machines, t[5] converted to int typically gives 0.
   Note: the assumed behavior corresponds to the snprintf behavior
   in ISO C, but this conflicts with POSIX:
     https://sourceware.org/bugzilla/show_bug.cgi?id=14771#c2
     http://austingroupbugs.net/view.php?id=761
*/
static void
snprintf_size (void)
{
  mpfr_t x;
  char buf[12];
  const char s[] = "17.00000000";
  size_t t[] = { 11, 12, 64, INT_MAX, (size_t) INT_MAX + 1,
                 (size_t) UINT_MAX + 1, (size_t) UINT_MAX + 2,
                 (size_t) -1 };
  int i, r;

  mpfr_init2 (x, 64);
  mpfr_set_ui (x, 17, MPFR_RNDN);

  for (i = 0; i < sizeof (t) / sizeof (*t); i++)
    {
      memset (buf, 0, sizeof (buf));
      /* r = snprintf (buf, t[i], "%.8f", 17.0); */
      r = mpfr_snprintf (buf, t[i], "%.8Rf", x);
      if (r != 11 || (t[i] > 11 && strcmp (buf, s) != 0))
        {
          printf ("Error in snprintf_size for i = %d:\n", i);
          printf ("expected r = 11, \"%s\"\n", s);
          printf ("got      r = %d, \"%s\"\n", r, buf);
          exit (1);
        }
    }

>>>>>>> d0e8a374
  mpfr_clear (x);
}

int
main (int argc, char **argv)
{
  char *locale;

  tests_start_mpfr ();

#if defined(HAVE_LOCALE_H) && defined(HAVE_SETLOCALE)
  /* currently, we just check with 'C' locale */
  locale = setlocale (LC_ALL, "C");
#endif

  bug20111102 ();
  native_types ();
  hexadecimal ();
  binary ();
  decimal ();
  mixed ();
  check_emax ();
  check_emin ();
  test20161214 ();
  bug21056 ();
<<<<<<< HEAD
=======
  snprintf_size ();
>>>>>>> d0e8a374

#if defined(HAVE_LOCALE_H) && defined(HAVE_SETLOCALE)
#if MPFR_LCONV_DPTS
  locale_da_DK ();
  /* Avoid a warning by doing the setlocale outside of this #if */
#endif
  setlocale (LC_ALL, locale);
#endif

  if (getenv ("MPFR_CHECK_LIBC_PRINTF"))
    {
      /* check against libc */
      random_double ();
      bug20081214 ();
      bug20080610 ();
    }

  tests_end_mpfr ();
  return 0;
}

#else  /* HAVE_STDARG */

int
main (void)
{
  /* We have nothing to test. */
  return 77;
}

#endif  /* HAVE_STDARG */<|MERGE_RESOLUTION|>--- conflicted
+++ resolved
@@ -1318,8 +1318,6 @@
   /* since trailing zeros are removed with %g, we get less digits */
   MPFR_ASSERTN(r == 309);
 
-<<<<<<< HEAD
-=======
   ndigits = INT_MAX;
   r = mpfr_snprintf (0, 0, "%.*RDg", ndigits, x);
   /* since trailing zeros are removed with %g, we get less digits */
@@ -1368,7 +1366,6 @@
         }
     }
 
->>>>>>> d0e8a374
   mpfr_clear (x);
 }
 
@@ -1394,10 +1391,7 @@
   check_emin ();
   test20161214 ();
   bug21056 ();
-<<<<<<< HEAD
-=======
   snprintf_size ();
->>>>>>> d0e8a374
 
 #if defined(HAVE_LOCALE_H) && defined(HAVE_SETLOCALE)
 #if MPFR_LCONV_DPTS
