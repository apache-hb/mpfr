--- conflicted
+++ resolved
@@ -1189,9 +1189,6 @@
   mpfr_clears (e, x1, x2, (mpfr_ptr) 0);
 }
 
-<<<<<<< HEAD
-/* Note: the number is 5^47/2^9. */
-=======
 /* https://sympa.inria.fr/sympa/arc/mpfr/2016-12/msg00043.html
    mpfr_strtofr can return an incorrect ternary value.
    Note: As a consequence, the value can also be incorrect if the current
@@ -1199,30 +1196,21 @@
    to resolve double rounding in mpfr_check_range); this can happen only
    if the value is a midpoint between 0 and the minimum positive number
    or the opposite. */
->>>>>>> d0e8a374
 static void
 bug20161217 (void)
 {
   mpfr_t fp, z;
   static const char * num = "0.1387778780781445675529539585113525390625e31";
-<<<<<<< HEAD
-=======
   /* The above number is 5^47/2^9. */
->>>>>>> d0e8a374
   int inex;
 
   mpfr_init2 (fp, 110);
   mpfr_init2 (z, 110);
-<<<<<<< HEAD
-=======
-
->>>>>>> d0e8a374
+
   inex = mpfr_strtofr (fp, num, NULL, 10, MPFR_RNDN);
   MPFR_ASSERTN(inex == 0);
   mpfr_set_str_binary (z, "10001100001000010011110110011101101001010000001011011110010001010100010100100110111101000010001011001100001101E-9");
   MPFR_ASSERTN(mpfr_equal_p (fp, z));
-<<<<<<< HEAD
-=======
 
   /* try with 109 bits */
   mpfr_set_prec (fp, 109);
@@ -1231,13 +1219,10 @@
   mpfr_set_str_binary (z, "10001100001000010011110110011101101001010000001011011110010001010100010100100110111101000010001011001100001100E-9");
   MPFR_ASSERTN(mpfr_equal_p (fp, z));
 
->>>>>>> d0e8a374
   mpfr_clear (fp);
   mpfr_clear (z);
 }
 
-<<<<<<< HEAD
-=======
 /* check bug in MPFR 3.1.5 is fixed: cf
    https://sympa.inria.fr/sympa/arc/mpfr/2017-03/msg00009.html
    Note: same bug as bug20161217. See also the comments of bug20161217;
@@ -1261,7 +1246,6 @@
   mpfr_clear (z);
 }
 
->>>>>>> d0e8a374
 int
 main (int argc, char *argv[])
 {
@@ -1277,10 +1261,7 @@
   bug20120814 ();
   bug20120829 ();
   bug20161217 ();
-<<<<<<< HEAD
-=======
   bug20170308 ();
->>>>>>> d0e8a374
 
   tests_end_mpfr ();
   return 0;
