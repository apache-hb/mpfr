<<<<<<< HEAD
TODO for faithful branch:
- deal with RNDF in mpfr_round_near_x (replaced by RNDZ)

=======
>>>>>>> d0e8a374
Copyright 1999-2017 Free Software Foundation, Inc.
Contributed by the AriC and Caramba projects, INRIA.

This file is part of the GNU MPFR Library.

The GNU MPFR Library is free software; you can redistribute it and/or modify
it under the terms of the GNU Lesser General Public License as published by
the Free Software Foundation; either version 3 of the License, or (at your
option) any later version.

The GNU MPFR Library is distributed in the hope that it will be useful, but
WITHOUT ANY WARRANTY; without even the implied warranty of MERCHANTABILITY
or FITNESS FOR A PARTICULAR PURPOSE.  See the GNU Lesser General Public
License for more details.

You should have received a copy of the GNU Lesser General Public License
along with the GNU MPFR Library; see the file COPYING.LESSER.  If not, see
http://www.gnu.org/licenses/ or write to the Free Software Foundation, Inc.,
51 Franklin St, Fifth Floor, Boston, MA 02110-1301, USA.

Table of contents:
1. Documentation
2. Compiler/library detection
3. Changes in existing functions
4. New functions to implement
5. Efficiency
6. Miscellaneous
7. Portability

##############################################################################
1. Documentation
##############################################################################

- add a description of the algorithms used and a proof of correctness

##############################################################################
2. Compiler/library detection
##############################################################################

- if we want to distinguish GMP and MPIR, we can check at configure time
  the following symbols which are only defined in MPIR:

  #define __MPIR_VERSION 0
  #define __MPIR_VERSION_MINOR 9
  #define __MPIR_VERSION_PATCHLEVEL 0

  There is also a library symbol mpir_version, which should match VERSION, set
  by configure, for example 0.9.0.

- update ICC detection.
  * Use only __INTEL_COMPILER instead of the obsolete macro __ICC?
  * Possibly enable some features with ICC. For instance, removing
    "&& !defined(__ICC)" from src/mpfr.h works with ICC 15.0.0 20140723.

##############################################################################
3. Changes in existing functions
##############################################################################

- export mpfr_overflow and mpfr_underflow as public functions

- many functions currently taking into account the precision of the *input*
  variable to set the initial working precison (acosh, asinh, cosh, ...).
  This is nonsense since the "average" working precision should only depend
  on the precision of the *output* variable (and maybe on the *value* of
  the input in case of cancellation).
  -> remove those dependencies from the input precision.

- mpfr_can_round:
   change the meaning of the 2nd argument (err). Currently the error is
   at most 2^(MPFR_EXP(b)-err), i.e. err is the relative shift wrt the
   most significant bit of the approximation. I propose that the error
   is now at most 2^err ulps of the approximation, i.e.
   2^(MPFR_EXP(b)-MPFR_PREC(b)+err).

- mpfr_set_q first tries to convert the numerator and the denominator
  to mpfr_t. But this conversion may fail even if the correctly rounded
  result is representable. New way to implement:
  Function q = a/b.  nq = PREC(q) na = PREC(a) nb = PREC(b)
    If na < nb
       a <- a*2^(nb-na)
    n <- na-nb+ (HIGH(a,nb) >= b)
    if (n >= nq)
       bb <- b*2^(n-nq)
       a  = q*bb+r     --> q has exactly n bits.
    else
       aa <- a*2^(nq-n)
       aa = q*b+r      --> q has exactly n bits.
  If RNDN, takes nq+1 bits. (See also the new division function).

- revisit the conversion functions between a MPFR number and a native
  floating-point value.
  * Consequences if some exception is trapped?
  * Specify under which conditions (current rounding direction and
    precision of the FPU, whether a format has been recognized...),
    correct rounding is guaranteed. Fix the code if need be. Do not
    forget subnormals.
  * Provide mpfr_buildopt_* functions to tell whether the format of a
    native type (float / double / long double) has been recognized and
    which format it is?
  * For functions that return a native floating-point value (mpfr_get_flt,
    mpfr_get_d, mpfr_get_ld, mpfr_get_decimal64), in case of underflow or
    overflow, follow the convention used for the functions in <math.h>?
    See §7.12.1 "Treatment of error conditions" of ISO C11, which provides
    two ways of handling error conditions, depending on math_errhandling:
    errno (to be set to ERANGE here) and floating-point exceptions.
    If floating-point exceptions need to be generated, do not use
    feraiseexcept(), as this function may require the math library (-lm);
    use a floating-point expression instead, such as DBL_MIN * DBL_MIN
    (underflow) or DBL_MAX * DBL_MAX (overflow), which are probably safe
    as used in the GNU libc implementation.
  * For testing the lack of subnormal support:
    see the -mfpu GCC option for ARM and
    https://en.wikipedia.org/wiki/Denormal_number#Disabling_denormal_floats_at_the_code_level


##############################################################################
4. New functions to implement
##############################################################################

- implement mpfr_get_decimal128 and mpfr_set_decimal128
- implement mpfr_log_ui to compute log(n) for an unsigned long n.
  We can write for argument reduction n = 2^k * n/2^k, where
  2/3 <= n/2^k < 4/3, i.e., k = floor(log2(3n))-1, thus
  log(n) = k*log(2) + log(n/2^k), and we can use binary splitting on the
  Taylor expansion of log(1+x) to compute log(n/2^k), where at most
  p*log(2)/log(3) terms are needed for precision p.
  Other idea (from Fredrik Johansson): compute log(m) + log(n/m) where
  m=2^a*3^b*5^c*7^d and m is close to n.
- implement mpfr_q_sub, mpfr_z_div, mpfr_q_div?
- implement mpfr_pow_q and variants with two integers (native or mpz)
  instead of a rational? See IEEE P1788.
- implement functions for random distributions, see for example
  https://sympa.inria.fr/sympa/arc/mpfr/2010-01/msg00034.html
  (suggested by Charles Karney <ckarney@Sarnoff.com>, 18 Jan 2010):
   * a Bernoulli distribution with prob p/q (exact)
   * a general discrete distribution (i with prob w[i]/sum(w[i]) (Walker
     algorithm, but make it exact)
   * a uniform distribution in (a,b)
   * exponential distribution (mean lambda) (von Neumann's method?)
   * normal distribution (mean m, s.d. sigma) (ratio method?)
- wanted for Magma [John Cannon <john@maths.usyd.edu.au>, Tue, 19 Apr 2005]:
  HypergeometricU(a,b,s) = 1/gamma(a)*int(exp(-su)*u^(a-1)*(1+u)^(b-a-1),
                                    u=0..infinity)
  JacobiThetaNullK
  PolylogP, PolylogD, PolylogDold: see http://arxiv.org/abs/math.CA/0702243
    and the references herein.
  JBessel(n, x) = BesselJ(n+1/2, x)
  KBessel, KBessel2 [2nd kind]
  JacobiTheta
  LogIntegral
  ExponentialIntegralEn (formula 5.1.4 of Abramowitz and Stegun)
  DawsonIntegral
  GammaD(x) = Gamma(x+1/2)
- new functions of IEEE 754-2008, and more generally functions of the
  C binding draft TS 18661-4:
    http://www.open-std.org/jtc1/sc22/wg14/www/docs/n1946.pdf
  Some propositions about rootn: mpfr_rootn_si, mpfr_rootn_sj, mpfr_rootn_z,
  and perhaps versions with an unsigned integer: mpfr_rootn_ui (in which
  case mpfr_root could be declared as deprecated) and mpfr_rootn_uj.
  Warning! rootn(-0,positive even) is +0, not -0 like in mpfr_root.
- functions defined in the LIA-2 standard
  + minimum and maximum (5.2.2): max, min, max_seq, min_seq, mmax_seq
    and mmin_seq (mpfr_min and mpfr_max correspond to mmin and mmax);
  + rounding_rest, floor_rest, ceiling_rest (5.2.4);
  + remr (5.2.5): x - round(x/y) y;
  + error functions from 5.2.7 (if useful in MPFR);
  + power1pm1 (5.3.6.7): (1 + x)^y - 1;
  + logbase (5.3.6.12): \log_x(y);
  + logbase1p1p (5.3.6.13): \log_{1+x}(1+y);
  + rad (5.3.9.1): x - round(x / (2 pi)) 2 pi = remr(x, 2 pi);
  + axis_rad (5.3.9.1) if useful in MPFR;
  + cycle (5.3.10.1): rad(2 pi x / u) u / (2 pi) = remr(x, u);
  + axis_cycle (5.3.10.1) if useful in MPFR;
  + sinu, cosu, tanu, cotu, secu, cscu, cossinu, arcsinu, arccosu,
    arctanu, arccotu, arcsecu, arccscu (5.3.10.{2..14}):
    sin(x 2 pi / u), etc.;
    [from which sinpi(x) = sin(Pi*x), ... are trivial to implement, with u=2.]
  + arcu (5.3.10.15): arctan2(y,x) u / (2 pi);
  + rad_to_cycle, cycle_to_rad, cycle_to_cycle (5.3.11.{1..3}).
- From GSL, missing special functions (if useful in MPFR):
  (cf http://www.gnu.org/software/gsl/manual/gsl-ref.html#Special-Functions)
  + The Airy functions Ai(x) and Bi(x) defined by the integral representations:
   * Ai(x) = (1/\pi) \int_0^\infty \cos((1/3) t^3 + xt) dt
   * Bi(x) = (1/\pi) \int_0^\infty (e^(-(1/3) t^3) + \sin((1/3) t^3 + xt)) dt
   * Derivatives of Airy Functions
  + The Bessel functions for n integer and n fractional:
   * Regular Modified Cylindrical Bessel Functions I_n
   * Irregular Modified Cylindrical Bessel Functions K_n
   * Regular Spherical Bessel Functions j_n: j_0(x) = \sin(x)/x,
     j_1(x)= (\sin(x)/x-\cos(x))/x & j_2(x)= ((3/x^2-1)\sin(x)-3\cos(x)/x)/x
     Note: the "spherical" Bessel functions are solutions of
     x^2 y'' + 2 x y' + [x^2 - n (n+1)] y = 0 and satisfy
     j_n(x) = sqrt(Pi/(2x)) J_{n+1/2}(x). They should not be mixed with the
     classical Bessel Functions, also noted j0, j1, jn, y0, y1, yn in C99
     and mpfr.
     Cf https://en.wikipedia.org/wiki/Bessel_function#Spherical_Bessel_functions
   *Irregular Spherical Bessel Functions y_n: y_0(x) = -\cos(x)/x,
     y_1(x)= -(\cos(x)/x+\sin(x))/x &
     y_2(x)= (-3/x^3+1/x)\cos(x)-(3/x^2)\sin(x)
   * Regular Modified Spherical Bessel Functions i_n:
     i_l(x) = \sqrt{\pi/(2x)} I_{l+1/2}(x)
   * Irregular Modified Spherical Bessel Functions:
     k_l(x) = \sqrt{\pi/(2x)} K_{l+1/2}(x).
  + Clausen Function:
     Cl_2(x) = - \int_0^x dt \log(2 \sin(t/2))
     Cl_2(\theta) = \Im Li_2(\exp(i \theta)) (dilogarithm).
  + Dawson Function: \exp(-x^2) \int_0^x dt \exp(t^2).
  + Debye Functions: D_n(x) = n/x^n \int_0^x dt (t^n/(e^t - 1))
  + Elliptic Integrals:
   * Definition of Legendre Forms:
    F(\phi,k) = \int_0^\phi dt 1/\sqrt((1 - k^2 \sin^2(t)))
    E(\phi,k) = \int_0^\phi dt   \sqrt((1 - k^2 \sin^2(t)))
    P(\phi,k,n) = \int_0^\phi dt 1/((1 + n \sin^2(t))\sqrt(1 - k^2 \sin^2(t)))
   * Complete Legendre forms are denoted by
    K(k) = F(\pi/2, k)
    E(k) = E(\pi/2, k)
   * Definition of Carlson Forms
    RC(x,y) = 1/2 \int_0^\infty dt (t+x)^(-1/2) (t+y)^(-1)
    RD(x,y,z) = 3/2 \int_0^\infty dt (t+x)^(-1/2) (t+y)^(-1/2) (t+z)^(-3/2)
    RF(x,y,z) = 1/2 \int_0^\infty dt (t+x)^(-1/2) (t+y)^(-1/2) (t+z)^(-1/2)
    RJ(x,y,z,p) = 3/2 \int_0^\infty dt
                          (t+x)^(-1/2) (t+y)^(-1/2) (t+z)^(-1/2) (t+p)^(-1)
  + Elliptic Functions (Jacobi)
  + N-relative exponential:
     exprel_N(x) = N!/x^N (\exp(x) - \sum_{k=0}^{N-1} x^k/k!)
  + exponential integral:
     E_2(x) := \Re \int_1^\infty dt \exp(-xt)/t^2.
     Ei_3(x) = \int_0^x dt \exp(-t^3) for x >= 0.
     Ei(x) := - PV(\int_{-x}^\infty dt \exp(-t)/t)
  + Hyperbolic/Trigonometric Integrals
     Shi(x) = \int_0^x dt \sinh(t)/t
     Chi(x) := Re[ \gamma_E + \log(x) + \int_0^x dt (\cosh[t]-1)/t]
     Si(x) = \int_0^x dt \sin(t)/t
     Ci(x) = -\int_x^\infty dt \cos(t)/t for x > 0
     AtanInt(x) = \int_0^x dt \arctan(t)/t
     [ \gamma_E is the Euler constant ]
  + Fermi-Dirac Function:
     F_j(x)   := (1/r\Gamma(j+1)) \int_0^\infty dt (t^j / (\exp(t-x) + 1))
  + Pochhammer symbol (a)_x := \Gamma(a + x)/\Gamma(a) : see [Smith01] in
          algorithms.bib
    logarithm of the Pochhammer symbol
  + Gegenbauer Functions
  + Laguerre Functions
  + Eta Function: \eta(s) = (1-2^{1-s}) \zeta(s)
    Hurwitz zeta function: \zeta(s,q) = \sum_0^\infty (k+q)^{-s}.
  + Lambert W Functions, W(x) are defined to be solutions of the equation:
     W(x) \exp(W(x)) = x.
    This function has multiple branches for x < 0 (2 funcs W0(x) and Wm1(x))
    From Fredrik Johansson:
    See https://cs.uwaterloo.ca/research/tr/1993/03/W.pdf, in particular
    formulas 5.2 and 5.3 for the error bound: one first computes an
    approximation w, and then evaluates the residual w e^w - x. There is an
    expression for the error in terms of the residual and the derivative W'(t),
    where the derivative can be bounded by piecewise simple functions,
    something like min(1, 1/t) when t >= 0.
  + Trigamma Function psi'(x).
    and Polygamma Function: psi^{(m)}(x) for m >= 0, x > 0.
- functions from ISO/IEC 24747:2009 (Extensions to the C Library,
  to Support Mathematical Special Functions).
  Standard: http://www.iso.org/iso/catalogue_detail.htm?csnumber=38857
  Draft: http://www.open-std.org/jtc1/sc22/wg14/www/docs/n1292.pdf
  Rationale: http://www.open-std.org/jtc1/sc22/wg14/www/docs/n1244.pdf
  See also: http://www.open-std.org/jtc1/sc22/wg21/docs/papers/2010/n3060.pdf
  (similar, for C++).
  Also check whether the functions that are already implemented in MPFR
  match this standard.

- from gnumeric (www.gnome.org/projects/gnumeric/doc/function-reference.html):
  - incomplete beta function, see message from Martin Maechler
    <maechler@stat.math.ethz.ch> on 18 Jan 2016, and Section 6.6 in
    Abramowitz & Stegun
  - betaln
  - degrees
  - radians
  - sqrtpi

- mpfr_inp_raw, mpfr_out_raw (cf mail "Serialization of mpfr_t" from Alexey
  and answer from Granlund on mpfr list, May 2007)
- [maybe useful for SAGE] implement companion frac_* functions to the rint_*
  functions. For example mpfr_frac_floor(x) = x - floor(x). (The current
  mpfr_frac function corresponds to mpfr_rint_trunc.)
- scaled erfc (https://sympa.inria.fr/sympa/arc/mpfr/2009-05/msg00054.html)
- asec, acsc, acot, asech, acsch and acoth (mail from Björn Terelius on mpfr
  list, 18 June 2009)

##############################################################################
5. Efficiency
##############################################################################

- Fredrik Johansson reports that mpfr_ai is slow for large arguments: an
  asymptotic expansion should be used (once done, remove REDUCE_EMAX from
  tests/tai.c and update the description in mpfr.texi).
- for exp(x), Fredrik Johansson reports a 20% speed improvement starting from
  4000 bits, and up to a 75% memory improvement in his Arb implementation, by
  using recursive instead of iterative binary splitting:
  https://github.com/fredrik-johansson/arb/blob/master/elefun/exp_sum_bs_powtab.c
- improve mpfr_grandom using the algorithm in http://arxiv.org/abs/1303.6257
- use the src/x86_64/corei5/mparam.h file once GMP recognizes correctly the
  Core i5 processors (note that gcc -mtune=native gives __tune_corei7__
  and not __tune_corei5__ on those processors)
- implement a mpfr_sqrthigh algorithm based on Mulders' algorithm, with a
  basecase variant
- use mpn_div_q to speed up mpfr_div. However mpn_div_q, which is new in
  GMP 5, is not documented in the GMP manual, thus we are not sure it
  guarantees to return the same quotient as mpn_tdiv_qr.
  Also mpfr_div uses the remainder computed by mpn_divrem. A workaround would
  be to first try with mpn_div_q, and if we cannot (easily) compute the
  rounding, then use the current code with mpn_divrem.
- improve atanh(x) for small x by using atanh(x) = log1p(2x/(1-x)),
  and log1p should also be improved for small arguments.
- compute exp by using the series for cosh or sinh, which has half the terms
  (see Exercise 4.11 from Modern Computer Arithmetic, version 0.3)
  The same method can be used for log, using the series for atanh, i.e.,
  atanh(x) = 1/2*log((1+x)/(1-x)).
- improve mpfr_gamma (see https://code.google.com/p/fastfunlib/). A possible
  idea is to implement a fast algorithm for the argument reconstruction
  gamma(x+k): instead of performing k products by x+i, we could precompute
  x^2, ..., x^m for m ~ sqrt(k), and perform only sqrt(k) products.
  One could also use the series for 1/gamma(x), see for example
  http://dlmf.nist.gov/5/7/ or formula (36) from
  http://mathworld.wolfram.com/GammaFunction.html
- improve the computation of Bernoulli numbers: instead of computing just one
  B[2n] at a time in mpfr_bernoulli_internal, we could compute several at a
  time, sharing the expensive computation of the 1/p^(2n) series.
- fix regression with mpfr_mpz_root (from Keith Briggs, 5 July 2006), for
   example on 3Ghz P4 with gmp-4.2, x=12.345:
   prec=50000    k=2   k=3   k=10  k=100
   mpz_root      0.036 0.072 0.476 7.628
   mpfr_mpz_root 0.004 0.004 0.036 12.20
   See also mail from Carl Witty on mpfr list, 09 Oct 2007.
- for sparse input (say x=1 with 2 bits), mpfr_exp is not faster than for
        full precision when precision <= MPFR_EXP_THRESHOLD. The reason is
        that argument reduction kills sparsity. Maybe avoid argument reduction
        for sparse input?
- speed up mpfr_atan for large arguments (to speed up mpc_log) see FR #6198
- improve mpfr_sin on values like ~pi (do not compute sin from cos, because
  of the cancellation). For instance, reduce the input modulo pi/2 in
  [-pi/4,pi/4], and define auxiliary functions for which the argument is
  assumed to be already reduced (so that the sin function can avoid
  unnecessary computations by calling the auxiliary cos function instead of
  the full cos function). This will require a native code for sin, for
  example using the reduction sin(3x)=3sin(x)-4sin(x)^3.
  See https://sympa.inria.fr/sympa/arc/mpfr/2007-08/msg00001.html and
  the following messages.
- improve generic.c to work for number of terms <> 2^k
- rewrite mpfr_greater_p... as native code.

- mpf_t uses a scheme where the number of limbs actually present can
  be less than the selected precision, thereby allowing low precision
  values (for instance small integers) to be stored and manipulated in
  an mpf_t efficiently.

  Perhaps mpfr should get something similar, especially if looking to
  replace mpf with mpfr, though it'd be a major change.  Alternately
  perhaps those mpfr routines like mpfr_mul where optimizations are
  possible through stripping low zero bits or limbs could check for
  that (this would be less efficient but easier).

- try the idea of the paper "Reduced Cancellation in the Evaluation of Entire
  Functions and Applications to the Error Function" by W. Gawronski, J. Mueller
  and M. Reinhard, to be published in SIAM Journal on Numerical Analysis: to
  avoid cancellation in say erfc(x) for x large, they compute the Taylor
  expansion of erfc(x)*exp(x^2/2) instead (which has less cancellation),
  and then divide by exp(x^2/2) (which is simpler to compute).

- replace the *_THRESHOLD macros by global (TLS) variables that can be
  changed at run time (via a function, like other variables)? One benefit
  is that users could use a single MPFR binary on several machines (e.g.,
  a library provided by binary packages or shared via NFS) with different
  thresholds. On the default values, this would be a bit less efficient
  than the current code, but this isn't probably noticeable (this should
  be tested). Something like:
    long *mpfr_tune_get(void) to get the current values (the first value
      is the size of the array).
    int mpfr_tune_set(long *array) to set the tune values.
    int mpfr_tune_run(long level) to find the best values (the support
      for this feature is optional, this can also be done with an
      external function).

- better distinguish different processors (for example Opteron and Core 2)
  and use corresponding default tuning parameters (as in GMP). This could be
  done in configure.ac to avoid hacking config.guess, for example define
  MPFR_HAVE_CORE2.
  Note (VL): the effect on cross-compilation (that can be a processor
  with the same architecture, e.g. compilation on a Core 2 for an
  Opteron) is not clear. The choice should be consistent with the
  build target (e.g. -march or -mtune value with gcc).
  Also choose better default values. For instance, the default value of
  MPFR_MUL_THRESHOLD is 40, while the best values that have been found
  are between 11 and 19 for 32 bits and between 4 and 10 for 64 bits!

- during the Many Digits competition, we noticed that (our implantation of)
  Mulders short product was slower than a full product for large sizes.
  This should be precisely analyzed and fixed if needed.

- for various functions, check the timings as a function of the magnitude
  of the input (and the input and/or output precisions?), and use better
  thresholds for asymptotic expansions.

- improve the special case of mpfr_{add,sub} (x, x, y, ...) when |x| > |y|
  to do the addition in-place and have a complexity of O(prec(y)) in most
  cases. The mpfr_{add,sub}_{d,ui} functions should automatically benefit
  from this change.

- in gmp_op.c, for functions with mpz_srcptr, check whether mpz_fits_slong_p
  is really useful in all cases (see TODO in this file).

- optimize code that uses a test based on the fact that x >> s is
  undefined in C for s == width of x but the result is expected to
  be 0. ARM and PowerPC could benefit from such an optimization,
  but not x86. This needs support from the compiler.
  For PowerPC: https://gcc.gnu.org/bugzilla/show_bug.cgi?id=79233

##############################################################################
6. Miscellaneous
##############################################################################

- [suggested by Tobias Burnus <burnus(at)net-b.de> and
   Asher Langton <langton(at)gcc.gnu.org>, Wed, 01 Aug 2007]
  support quiet and signaling NaNs in mpfr:
  * functions to set/test a quiet/signaling NaN: mpfr_set_snan, mpfr_snan_p,
    mpfr_set_qnan, mpfr_qnan_p
  * correctly convert to/from double (if encoding of s/qNaN is fixed in 754R)
  Note: Signaling NaNs are not specified by the ISO C standard and may
  not be supported by the implementation. GCC needs the -fsignaling-nans
  option (but this does not affect the C library, which may or may not
  accept signaling NaNs).

- check again coverage: on 2007-07-27, Patrick Pelissier reports that the
  following files are not tested at 100%: add1.c, atan.c, atan2.c,
  cache.c, cmp2.c, const_catalan.c, const_euler.c, const_log2.c, cos.c,
  gen_inverse.h, div_ui.c, eint.c, exp3.c, exp_2.c, expm1.c, fma.c, fms.c,
  lngamma.c, gamma.c, get_d.c, get_f.c, get_ld.c, get_str.c, get_z.c,
  inp_str.c, jn.c, jyn_asympt.c, lngamma.c, mpfr-gmp.c, mul.c, mul_ui.c,
  mulders.c, out_str.c, pow.c, print_raw.c, rint.c, root.c, round_near_x.c,
  round_raw_generic.c, set_d.c, set_ld.c, set_q.c, set_uj.c, set_z.c, sin.c,
  sin_cos.c, sinh.c, sqr.c, stack_interface.c, sub1.c, sub1sp.c, subnormal.c,
  uceil_exp2.c, uceil_log2.c, ui_pow_ui.c, urandomb.c, yn.c, zeta.c, zeta_ui.c.

- check the constants mpfr_set_emin (-16382-63) and mpfr_set_emax (16383) in
  get_ld.c and the other constants, and provide a testcase for large and
  small numbers.

- from Kevin Ryde <user42@zip.com.au>:
   Also for pi.c, a pre-calculated compiled-in pi to a few thousand
   digits would be good value I think.  After all, say 10000 bits using
   1250 bytes would still be small compared to the code size!
   Store pi in round to zero mode (to recover other modes).

- add other prototypes for round to nearest-away (mpfr_round_nearest_away
  only deals with the prototypes of say mpfr_sin) or implement it as a native
  rounding mode
- add a new roundind mode: round to odd. If the result is not exactly
        representable, then round to the odd mantissa. This rounding
        has the nice property that for k > 1, if:
        y = round(x, p+k, TO_ODD)
        z = round(y, p, TO_NEAREST_EVEN), then
        z = round(x, p, TO_NEAREST_EVEN)
  so it avoids the double-rounding problem.
  VL: I prefer the (original?) term "sticky rounding", as used in
    J Strother Moore, Tom Lynch, Matt Kaufmann. A Mechanically Checked
    Proof of the Correctness of the Kernel of the AMD5K86 Floating-Point
    Division Algorithm. IEEE Transactions on Computers, 1996.
  and
    http://www.russinoff.com/libman/text/node26.html

- new rounding mode MPFR_RNDE when the result is known to be exact?
  * In normal mode, this would allow MPFR to optimize using
    this information.
  * In debug mode, MPFR would check that the result is exact
    (i.e. that the ternary value is 0).

- new "rounding mode" MPFR_RNDF (faithful rounding)?
  This is not really a rounding mode since it is non-deterministic. The
  goal is to avoid the Table Maker's Dilemma in internal computations.
  The definition of faithful rounding of a real number x is: return either
  RNDD(x) or RNDU(x). This means that if x is exactly representable, one
  returns x exactly. In MPFR, the ternary value should be unspecified for
  efficiency reasons.
  Note: One typically implements faithful rounding by computing an
  approximation to the result with some adequately chosen error bound,
  then by rounding this approximation to nearest.
  Concerning the choice of the error bound, if the result x is equal to
  1 + t, where t is a very small positive number, then the error bound
  needs to be at most ulp(x)/4 + t. Since t can be arbitrarily small,
  the error bound needs to be at most ulp(x)/4. And this error bound
  is sufficient in all cases. Note that with the even rounding rule or
  rounding away from zero, it is not needed to relax the condition when
  x is exactly representable.

- add tests of the ternary value for constants

- When doing Extensive Check (--enable-assert=full), since all the
  functions use a similar use of MACROS (ZivLoop, ROUND_P), it should
  be possible to do such a scheme:
    For the first call to ROUND_P when we can round.
    Mark it as such and save the approximated rounding value in
    a temporary variable.
    Then after, if the mark is set, check if:
      - we still can round.
      - The rounded value is the same.
  It should be a complement to tgeneric tests.

- in div.c, try to find a case for which cy != 0 after the line
        cy = mpn_sub_1 (sp + k, sp + k, qsize, cy);
  (which should be added to the tests), e.g. by having {vp, k} = 0, or
  prove that this cannot happen.

- add a configure test for --enable-logging to ignore the option if
  it cannot be supported. Modify the "configure --help" description
  to say "on systems that support it".

- add generic bad cases for functions that don't have an inverse
  function that is implemented (use a single Newton iteration).

- add bad cases for the internal error bound (by using a dichotomy
  between a bad case for the correct rounding and some input value
  with fewer Ziv iterations?).

- add an option to use a 32-bit exponent type (int) on LP64 machines,
  mainly for developers, in order to be able to test the case where the
  extended exponent range is the same as the default exponent range, on
  such platforms.
  Tests can be done with the exp-int branch (added on 2010-12-17, and
  many tests fail at this time).

- test underflow/overflow detection of various functions (in particular
  mpfr_exp) in reduced exponent ranges, including ranges that do not
  contain 0.

- add an internal macro that does the equivalent of the following?
    MPFR_IS_ZERO(x) || MPFR_GET_EXP(x) <= value

- check whether __gmpfr_emin and __gmpfr_emax could be replaced by
  a constant (see README.dev). Also check the use of MPFR_EMIN_MIN
  and MPFR_EMAX_MAX.

- add a test checking that no mpfr.h macros depend on mpfr-impl.h
  (the current tests cannot check that since mpfr-impl.h is always
  included).

- move some macro definitions from acinclude.m4 to the m4 directory
  as suggested by the Automake manual? The reason is that the
  acinclude.m4 file is big and a bit difficult to read.

- use symbol versioning.

- check whether mpz_t caching (pool) is necessary. Timings with -static
  with details about the C / C library implementation should be put
  somewhere as a comment in the source or in the doc. Using -static
  is important because otherwise the cache saves the dynamic call to
  mpz_init and mpz_clear; so, what we're measuring is not clear.
  See thread:
    https://gmplib.org/list-archives/gmp-devel/2015-September/004147.html
  Summary: It will not be integrated in GMP because 1) This yields
  problems with threading (in MPFR, we have TLS variables, but this is
  not the case of GMP). 2) The gain (if confirmed with -static) would
  be due to a poor malloc implementation (timings would depend on the
  platform). 3) Applications would use more RAM.
  Additional notes [VL]: the major differences in the timings given
  by Patrick in 2014-01 under Linux were:
    Before:
    arccos(x)  took 0.054689 ms (32767 eval in 1792 ms)
    arctan(x)  took 0.042116 ms (32767 eval in 1380 ms)
    After:
    arccos(x)  took 0.043580 ms (32767 eval in 1428 ms)
    arctan(x)  took 0.035401 ms (32767 eval in 1160 ms)
  mpfr_acos doesn't use mpz, but calls mpfr_atan, so that the issue comes
  from mpfr_atan, which uses mpz a lot. The problem mainly comes from the
  reallocations in GMP because mpz_init is used instead of mpz_init2 with
  the estimated maximum size. Other places in the code that uses mpz_init
  may be concerned.
  Issues with mpz_t caching:
    * The pool can take much memory, which may no longer be useful.
      For instance:
        mpfr_init2 (x, 10000000);
        mpfr_log_ui (x, 17, MPFR_RNDN);
        /* ... */
        mpfr_clear (x);
        /* followed by code using only small precision */
      while contrary to real caches, they contain no data. This is not
      valuable memory: freeing/allocating a large block of memory is
      much faster than the actual computations, so that mpz_t caching
      has no impact on the performance in such cases. A pool with large
      blocks also potentially destroys the data locality.
    * It assumes that the real GMP functions are __gmpz_init and
      __gmpz_clear, which are not part of the official GMP API, thus
      is based on GMP internals, which may change in the future or
      may be different in forks / compatible libraries / etc. This
      can be solved if MPFR code calls mpfr_mpz_init / mpfr_mpz_clear
      directly, avoiding the #define's.
  Questions that need to be answered:
    * What about the comparisons with other memory allocators?
    * Shouldn't the pool be part of the memory allocator?
      For the default memory allocator (malloc): RFE?
  If it is decided to keep some form of mpz_t caching, a possible solution
  for both issues: define mpfr_mpz_init2 and mpfr_mpz_clear2, which both
  take 2 arguments like mpz_init2, where mpfr_mpz_init2 behaves in a way
  similar to mpz_init2, and mpfr_mpz_clear2 behaves in a way similar to
  mpz_clear but where the size argument is a hint for the pool; if it is
  too large, then the mpz_t should not be pushed back to the pool. The
  size argument of mpfr_mpz_init2 could also be a hint to decide which
  element to pull from the pool.

- in tsum, add testcases for mpfr_sum triggering the bug fixed in r9722,
  that is, with a large error during the computation of the secondary term
  (when the TMD occurs).

- add internal or public variants of some basic functions (+, -, *) with
  mpz_t as the exponent for correctly rounded polynomials (like fmma),
  in order to avoid internal overflow and underflow in extreme cases?
  Alternatively, for fmma, modify add*.c and sub*.c code to define
  mpfr_add_raw, which takes arrays of limbs and their precision, and the
  positive exponent delta (as mpfr_uexp_t to be always representable).
  The exponent delta should be sufficient for now since it can be bounded
  by MPFR_PREC_MAX+1 if need be.

- use the keyword "static" in array indices of parameter declarations with
  C99 compilers (6.7.5.3p7) when the pointer is expected not to be null?
  For instance, if mpfr.h is changed to have:
    __MPFR_DECLSPEC void mpfr_dump (const __mpfr_struct [static 1]);
  and one calls
    mpfr_dump (NULL);
  one gets a warning with Clang. This is just an example; this needs to be
  done in a clean way.
  See:
    http://stackoverflow.com/a/3430353/3782797
    https://hamberg.no/erlend/posts/2013-02-18-static-array-indices.html

- change most mpfr_urandomb occurrences to mpfr_urandom in the tests?
  (The one done in r10573 allowed us to find a bug even without
  assertion checking.)

- tzeta has been much slower since r9848 (which increases the precision
  of the input for the low output precisions), at least with the x86
  32-bit ABI. This seems to come from the fact that the working precision
  in the mpfr_zeta implementation depends on the precision of the input.
  Once mpfr_zeta has improved, change the last argument of test_generic
  in tzeta.c back to 5 (as it was before r10667).

- check the small-precision tables in the tests?
  This may require to export some pointer to the tables, but this could
  be done only if some debug macro is defined.


##############################################################################
7. Portability
##############################################################################

- add a web page with results of builds on different architectures

- [Kevin about texp.c long strings]
  For strings longer than c99 guarantees, it might be cleaner to
  introduce a "tests_strdupcat" or something to concatenate literal
  strings into newly allocated memory.  I thought I'd done that in a
  couple of places already.  Arrays of chars are not much fun.

- use https://gcc.gnu.org/viewcvs/gcc/trunk/config/stdint.m4 for mpfr-gmp.h

- with MinGW, build with -D__USE_MINGW_ANSI_STDIO by default?<|MERGE_RESOLUTION|>--- conflicted
+++ resolved
@@ -1,9 +1,6 @@
-<<<<<<< HEAD
 TODO for faithful branch:
 - deal with RNDF in mpfr_round_near_x (replaced by RNDZ)
 
-=======
->>>>>>> d0e8a374
 Copyright 1999-2017 Free Software Foundation, Inc.
 Contributed by the AriC and Caramba projects, INRIA.
 
