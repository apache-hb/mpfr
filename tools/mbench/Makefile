# Copyright 2005-2017 Free Software Foundation, Inc.
# Contributed by Patrick Pelissier, INRIA.
# 
# This file is part of the MPFR Library.
# 
# The MPFR Library is free software; you can redistribute it and/or modify
# it under the terms of the GNU Lesser General Public License as published by
# the Free Software Foundation; either version 3 of the License, or (at your
# option) any later version.
# 
# The MPFR Library is distributed in the hope that it will be useful, but
# WITHOUT ANY WARRANTY; without even the implied warranty of MERCHANTABILITY
# or FITNESS FOR A PARTICULAR PURPOSE.  See the GNU Lesser General Public
# License for more details.
# 
# You should have received a copy of the GNU Lesser General Public License
# along with the MPFR Library; see the file COPYING.LESSER.  If not, write to
# the Free Software Foundation, Inc., 51 Franklin St, Fifth Floor, Boston,
# MA 02110-1301, USA.

AR=ar
CC=gcc
CXX=g++
RANLIB=ranlib
<<<<<<< HEAD
CFLAGS=-O2 -fomit-frame-pointer -Wall -g -static
=======
# added -march=native to CFLAGS to properly detect cpus
# (the -march=native option is not supported on all architectures,
# but if this is an issue, this could be solved by a test of the
# architecture with an ifeq).
CFLAGS=-O2 -fomit-frame-pointer -Wall -g -static -march=native
>>>>>>> d0e8a374
LDFLAGS=
RM=rm -f
CP=cp -f
MV=mv -f

GMP=/usr
MPFR=$(PWD)/../..
PARI=$(GMP)
NTL=$(GMP)
CLN=$(GMP)
MAPM=$(GMP)
ARPREC=$(GMP)
CRLIBM=$(GMP)
LIDIA=/localdisk/lidia/

GMP_INCLUDE=$(GMP)/include

MPFR_INCLUDE=$(MPFR)/include
MPFR_LIB=$(MPFR)/lib

########################################################
VERSION=0.6.2
NAME=mbench

#########################################################
.SUFFIXES: .c .o

# add -I$(MPFR) and -I$(GMP) if GMP/MPFR build directories are given
# Warning! If $(MPFR) and/or $(GMP) is regarded as a "system directory",
# this may give unexpected results[*]; in particular, with GCC, the option
# is ignored in such a case.
# [*] http://austingroupbugs.net/view.php?id=187
ifeq	($(CC),gcc)
INCLUDES=`test -f $(GMP_INCLUDE)/gmp.h && echo "-include $(GMP_INCLUDE)/gmp.h"` `test -f $(GMP)/gmp.h && echo "-include $(GMP)/gmp.h"` `test -f $(MPFR_INCLUDE)/mpfr.h && echo "-include $(MPFR_INCLUDE)/mpfr.h"` `test -f $(MPFR)/mpfr.h && echo "-include $(MPFR)/mpfr.h"` `test -f $(MPFR)/src/mpfr.h && echo "-include $(MPFR)/src/mpfr.h"` -I. -I$(MPFR_INCLUDE) -I$(MPFR) -I$(GMP)/include/ -I$(GMP)
else
INCLUDES=-I. -I$(MPFR_INCLUDE) -I$(MPFR) -I$(GMP)/include/ -I$(GMP)
endif

# search first for real install, then for build directory
LIBS=`(test -f $(MPFR_LIB)/libmpfr.a && echo $(MPFR_LIB)/libmpfr.a)` `(test -f $(MPFR)/.libs/libmpfr.a && echo $(MPFR)/.libs/libmpfr.a)` `(test -f $(MPFR)/src/.libs/libmpfr.a && echo $(MPFR)/src/.libs/libmpfr.a)` `(test -f $(GMP)/lib/libgmp.a && echo $(GMP)/lib/libgmp.a)` `(test -f $(GMP)/lib/$$(gcc -print-multiarch 2>/dev/null)/libgmp.a && echo $(GMP)/lib/$$(gcc -print-multiarch 2>/dev/null)/libgmp.a)` `(test -f $(GMP)/.libs/libgmp.a && echo $(GMP)/.libs/libgmp.a)`

XLIBS=`test -f $(PARI)/lib/libpari.a && echo $(PARI)/lib/libpari.a` \
      `test -f $(NTL)/lib/libntl.a && echo $(NTL)/lib/libntl.a`     \
      `test -f $(CLN)/lib/libcln.a && echo $(CLN)/lib/libcln.a`     \
      `test -f $(ARPREC)/lib/libmp.a && echo $(ARPREC)/lib/libmp.a` \
      `test -f $(CRLIBM)/lib/libcrlibm.a && echo $(CRLIBM)/lib/libcrlibm.a` \
      -lm

TARGETS=mpfr-v4 mpfr-v6 mpfr-gfx mfv5
DIST=Makefile mpfr-v4.c mpfr-v6.c mpfr-gfx.c generate.c timp.h mfv5-arprec.cc mfv5-cln.cc mfv5-mpfr.cc mfv5-pari.cc mfv5.cc mfv5-mpf.cc mfv5-ntl.cc mfv5-lidia.cc mfv5.h mfv5-void.cc mfv5-libc.cc mfv5-crlibm.cc

##############################################################

.c.o:
	$(CC) $(INCLUDES) $(CFLAGS) -c $<

.cc.o:
	$(CXX) $(INCLUDES) $(CFLAGS) -c $<

all: mfv5

clean:
	$(RM) *.o *~ $(TARGETS) float.data

mpfr-v4: mpfr-v4.o
	$(CC) $(CFLAGS) mpfr-v4.o $(LIBS) -o mpfr-v4

mpfr-v6: mpfr-v6.o float.data
	$(CC) $(CFLAGS) mpfr-v6.o $(LIBS) -lm -o mpfr-v6

mpfr-gfx: mpfr-gfx.o
	$(CC) $(CFLAGS) mpfr-gfx.o $(LIBS) -o mpfr-gfx

float.data: generate.o
	$(CC) $(CFLAGS) generate.o $(LIBS) -o generate-float-data
	./generate-float-data
	$(RM) generate-float-data

mfv5-ntl.o: mfv5-ntl.cc mfv5.h
	@(test -f $(NTL)/lib/libntl.a && $(CXX) $(INCLUDES) -I$(NTL)/include/ $(CFLAGS) -c $< && echo "Using NTL.") || ($(CXX) -c mfv5-void.cc -o mfv5-ntl.o && echo "NTL not found.")

mfv5-arprec.o: mfv5-arprec.cc mfv5.h
	@(test -f $(ARPREC)/lib/libmp.a && $(CXX) $(INCLUDES) -I$(ARPREC)/include/ $(CFLAGS) -c $< && echo "Using ARPREC.") || ($(CXX) -c mfv5-void.cc -o mfv5-arprec.o && echo "Arprec not found.")

mfv5-pari.o: mfv5-pari.cc mfv5.h
	@(test -f $(PARI)/lib/libpari.a && $(CXX) $(INCLUDES) -I$(PARI)/include/ $(CFLAGS) -c $< && echo "Using PARI.") || ($(CXX) -c mfv5-void.cc -o mfv5-pari.o && echo "PARI not found.")

mfv5-cln.o: mfv5-cln.cc mfv5.h
	@(test -f $(CLN)/lib/libcln.a && $(CXX) $(INCLUDES) -I$(CLN)/include/ $(CFLAGS) -c $< && echo "Using CLN.") || ($(CXX) -c mfv5-void.cc -o mfv5-cln.o && echo "CLN not found.")

mfv5-lidia.o: mfv5-lidia.cc mfv5.h
	@(test -f $(LIDIA)/lib/liblidia.a && $(CXX) $(INCLUDES) -I$(LIDIA)/include/ $(CFLAGS) -c $< && echo "Using LIDIA.") || ($(CXX) -c mfv5-void.cc -o mfv5-lidia.o && echo "LIDIA not found.")

mfv5-crlibm.o: mfv5-crlibm.cc mfv5.h
	@(test -f $(CRLIBM)/lib/libcrlibm.a && $(CXX) $(INCLUDES) -I$(CRLIBM)/include/ $(CFLAGS) -c $< && echo "Using CRLIBM.") || ($(CXX) -c mfv5-void.cc -o mfv5-crlibm.o && echo "CRLIBM not found.")

mfv5:	mfv5.o mfv5-mpfr.o mfv5-mpf.o mfv5-ntl.o mfv5-arprec.o mfv5-pari.o mfv5-cln.o mfv5-libc.o mfv5-crlibm.o
	$(CXX) $(CFLAGS) mfv5.o mfv5-mpfr.o mfv5-mpf.o mfv5-ntl.o mfv5-arprec.o mfv5-pari.o mfv5-cln.o mfv5-libc.o mfv5-crlibm.o $(XLIBS) $(LIBS) $(LDFLAGS) -o mfv5

dist: $(DIST)
	rm -fr $(NAME)-$(VERSION) $(NAME)-$(VERSION).tar $(NAME)-$(VERSION).tar.bz2
	mkdir $(NAME)-$(VERSION)
	cp $(DIST) $(NAME)-$(VERSION)
	tar cf $(NAME)-$(VERSION).tar $(NAME)-$(VERSION)
	bzip2 $(NAME)-$(VERSION).tar
	rm -fr $(NAME)-$(VERSION)

rt:
	make clean all CFLAGS="-O2 -fomit-frame-pointer -Wall -g -DUSE_CLOCK_MONOTONIC" LDFLAGS="-lrt"<|MERGE_RESOLUTION|>--- conflicted
+++ resolved
@@ -22,15 +22,11 @@
 CC=gcc
 CXX=g++
 RANLIB=ranlib
-<<<<<<< HEAD
-CFLAGS=-O2 -fomit-frame-pointer -Wall -g -static
-=======
 # added -march=native to CFLAGS to properly detect cpus
 # (the -march=native option is not supported on all architectures,
 # but if this is an issue, this could be solved by a test of the
 # architecture with an ifeq).
 CFLAGS=-O2 -fomit-frame-pointer -Wall -g -static -march=native
->>>>>>> d0e8a374
 LDFLAGS=
 RM=rm -f
 CP=cp -f
