/* mpfr_vasprintf -- main function for the printf functions family
   plus helper macros & functions.

Copyright 2007-2017 Free Software Foundation, Inc.
Contributed by the AriC and Caramba projects, INRIA.

This file is part of the GNU MPFR Library.

The GNU MPFR Library is free software; you can redistribute it and/or modify
it under the terms of the GNU Lesser General Public License as published by
the Free Software Foundation; either version 3 of the License, or (at your
option) any later version.

The GNU MPFR Library is distributed in the hope that it will be useful, but
WITHOUT ANY WARRANTY; without even the implied warranty of MERCHANTABILITY
or FITNESS FOR A PARTICULAR PURPOSE.  See the GNU Lesser General Public
License for more details.

You should have received a copy of the GNU Lesser General Public License
along with the GNU MPFR Library; see the file COPYING.LESSER.  If not, see
http://www.gnu.org/licenses/ or write to the Free Software Foundation, Inc.,
51 Franklin St, Fifth Floor, Boston, MA 02110-1301, USA. */

/* If the number of output characters is larger than INT_MAX, the
   ISO C99 standard is silent, but POSIX says concerning the snprintf()
   function:
   "[EOVERFLOW] The value of n is greater than {INT_MAX} or the
   number of bytes needed to hold the output excluding the
   terminating null is greater than {INT_MAX}." See:
   http://www.opengroup.org/onlinepubs/009695399/functions/fprintf.html
   But it doesn't say anything concerning the other printf-like functions.
   A defect report has been submitted to austin-review-l (item 2532).
   So, for the time being, we return a negative value and set the erange
   flag, and set errno to EOVERFLOW in POSIX system. */

/* Note: Due to limitations from the C standard and GMP, if
   size_t < unsigned int (which is allowed by the C standard but unlikely
   to occur on any platform), the behavior is undefined for output that
   would reach SIZE_MAX (if the result cannot be delivered, there should
   be an assertion failure, but this could not be tested). */

#ifdef HAVE_CONFIG_H
# include "config.h"
#endif

/* The mpfr_printf-like functions are defined only if <stdarg.h> exists.
   Since they use mpf_t, they cannot be defined with mini-gmp. */
#if defined(HAVE_STDARG) && !defined(MPFR_USE_MINI_GMP)

#include <stdarg.h>

#ifndef HAVE_VA_COPY
# ifdef HAVE___VA_COPY
#  define va_copy(dst,src) __va_copy(dst, src)
# else
/* autoconf manual advocates this fallback.
   This is also the solution chosen by gmp */
#  define va_copy(dst,src) \
  do { memcpy(&(dst), &(src), sizeof(va_list)); } while (0)
# endif /* HAVE___VA_COPY */
#endif /* HAVE_VA_COPY */

#ifdef HAVE_WCHAR_H
#include <wchar.h>
#endif

#if defined (__cplusplus)
#include <cstddef>
#define __STDC_LIMIT_MACROS   /* SIZE_MAX defined with <stdint.h> inclusion */
#else
#include <stddef.h>             /* for ptrdiff_t */
#endif

#define MPFR_NEED_LONGLONG_H
#include "mpfr-intmax.h"
#include "mpfr-impl.h"

/* Define a length modifier corresponding to mpfr_prec_t.
   We use literal string instead of literal character so as to permit future
   extension to long long int ("ll"). */
#if   _MPFR_PREC_FORMAT == 1
#define MPFR_PREC_FORMAT_TYPE "h"
#define MPFR_PREC_FORMAT_SIZE 1
#elif _MPFR_PREC_FORMAT == 2
#define MPFR_PREC_FORMAT_TYPE ""
#define MPFR_PREC_FORMAT_SIZE 0
#elif _MPFR_PREC_FORMAT == 3
#define MPFR_PREC_FORMAT_TYPE "l"
#define MPFR_PREC_FORMAT_SIZE 1
#else
#error "mpfr_prec_t size not supported"
#endif

/* Output for special values defined in the C99 standard */
#define MPFR_NAN_STRING_LC "nan"
#define MPFR_NAN_STRING_UC "NAN"
#define MPFR_NAN_STRING_LENGTH 3
#define MPFR_INF_STRING_LC "inf"
#define MPFR_INF_STRING_UC "INF"
#define MPFR_INF_STRING_LENGTH 3

/* The implicit \0 is useless, but we do not write num_to_text[16]
   otherwise g++ complains. */
static const char num_to_text[] = "0123456789abcdef";

/* some macro and functions for parsing format string */

/* Read an integer; saturate to INT_MAX. */
#define READ_INT(ap, format, specinfo, field, label_out)                \
  do {                                                                  \
    while (*(format))                                                   \
      {                                                                 \
        int _i;                                                         \
        switch (*(format))                                              \
          {                                                             \
          case '0':                                                     \
          case '1':                                                     \
          case '2':                                                     \
          case '3':                                                     \
          case '4':                                                     \
          case '5':                                                     \
          case '6':                                                     \
          case '7':                                                     \
          case '8':                                                     \
          case '9':                                                     \
            specinfo.field = (specinfo.field <= INT_MAX / 10) ?         \
              specinfo.field * 10 : INT_MAX;                            \
            _i = *(format) - '0';                                       \
            MPFR_ASSERTN (_i >= 0 && _i <= 9);                          \
            specinfo.field = (specinfo.field <= INT_MAX - _i) ?         \
              specinfo.field + _i : INT_MAX;                            \
            ++(format);                                                 \
            break;                                                      \
          case '*':                                                     \
            specinfo.field = va_arg ((ap), int);                        \
            ++(format);                                                 \
          default:                                                      \
            goto label_out;                                             \
          }                                                             \
      }                                                                 \
  } while (0)

/* arg_t contains all the types described by the 'type' field of the
   format string */
enum arg_t
  {
    NONE,
    CHAR_ARG,
    SHORT_ARG,
    LONG_ARG,
    LONG_LONG_ARG,
    INTMAX_ARG,
    SIZE_ARG,
    PTRDIFF_ARG,
    LONG_DOUBLE_ARG,
    MPF_ARG,
    MPQ_ARG,
    MP_LIMB_ARG,
    MP_LIMB_ARRAY_ARG,
    MPZ_ARG,
    MPFR_PREC_ARG,
    MPFR_ARG,
    UNSUPPORTED
  };

/* Each conversion specification of the format string will be translated in a
   printf_spec structure by the parser.
   This structure is adapted from the GNU libc one. */
struct printf_spec
{
  unsigned int alt:1;           /* # flag */
  unsigned int space:1;         /* Space flag */
  unsigned int left:1;          /* - flag */
  unsigned int showsign:1;      /* + flag */
  unsigned int group:1;         /* ' flag */

  int width;                    /* Width */
  int prec;                     /* Precision */
<<<<<<< HEAD
  int size;                     /* Wanted size (0 iff snprintf with size=0) */
=======
  size_t size;                  /* Wanted size (0 iff snprintf with size=0) */
>>>>>>> d0e8a374

  enum arg_t arg_type;          /* Type of argument */
  mpfr_rnd_t rnd_mode;          /* Rounding mode */
  char spec;                    /* Conversion specifier */

  char pad;                     /* Padding character */
};

static void
specinfo_init (struct printf_spec *specinfo)
{
  specinfo->alt = 0;
  specinfo->space = 0;
  specinfo->left = 0;
  specinfo->showsign = 0;
  specinfo->group = 0;
  specinfo->width = 0;
  specinfo->prec = 0;
  specinfo->size = 1;
  specinfo->arg_type = NONE;
  specinfo->rnd_mode = MPFR_RNDN;
  specinfo->spec = '\0';
  specinfo->pad = ' ';
}

#define FLOATING_POINT_ARG_TYPE(at) \
  ((at) == MPFR_ARG || (at) == MPF_ARG || (at) == LONG_DOUBLE_ARG)

#define INTEGER_LIKE_ARG_TYPE(at)                                       \
  ((at) == SHORT_ARG || (at) == LONG_ARG || (at) == LONG_LONG_ARG       \
   || (at) == INTMAX_ARG  || (at) == MPFR_PREC_ARG || (at) == MPZ_ARG   \
   || (at) == MPQ_ARG || (at) == MP_LIMB_ARG || (at) == MP_LIMB_ARRAY_ARG \
   || (at) == CHAR_ARG || (at) == SIZE_ARG || (at) == PTRDIFF_ARG)

static int
specinfo_is_valid (struct printf_spec spec)
{
  switch (spec.spec)
    {
    case 'n':
      return -1;

    case 'a':    case 'A':
    case 'e':    case 'E':
    case 'f':    case 'F':
    case 'g':    case 'G':
      return (spec.arg_type == NONE
              || FLOATING_POINT_ARG_TYPE (spec.arg_type));

    case 'b':
      return spec.arg_type == MPFR_ARG;

    case 'd':    case 'i':
    case 'u':    case 'o':
    case 'x':    case 'X':
      return (spec.arg_type == NONE
              || INTEGER_LIKE_ARG_TYPE (spec.arg_type));

    case 'c':
    case 's':
      return (spec.arg_type == NONE || spec.arg_type == LONG_ARG);

    case 'p':
      return spec.arg_type == NONE;

    default:
      return 0;
    }
}

static const char *
parse_flags (const char *format, struct printf_spec *specinfo)
{
  while (*format)
    {
      switch (*format)
        {
        case '0':
          specinfo->pad = '0';
          ++format;
          break;
        case '#':
          specinfo->alt = 1;
          ++format;
          break;
        case '+':
          specinfo->showsign = 1;
          ++format;
          break;
        case ' ':
          specinfo->space = 1;
          ++format;
          break;
        case '-':
          specinfo->left = 1;
          ++format;
          break;
        case '\'':
          /* Single UNIX Specification for thousand separator */
          specinfo->group = 1;
          ++format;
          break;
        default:
          return format;
        }
    }
  return format;
}

static const char *
parse_arg_type (const char *format, struct printf_spec *specinfo)
{
  switch (*format)
    {
    case '\0':
      break;
    case 'h':
      if (*++format == 'h')
        {
          ++format;
          specinfo->arg_type = CHAR_ARG;
        }
      else
        specinfo->arg_type = SHORT_ARG;
      break;
    case 'l':
      if (*++format == 'l')
        {
          ++format;
#if defined (HAVE_LONG_LONG)
          specinfo->arg_type = LONG_LONG_ARG;
#else
          specinfo->arg_type = UNSUPPORTED;
#endif
          break;
        }
      else
        {
          specinfo->arg_type = LONG_ARG;
          break;
        }
    case 'j':
      ++format;
#if defined(_MPFR_H_HAVE_INTMAX_T)
      specinfo->arg_type = INTMAX_ARG;
#else
      specinfo->arg_type = UNSUPPORTED;
#endif
      break;
    case 'z':
      ++format;
      specinfo->arg_type = SIZE_ARG;
      break;
    case 't':
      ++format;
      specinfo->arg_type = PTRDIFF_ARG;
      break;
    case 'L':
      ++format;
      specinfo->arg_type = LONG_DOUBLE_ARG;
      break;
    case 'F':
      ++format;
      specinfo->arg_type = MPF_ARG;
      break;
    case 'Q':
      ++format;
      specinfo->arg_type = MPQ_ARG;
      break;
    case 'M':
      ++format;
      /* The 'M' specifier was added in gmp 4.2.0 */
      specinfo->arg_type = MP_LIMB_ARG;
      break;
    case 'N':
      ++format;
      specinfo->arg_type = MP_LIMB_ARRAY_ARG;
      break;
    case 'Z':
      ++format;
      specinfo->arg_type = MPZ_ARG;
      break;

      /* mpfr specific specifiers */
    case 'P':
      ++format;
      specinfo->arg_type = MPFR_PREC_ARG;
      break;
    case 'R':
      ++format;
      specinfo->arg_type = MPFR_ARG;
    }
  return format;
}


/* some macros and functions filling the buffer */

/* CONSUME_VA_ARG removes from va_list AP the type expected by SPECINFO */

/* With a C++ compiler wchar_t and enumeration in va_list are converted to
   integer type : int, unsigned int, long or unsigned long (unfortunately,
   this is implementation dependent).
   We follow gmp which assumes in print/doprnt.c that wchar_t is converted
   to int (because wchar_t <= int).
   For wint_t, we assume that the case WINT_MAX < INT_MAX yields an
   integer promotion. */
#ifdef HAVE_WCHAR_H
#if defined(WINT_MAX) && WINT_MAX < INT_MAX
typedef int    mpfr_va_wint;  /* integer promotion */
#else
typedef wint_t mpfr_va_wint;
#endif
#define CASE_LONG_ARG(specinfo, ap)                                     \
  case LONG_ARG:                                                        \
  if ((specinfo).spec == 'd' || (specinfo).spec == 'i'                  \
      || (specinfo).spec == 'o' || (specinfo).spec == 'u'               \
      || (specinfo).spec == 'x' || (specinfo).spec == 'X')              \
    (void) va_arg ((ap), long);                                         \
  else if ((specinfo).spec == 'c')                                      \
    (void) va_arg ((ap), mpfr_va_wint);                                 \
  else if ((specinfo).spec == 's')                                      \
    (void) va_arg ((ap), int); /* we assume integer promotion */        \
  break;
#else
#define CASE_LONG_ARG(specinfo, ap)             \
  case LONG_ARG:                                \
  (void) va_arg ((ap), long);                   \
  break;
#endif

#if defined(_MPFR_H_HAVE_INTMAX_T)
#define CASE_INTMAX_ARG(specinfo, ap)           \
  case INTMAX_ARG:                              \
  (void) va_arg ((ap), intmax_t);               \
  break;
#else
#define CASE_INTMAX_ARG(specinfo, ap)
#endif

#ifdef HAVE_LONG_LONG
#define CASE_LONG_LONG_ARG(specinfo, ap)        \
  case LONG_LONG_ARG:                           \
  (void) va_arg ((ap), long long);              \
  break;
#else
#define CASE_LONG_LONG_ARG(specinfo, ap)
#endif

#define CONSUME_VA_ARG(specinfo, ap)            \
  do {                                          \
    switch ((specinfo).arg_type)                \
      {                                         \
      case CHAR_ARG:                            \
      case SHORT_ARG:                           \
        (void) va_arg ((ap), int);              \
        break;                                  \
      CASE_LONG_ARG (specinfo, ap)              \
      CASE_LONG_LONG_ARG (specinfo, ap)         \
      CASE_INTMAX_ARG (specinfo, ap)            \
      case SIZE_ARG:                            \
        (void) va_arg ((ap), size_t);           \
        break;                                  \
      case PTRDIFF_ARG:                         \
        (void) va_arg ((ap), ptrdiff_t);        \
        break;                                  \
      case LONG_DOUBLE_ARG:                     \
        (void) va_arg ((ap), long double);      \
        break;                                  \
      case MPF_ARG:                             \
        (void) va_arg ((ap), mpf_srcptr);       \
        break;                                  \
      case MPQ_ARG:                             \
        (void) va_arg ((ap), mpq_srcptr);       \
        break;                                  \
      case MP_LIMB_ARG:                         \
        (void) va_arg ((ap), mp_limb_t);        \
        break;                                  \
      case MP_LIMB_ARRAY_ARG:                   \
        (void) va_arg ((ap), mpfr_limb_ptr);    \
        (void) va_arg ((ap), mp_size_t);        \
        break;                                  \
      case MPZ_ARG:                             \
        (void) va_arg ((ap), mpz_srcptr);       \
        break;                                  \
      default:                                  \
        switch ((specinfo).spec)                \
          {                                     \
          case 'd':                             \
          case 'i':                             \
          case 'o':                             \
          case 'u':                             \
          case 'x':                             \
          case 'X':                             \
          case 'c':                             \
            (void) va_arg ((ap), int);          \
            break;                              \
          case 'f':                             \
          case 'F':                             \
          case 'e':                             \
          case 'E':                             \
          case 'g':                             \
          case 'G':                             \
          case 'a':                             \
          case 'A':                             \
            (void) va_arg ((ap), double);       \
            break;                              \
          case 's':                             \
            (void) va_arg ((ap), char *);       \
            break;                              \
          case 'p':                             \
            (void) va_arg ((ap), void *);       \
          }                                     \
      }                                         \
  } while (0)

/* process the format part which does not deal with mpfr types,
   jump to external label 'error' if gmp_asprintf return -1.
   Note: start and end are pointers to the format string, so that
   size_t is the best type to express the difference.
 */
#define FLUSH(flag, start, end, ap, buf_ptr)                            \
  do {                                                                  \
    const size_t n = (end) - (start);                                   \
    if ((flag))                                                         \
      /* previous specifiers are understood by gmp_printf */            \
      {                                                                 \
        MPFR_TMP_DECL (marker);                                         \
        char *fmt_copy;                                                 \
        MPFR_TMP_MARK (marker);                                         \
        fmt_copy = (char*) MPFR_TMP_ALLOC (n + 1);                      \
        strncpy (fmt_copy, (start), n);                                 \
        fmt_copy[n] = '\0';                                             \
        if (sprntf_gmp ((buf_ptr), (fmt_copy), (ap)) == -1)             \
          {                                                             \
            MPFR_TMP_FREE (marker);                                     \
            goto error;                                                 \
          }                                                             \
        (flag) = 0;                                                     \
        MPFR_TMP_FREE (marker);                                         \
      }                                                                 \
    else if ((start) != (end))                                          \
      /* no conversion specification, just simple characters */         \
      buffer_cat ((buf_ptr), (start), n);                               \
  } while (0)

struct string_buffer
{
  char *start;                  /* beginning of the buffer */
  char *curr;                   /* null terminating character */
  size_t size;                  /* buffer capacity */
  int len;                      /* string length or -1 if overflow */
};

static void
buffer_init (struct string_buffer *b, size_t s)
{
  if (s != 0)
    {
      b->start = (char *) (*__gmp_allocate_func) (s);
      b->start[0] = '\0';
      b->curr = b->start;
    }
  b->size = s;
  b->len = 0;
}

/* Increase the len field of the buffer. Return non-zero iff overflow. */
static int
buffer_incr_len (struct string_buffer *b, size_t len)
{
  if (b->len == -1)
    return 1;
  else
    {
      size_t newlen = (size_t) b->len + len;

      /* size_t is unsigned, thus the above is valid, but one has
         newlen < len in case of overflow. */

      if (MPFR_UNLIKELY (newlen < len || newlen > INT_MAX))
        return 1;
      else
        {
          b->len = newlen;
          return 0;
        }
    }
}

/* Increase buffer size by a number of character being the least multiple of
   4096 greater than LEN+1. */
static void
buffer_widen (struct string_buffer *b, size_t len)
{
  const size_t pos = b->curr - b->start;
  const size_t n = 0x1000 + (len & ~((size_t) 0xfff));

  /* An overflow is not possible since it would have been detected
     in buffer_incr_len, called first (see buffer_* functions). */
  MPFR_ASSERTD (n >= 0x1000 && n >= len);

  MPFR_ASSERTD (*b->curr == '\0');
  MPFR_ASSERTD (pos < b->size);

  MPFR_ASSERTN (b->size < SIZE_MAX - n);

  b->start =
    (char *) (*__gmp_reallocate_func) (b->start, b->size, b->size + n);
  b->size += n;
  b->curr = b->start + pos;

  MPFR_ASSERTD (pos < b->size);
  MPFR_ASSERTD (*b->curr == '\0');
}

/* Concatenate the LEN first characters of the string S to the buffer B and
   expand it if needed. Return non-zero if overflow. */
static int
buffer_cat (struct string_buffer *b, const char *s, size_t len)
{
  MPFR_ASSERTD (len > 0);
  MPFR_ASSERTD (len <= strlen (s));

  if (buffer_incr_len (b, len))
    return 1;

  if (b->size != 0)
    {
      MPFR_ASSERTD (*b->curr == '\0');
      MPFR_ASSERTN (b->size < SIZE_MAX - len);
      if (MPFR_UNLIKELY (b->curr + len >= b->start + b->size))
        buffer_widen (b, len);

      /* strncat is similar to strncpy here, except that strncat ensures
         that the buffer will be null-terminated. */
      strncat (b->curr, s, len);
      b->curr += len;

      MPFR_ASSERTD (b->curr < b->start + b->size);
      MPFR_ASSERTD (*b->curr == '\0');
    }

  return 0;
}

/* Add N characters C to the end of buffer B. Return non-zero if overflow. */
static int
buffer_pad (struct string_buffer *b, const char c, const size_t n)
{
  MPFR_ASSERTD (n > 0);

  if (buffer_incr_len (b, n))
    return 1;

  if (b->size != 0)
    {
      MPFR_ASSERTD (*b->curr == '\0');
      MPFR_ASSERTN (b->size < SIZE_MAX - n);
      if (MPFR_UNLIKELY (b->curr + n >= b->start + b->size))
        buffer_widen (b, n);

      if (n == 1)
        *b->curr = c;
      else
        memset (b->curr, c, n);
      b->curr += n;
      *b->curr = '\0';

      MPFR_ASSERTD (b->curr < b->start + b->size);
    }

  return 0;
}

/* Form a string by concatenating the first LEN characters of STR to TZ
   zero(s), insert into one character C each 3 characters starting from end
   to beginning and concatenate the result to the buffer B. */
static int
buffer_sandwich (struct string_buffer *b, char *str, size_t len,
                 const size_t tz, const char c)
{
  MPFR_ASSERTD (len <= strlen (str));

  if (c == '\0')
    return
      buffer_cat (b, str, len) ||
      buffer_pad (b, '0', tz);
  else
    {
      const size_t step = 3;
      const size_t size = len + tz;
      const size_t r = size % step == 0 ? step : size % step;
      const size_t q = size % step == 0 ? size / step - 1 : size / step;
      const size_t fullsize = size + q;
      size_t i;

      MPFR_ASSERTD (size > 0);

      if (buffer_incr_len (b, fullsize))
        return 1;

      if (b->size != 0)
        {
          char *oldcurr;

          MPFR_ASSERTD (*b->curr == '\0');
          MPFR_ASSERTN (b->size < SIZE_MAX - fullsize);
          if (MPFR_UNLIKELY (b->curr + fullsize >= b->start + b->size))
            buffer_widen (b, fullsize);

          MPFR_DBGRES (oldcurr = b->curr);

          /* first R significant digits */
          memcpy (b->curr, str, r);
          b->curr += r;
          str += r;
          len -= r;

          /* blocks of thousands. Warning: STR might end in the middle of a block */
          for (i = 0; i < q; ++i)
            {
              *b->curr++ = c;
              if (MPFR_LIKELY (len > 0))
                {
                  if (MPFR_LIKELY (len >= step))
                    /* step significant digits */
                    {
                      memcpy (b->curr, str, step);
                      len -= step;
                    }
                  else
                    /* last digits in STR, fill up thousand block with zeros */
                    {
                      memcpy (b->curr, str, len);
                      memset (b->curr + len, '0', step - len);
                      len = 0;
                    }
                }
              else
                /* trailing zeros */
                memset (b->curr, '0', step);

              b->curr += step;
              str += step;
            }

          MPFR_ASSERTD (b->curr - oldcurr == fullsize);

          *b->curr = '\0';

          MPFR_ASSERTD (b->curr < b->start + b->size);
        }

      return 0;
    }
}

/* let gmp_xprintf process the part it can understand */
static int
sprntf_gmp (struct string_buffer *b, const char *fmt, va_list ap)
{
  int length;
  char *s;

  length = gmp_vasprintf (&s, fmt, ap);
  if (length > 0 && buffer_cat (b, s, length))
    length = -1;  /* overflow in buffer_cat */

  mpfr_free_str (s);
  return length;
}

/* Helper struct and functions for temporary strings management */
/* struct for easy string clearing */
struct string_list
{
  char *string;
  struct string_list *next; /* NULL in last node */
};

/* initialization */
static void
init_string_list (struct string_list *sl)
{
  sl->string = NULL;
  sl->next = NULL;
}

/* clear all strings in the list */
static void
clear_string_list (struct string_list *sl)
{
  struct string_list *n;

  while (sl)
    {
      if (sl->string)
        mpfr_free_str (sl->string);
      n = sl->next;
      (*__gmp_free_func) (sl, sizeof(struct string_list));
      sl = n;
    }
}

/* add a string in the list */
static char *
register_string (struct string_list *sl, char *new_string)
{
  /* look for the last node */
  while (sl->next)
    sl = sl->next;

  sl->next = (struct string_list*)
    (*__gmp_allocate_func) (sizeof (struct string_list));

  sl = sl->next;
  sl->next = NULL;
  return sl->string = new_string;
}

/* padding type: where are the padding characters */
enum pad_t
  {
    LEFT,          /* spaces in left hand side for right justification */
    LEADING_ZEROS, /* padding with '0' characters in integral part */
    RIGHT          /* spaces in right hand side for left justification */
  };

/* number_parts details how much characters are needed in each part of a float
   print.  */
struct number_parts
{
  enum pad_t pad_type;    /* Padding type */
  size_t pad_size;        /* Number of padding characters */

  char sign;              /* Sign character */

  char *prefix_ptr;       /* Pointer to prefix part */
  size_t prefix_size;     /* Number of characters in *prefix_ptr */

  char thousands_sep;     /* Thousands separator (only with style 'f') */

  char *ip_ptr;           /* Pointer to integral part characters*/
  size_t ip_size;         /* Number of digits in *ip_ptr */
  int ip_trailing_zeros;  /* Number of additional null digits in integral
                             part */

  char point;             /* Decimal point character */

  int fp_leading_zeros;   /* Number of additional leading zeros in fractional
                             part */
  char *fp_ptr;           /* Pointer to fractional part characters */
  size_t fp_size;         /* Number of digits in *fp_ptr */
  int fp_trailing_zeros;  /* Number of additional trailing zeros in fractional
                             part */

  char *exp_ptr;          /* Pointer to exponent part */
  size_t exp_size;        /* Number of characters in *exp_ptr */

  struct string_list *sl; /* List of string buffers in use: we need such a
                             mechanism because fp_ptr may point into the same
                             string as ip_ptr */
};

/* For a real non zero number x, what is the base exponent f when rounding x
   with rounding mode r to r(x) = m*b^f, where m is a digit and 1 <= m < b ?
   Return non zero value if x is rounded up to b^f, return zero otherwise */
static int
next_base_power_p (mpfr_srcptr x, int base, mpfr_rnd_t rnd)
{
  mpfr_prec_t nbits;
  mp_limb_t pm;
  mp_limb_t xm;

  MPFR_ASSERTD (MPFR_IS_PURE_FP (x));
  MPFR_ASSERTD (base == 2 || base == 16);

  /* Warning: the decimal point is AFTER THE FIRST DIGIT in this output
     representation. */
  nbits = base == 2 ? 1 : 4;

  if (rnd == MPFR_RNDZ
      || (rnd == MPFR_RNDD && MPFR_IS_POS (x))
      || (rnd == MPFR_RNDU && MPFR_IS_NEG (x))
      || MPFR_PREC (x) <= nbits)
    /* no rounding when printing x with 1 digit */
    return 0;

  xm = MPFR_MANT (x) [MPFR_LIMB_SIZE (x) - 1];
  pm = MPFR_LIMB_MASK (GMP_NUMB_BITS - nbits);
  if ((xm & ~pm) ^ ~pm)
    /* do no round up if some of the nbits first bits are 0s. */
    return 0;

  if (rnd == MPFR_RNDN)
    /* mask for rounding bit */
    pm = (MPFR_LIMB_ONE << (GMP_NUMB_BITS - nbits - 1));

  /* round up if some remaining bits are 1 */
  /* warning: the return value must be an int */
  return xm & pm ? 1 : 0;
}

/* Record information from mpfr_get_str() so as to avoid multiple
   calls to this expensive function. */
struct decimal_info
{
  mpfr_exp_t exp;
  char *str;
};

/* For a real non zero number x, what is the exponent f so that
   10^f <= x < 10^(f+1). */
static mpfr_exp_t
floor_log10 (mpfr_srcptr x)
{
  mpfr_t y;
  mpfr_exp_t exp;

  /* make sure first that y can represent a mpfr_exp_t exactly
     and can compare with x */
  mpfr_prec_t prec = sizeof (mpfr_exp_t) * CHAR_BIT;
  mpfr_init2 (y, MAX (prec, MPFR_PREC (x)));

  exp = mpfr_ceil_mul (MPFR_GET_EXP (x), 10, 1) - 1;
  mpfr_set_exp_t (y, exp, MPFR_RNDU);
  /* The following call to mpfr_ui_pow should be fast: y is an integer
     (not too large), so that mpfr_pow_z will be used internally. */
  mpfr_ui_pow (y, 10, y, MPFR_RNDU);
  if (mpfr_cmpabs (x, y) < 0)
    exp--;

  mpfr_clear (y);
  return exp;
}

#define NDIGITS 8

static char*
mpfr_get_str_aux (mpfr_exp_t *exp, int base, size_t n, const mpfr_t op,
                  const struct printf_spec spec)
{
  size_t ndigits;
  char *str, *s, nine;
  int neg;

  if (spec.size != 0)
    return mpfr_get_str (NULL, exp, base, n, op, spec.rnd_mode);

  /* Special case size = 0, i.e., xxx_snprintf with size = 0: we only want
     to compute the number of printed characters. Try to deduce it from
     a small number of significant digits. */
  nine = (base <= 10) ? '0' + base - 1
    : (base <= 36) ? 'a' + base - 11
    : 'a' + base - 37;
  for (ndigits = NDIGITS; ; ndigits *= 2)
    {
      mpfr_rnd_t rnd = MPFR_RNDZ;
      /* when ndigits > n, we reduce it to the target size n, and then we use
         the wanted rounding mode, to avoid errors for example when n=1 and
         x = 9.5 with spec.rnd_mode = RNDU */
      if (ndigits >= n)
        {
          ndigits = n;
          rnd = spec.rnd_mode;
        }
      str = mpfr_get_str (NULL, exp, base, ndigits, op, rnd);
      if (ndigits == n)
        break;
      neg = str[0] == '-';
      s = str + neg;
      while (*s == nine)
        s ++;
      if (s < str + neg + ndigits) /* we don't have ndigits 'nines' */
        break;
      mpfr_free_str (str);
    }
  return str;
}

/* Determine the different parts of the string representation of the regular
   number P when SPEC.SPEC is 'a', 'A', or 'b'.

   return -1 if some field > INT_MAX */
static int
regular_ab (struct number_parts *np, mpfr_srcptr p,
            const struct printf_spec spec)
{
  int uppercase;
  int base;
  char *str;
  mpfr_exp_t exp;

  uppercase = spec.spec == 'A';

  /* sign */
  if (MPFR_IS_NEG (p))
    np->sign = '-';
  else if (spec.showsign || spec.space)
    np->sign = spec.showsign ? '+' : ' ';

  if (spec.spec == 'a' || spec.spec == 'A')
    /* prefix part */
    {
      np->prefix_size = 2;
      str = (char *) (*__gmp_allocate_func) (1 + np->prefix_size);
      str[0] = '0';
      str[1] = uppercase ? 'X' : 'x';
      str[2] = '\0';
      np->prefix_ptr = register_string (np->sl, str);
    }

  /* integral part */
  np->ip_size = 1;
  base = (spec.spec == 'b') ? 2 : 16;

  if (spec.prec != 0)
    {
      size_t nsd;

      /* Number of significant digits:
         - if no given precision, let mpfr_get_str determine it;
         - if a non-zero precision is specified, then one digit before decimal
         point plus SPEC.PREC after it. */
<<<<<<< HEAD
      nsd = spec.prec < 0 ? 0 : spec.prec + np->ip_size;
=======
      MPFR_ASSERTD (np->ip_size == 1); /* thus no integer overflow below */
      nsd = spec.prec < 0 ? 0 : (size_t) spec.prec + np->ip_size;
>>>>>>> d0e8a374
      str = mpfr_get_str_aux (&exp, base, nsd, p, spec);
      register_string (np->sl, str);
      np->ip_ptr = MPFR_IS_NEG (p) ? ++str : str;  /* skip sign if any */

      if (base == 16)
        /* EXP is the exponent for radix sixteen with decimal point BEFORE the
           first digit, we want the exponent for radix two and the decimal
           point AFTER the first digit. */
        {
          /* An integer overflow is normally not possible since MPFR_EXP_MIN
             is twice as large as MPFR_EMIN_MIN. */
          MPFR_ASSERTN (exp > (MPFR_EXP_MIN + 3) / 4);
          exp = (exp - 1) * 4;
        }
      else
        /* EXP is the exponent for decimal point BEFORE the first digit, we
           want the exponent for decimal point AFTER the first digit. */
        {
          /* An integer overflow is normally not possible since MPFR_EXP_MIN
             is twice as large as MPFR_EMIN_MIN. */
          MPFR_ASSERTN (exp > MPFR_EXP_MIN);
          --exp;
        }
    }
  else if (next_base_power_p (p, base, spec.rnd_mode))
    {
      str = (char *)(*__gmp_allocate_func) (2);
      str[0] = '1';
      str[1] = '\0';
      np->ip_ptr = register_string (np->sl, str);

      exp = MPFR_GET_EXP (p);
    }
  else if (base == 2)
    {
      str = (char *)(*__gmp_allocate_func) (2);
      str[0] = '1';
      str[1] = '\0';
      np->ip_ptr = register_string (np->sl, str);

      exp = MPFR_GET_EXP (p) - 1;
    }
  else
    {
      int digit;
      mp_limb_t msl = MPFR_MANT (p)[MPFR_LIMB_SIZE (p) - 1];
      int rnd_bit = GMP_NUMB_BITS - 5;

      /* pick up the 4 first bits */
      digit = msl >> (rnd_bit+1);
      if (spec.rnd_mode == MPFR_RNDA
          || (spec.rnd_mode == MPFR_RNDU && MPFR_IS_POS (p))
          || (spec.rnd_mode == MPFR_RNDD && MPFR_IS_NEG (p))
          || (spec.rnd_mode == MPFR_RNDN
              && (msl & (MPFR_LIMB_ONE << rnd_bit))))
        digit++;
      MPFR_ASSERTD (0 <= digit && digit <= 15);

      str = (char *)(*__gmp_allocate_func) (1 + np->ip_size);
      str[0] = num_to_text [digit];
      str[1] = '\0';
      np->ip_ptr = register_string (np->sl, str);

      exp = MPFR_GET_EXP (p) - 4;
    }

  if (uppercase)
    /* All digits in upper case */
    {
      char *s1 = str;
      while (*s1)
        {
          switch (*s1)
            {
            case 'a':
              *s1 = 'A';
              break;
            case 'b':
              *s1 = 'B';
              break;
            case 'c':
              *s1 = 'C';
              break;
            case 'd':
              *s1 = 'D';
              break;
            case 'e':
              *s1 = 'E';
              break;
            case 'f':
              *s1 = 'F';
              break;
            }
          s1++;
        }
    }

  if (spec.spec == 'b' || spec.prec != 0)
    /* compute the number of digits in fractional part */
    {
      char *ptr;
      size_t str_len;

      /* the sign has been skipped, skip also the first digit */
      ++str;
      str_len = strlen (str);
      ptr = str + str_len - 1; /* points to the end of str */

      if (spec.prec < 0)
        /* remove trailing zeros, if any */
        {
          while (*ptr == '0' && str_len != 0)
            {
              --ptr;
              --str_len;
            }
        }

      if (str_len > INT_MAX)
        /* too many digits in fractional part */
        return -1;

      if (str_len != 0)
        /* there are some non-zero digits in fractional part */
        {
          np->fp_ptr = str;
          np->fp_size = str_len;
          MPFR_ASSERTD (str_len > 0 && str_len <= INT_MAX);
          if ((int) str_len < spec.prec)
            np->fp_trailing_zeros = spec.prec - str_len;
        }
    }

  /* decimal point */
  if (np->fp_size != 0 || spec.alt)
    np->point = MPFR_DECIMAL_POINT;

  /* the exponent part contains the character 'p', or 'P' plus the sign
     character plus at least one digit and only as many more digits as
     necessary to represent the exponent.
     We assume that |EXP| < 10^INT_MAX. */
  np->exp_size = 3;
  {
    mpfr_uexp_t x;

    x = SAFE_ABS (mpfr_uexp_t, exp);
    while (x > 9)
      {
        np->exp_size++;
        x /= 10;
      }
  }
  str = (char *) (*__gmp_allocate_func) (1 + np->exp_size);
  np->exp_ptr = register_string (np->sl, str);
  {
    char exp_fmt[8];  /* contains at most 7 characters like in "p%+.1i",
                         or "P%+.2li" */

    exp_fmt[0] = uppercase ? 'P' : 'p';
    exp_fmt[1] = '\0';
    strcat (exp_fmt, "%+.1" MPFR_EXP_FSPEC "d");

    if (sprintf (str, exp_fmt, (mpfr_eexp_t) exp) < 0)
      return -1;
  }

  return 0;
}

/* Determine the different parts of the string representation of the regular
   number P when spec.spec is 'e', 'E', 'g', or 'G'.
   dec_info contains the previously computed exponent and string or is NULL.

   return -1 if some field > INT_MAX */
static int
regular_eg (struct number_parts *np, mpfr_srcptr p,
            const struct printf_spec spec, struct decimal_info *dec_info)
{
  char *str;
  mpfr_exp_t exp;

  const int uppercase = spec.spec == 'E' || spec.spec == 'G';
  const int spec_g = spec.spec == 'g' || spec.spec == 'G';
  const int keep_trailing_zeros = (spec_g && spec.alt)
    || (!spec_g && (spec.prec > 0));

  /* sign */
  if (MPFR_IS_NEG (p))
    np->sign = '-';
  else if (spec.showsign || spec.space)
    np->sign = spec.showsign ? '+' : ' ';

  /* integral part */
  np->ip_size = 1;
  if (dec_info == NULL)
    {
      size_t nsd;

      /* Number of significant digits:
         - if no given precision, then let mpfr_get_str determine it,
         - if a precision is specified, then one digit before decimal point
         plus SPEC.PREC after it.
         We use the fact here that mpfr_get_str allows us to ask for only one
         significant digit when the base is not a power of 2. */
<<<<<<< HEAD
      nsd = (spec.prec < 0) ? 0 : spec.prec + np->ip_size;
=======
      MPFR_ASSERTD (np->ip_size == 1); /* thus no integer overflow below */
      nsd = spec.prec < 0 ? 0 : (size_t) spec.prec + np->ip_size;
>>>>>>> d0e8a374
      str = mpfr_get_str_aux (&exp, 10, nsd, p, spec);
      register_string (np->sl, str);
    }
  else
    {
      exp = dec_info->exp;
      str = dec_info->str;
    }
  np->ip_ptr = MPFR_IS_NEG (p) ? ++str : str;  /* skip sign if any */

  if (spec.prec != 0)
    /* compute the number of digits in fractional part */
    {
      char *ptr;
      size_t str_len;

      /* the sign has been skipped, skip also the first digit */
      ++str;
      str_len = strlen (str);
      ptr = str + str_len - 1; /* points to the end of str */

      if (!keep_trailing_zeros)
        /* remove trailing zeros, if any */
        {
          while (*ptr == '0' && str_len != 0)
            {
              --ptr;
              --str_len;
            }
        }

      if (str_len > INT_MAX)
        /* too many digits in fractional part */
        return -1;

      if (str_len != 0)
        /* there are some non-zero digits in fractional part */
        {
          np->fp_ptr = str;
          np->fp_size = str_len;
          MPFR_ASSERTD (str_len > 0 && str_len <= INT_MAX);
          if ((!spec_g || spec.alt) && spec.prec > 0
              && (int) str_len < spec.prec)
            /* add missing trailing zeros */
            np->fp_trailing_zeros = spec.prec - str_len;
        }
    }

  /* decimal point */
  if (np->fp_size != 0 || spec.alt)
    np->point = MPFR_DECIMAL_POINT;

  /* EXP is the exponent for decimal point BEFORE the first digit, we want
     the exponent for decimal point AFTER the first digit.
     Here, no possible overflow because exp < MPFR_EXP (p) / 3 */
  exp--;

  /* the exponent part contains the character 'e', or 'E' plus the sign
     character plus at least two digits and only as many more digits as
     necessary to represent the exponent.
     We assume that |EXP| < 10^INT_MAX. */
  np->exp_size = 3;
  {
    mpfr_uexp_t x;

    x = SAFE_ABS (mpfr_uexp_t, exp);
    while (x > 9)
      {
        np->exp_size++;
        x /= 10;
      }
  }
  if (np->exp_size < 4)
    np->exp_size = 4;

  str = (char *) (*__gmp_allocate_func) (1 + np->exp_size);
  np->exp_ptr = register_string (np->sl, str);

  {
    char exp_fmt[8];  /* e.g. "e%+.2i", or "E%+.2li" */

    exp_fmt[0] = uppercase ? 'E' : 'e';
    exp_fmt[1] = '\0';
    strcat (exp_fmt, "%+.2" MPFR_EXP_FSPEC "d");

    if (sprintf (str, exp_fmt, (mpfr_eexp_t) exp) < 0)
      return -1;
  }

  return 0;
}

/* Determine the different parts of the string representation of the regular
   number P when spec.spec is 'f', 'F', 'g', or 'G'.
   DEC_INFO contains the previously computed exponent and string or is NULL.

   return -1 if some field of number_parts is greater than INT_MAX */
static int
regular_fg (struct number_parts *np, mpfr_srcptr p,
            const struct printf_spec spec, struct decimal_info *dec_info)
{
  mpfr_exp_t exp;
  char * str;
  const int spec_g = (spec.spec == 'g' || spec.spec == 'G');
  const int keep_trailing_zeros = !spec_g || spec.alt;

  /* WARNING: an empty precision field is forbidden (it means precision = 6
     and it should have been changed to 6 before the function call) */
  MPFR_ASSERTD (spec.prec >= 0);

  /* sign */
  if (MPFR_IS_NEG (p))
    np->sign = '-';
  else if (spec.showsign || spec.space)
    np->sign = spec.showsign ? '+' : ' ';

  if (MPFR_GET_EXP (p) <= 0)
    /* 0 < |p| < 1 */
    {
      /* Most of the time, integral part is 0 */
      np->ip_size = 1;
      str = (char *) (*__gmp_allocate_func) (1 + np->ip_size);
      str[0] = '0';
      str[1] = '\0';
      np->ip_ptr = register_string (np->sl, str);

      if (spec.prec == 0)
        /* only two possibilities: either 1 or 0. */
        {
          mpfr_t y;
          /* y = abs(p) */
          MPFR_ALIAS (y, p, 1, MPFR_EXP (p));

          if (spec.rnd_mode == MPFR_RNDA
              || (spec.rnd_mode == MPFR_RNDD && MPFR_IS_NEG (p))
              || (spec.rnd_mode == MPFR_RNDU && MPFR_IS_POS (p))
              || (spec.rnd_mode == MPFR_RNDN && mpfr_cmp_d (y, 0.5) > 0))
            /* rounded up to 1: one digit '1' in integral part.
               note that 0.5 is rounded to 0 with RNDN (round ties to even) */
            np->ip_ptr[0] = '1';
        }
      else
        {
          /* exp =  position of the most significant decimal digit. */
          exp = floor_log10 (p);
          MPFR_ASSERTD (exp < 0);

          if (exp < -spec.prec)
            /* only the last digit may be non zero */
            {
              int round_away;
              switch (spec.rnd_mode)
                {
                case MPFR_RNDA:
                case MPFR_RNDF:  /* round_away = 1 needed for spec_g */
                  round_away = 1;
                  break;
                case MPFR_RNDZ:
                  round_away = 0;
                  break;
                case MPFR_RNDD:
                  round_away = MPFR_IS_NEG (p);
                  break;
                case MPFR_RNDU:
                  round_away = MPFR_IS_POS (p);
                  break;
                default:
                  {
                    /* compare |p| to y = 0.5*10^(-spec.prec) */
                    mpfr_t y;
                    mpfr_exp_t e = MAX (MPFR_PREC (p), 56);
                    int cmp;

                    MPFR_ASSERTN (spec.rnd_mode == MPFR_RNDN);
                    mpfr_init2 (y, e + 8);

                    do
                      {
                        /* find a lower approximation of
                           0.5*10^(-spec.prec) different from |p| */
                        e += 8;
                        mpfr_set_prec (y, e);
                        mpfr_set_si (y, -spec.prec, MPFR_RNDN);
                        mpfr_exp10 (y, y, MPFR_RNDD);
                        mpfr_div_2ui (y, y, 1, MPFR_RNDN);
                        cmp = mpfr_cmpabs (y, p);
                      }
                    while (cmp == 0);

                    round_away = cmp < 0;
                    mpfr_clear (y);
                  }
                  break;
                }

              if (round_away)
                /* round away from zero: the last output digit is '1' */
                {
                  np->fp_leading_zeros = spec.prec - 1;

                  np->fp_size = 1;
                  str =
                    (char *) (*__gmp_allocate_func) (1 + np->fp_size);
                  str[0] = '1';
                  str[1] = '\0';
                  np->fp_ptr = register_string (np->sl, str);
                }
              else
                /* only zeros in fractional part */
                {
                  MPFR_ASSERTD (!spec_g);
                  np->fp_leading_zeros = spec.prec;
                }
            }
          else  /* exp >= -spec.prec */
            /* the most significant digits are the last
               spec.prec + exp + 1 digits in fractional part */
            {
              char *ptr;
              size_t str_len;

              MPFR_ASSERTD (exp >= -spec.prec);
              if (dec_info == NULL)
                {
                  size_t nsd;

                  /* Consequences of earlier assertions (in r11307).
                     They guarantee that the integers are representable
                     (i.e., no integer overflow), assuming size_t >= int
                     as usual. */
                  MPFR_ASSERTD (exp <= -1);
                  MPFR_ASSERTD (spec.prec + (exp + 1) >= 0);
                  nsd = spec.prec + (exp + 1);
                  /* WARNING: nsd may equal 1, but here we use the
                     fact that mpfr_get_str can return one digit with
                     base ten (undocumented feature, see comments in
                     get_str.c) */

                  str = mpfr_get_str_aux (&exp, 10, nsd, p, spec);
                  register_string (np->sl, str);
                }
              else
                {
                  exp = dec_info->exp;
                  str = dec_info->str;
                }
              if (MPFR_IS_NEG (p))
                /* skip sign */
                ++str;
              if (exp == 1)
                /* round up to 1 */
                {
                  MPFR_ASSERTD (str[0] == '1');
                  np->ip_ptr[0] = '1';
                  if (!spec_g || spec.alt)
                    np->fp_leading_zeros = spec.prec;
                }
              else
                {
                  np->fp_ptr = str;
                  np->fp_leading_zeros = -exp;
                  MPFR_ASSERTD (exp <= 0);

                  str_len = strlen (str); /* the sign has been skipped */
                  ptr = str + str_len - 1; /* points to the end of str */

                  if (!keep_trailing_zeros)
                    /* remove trailing zeros, if any */
                    {
                      while (*ptr == '0' && str_len != 0)
                        {
                          --ptr;
                          --str_len;
                        }
                    }

                  if (str_len > INT_MAX)
                    /* too many digits in fractional part */
                    return -1;

                  MPFR_ASSERTD (str_len > 0);
                  np->fp_size = str_len;

                  if ((!spec_g || spec.alt)
                      && spec.prec > 0
                      && (np->fp_leading_zeros + np->fp_size < spec.prec))
                    /* add missing trailing zeros */
                    np->fp_trailing_zeros = spec.prec - np->fp_leading_zeros
                      - np->fp_size;
                }
            }
        }

      if (spec.alt || np->fp_leading_zeros != 0 || np->fp_size != 0
          || np->fp_trailing_zeros != 0)
        np->point = MPFR_DECIMAL_POINT;
    }
  else
    /* 1 <= |p| */
    {
      size_t str_len;

      /* Determine the position of the most significant decimal digit. */
      exp = floor_log10 (p);
      MPFR_ASSERTD (exp >= 0);
      if (exp > INT_MAX)
        /* P is too large to print all its integral part digits */
        return -1;

      if (dec_info == NULL)
        { /* this case occurs with mpfr_printf ("%.0RUf", x) with x=9.5 */
          str = mpfr_get_str_aux (&exp, 10, spec.prec+exp+1, p, spec);
          register_string (np->sl, str);
        }
      else
        {
          exp = dec_info->exp;
          str = dec_info->str;
        }
      np->ip_ptr = MPFR_IS_NEG (p) ? ++str : str; /* skip sign */
      str_len = strlen (str);

      /* integral part */
      if (exp > str_len)
        /* mpfr_get_str gives no trailing zero when p is rounded up to the next
           power of 10 (p integer, so no fractional part) */
        {
          np->ip_trailing_zeros = exp - str_len;
          np->ip_size = str_len;
        }
      else
        np->ip_size = exp;

      if (spec.group)
        /* thousands separator in integral part */
        np->thousands_sep = MPFR_THOUSANDS_SEPARATOR;

      /* fractional part */
      str += np->ip_size;
      str_len -= np->ip_size;
      if (!keep_trailing_zeros)
        /* remove trailing zeros, if any */
        {
          char *ptr = str + str_len - 1; /* pointer to the last digit of
                                            str */
          while (*ptr == '0' && str_len != 0)
            {
              --ptr;
              --str_len;
            }
        }

      if (str_len > 0)
        /* some nonzero digits in fractional part */
        {
          if (str_len > INT_MAX)
            /* too many digits in fractional part */
            return -1;

          np->point = MPFR_DECIMAL_POINT;
          np->fp_ptr = str;
          np->fp_size = str_len;
        }

      if (keep_trailing_zeros && str_len < spec.prec)
        /* add missing trailing zeros */
        {
          np->point = MPFR_DECIMAL_POINT;
          np->fp_trailing_zeros = spec.prec - np->fp_size;
        }

      if (spec.alt)
        /* add decimal point even if no digits follow it */
        np->point = MPFR_DECIMAL_POINT;
    }

  return 0;
}

/* partition_number determines the different parts of the string
   representation of the number p according to the given specification.
   partition_number initializes the given structure np, so all previous
   information in that variable is lost.
   return the total number of characters to be written.
   return -1 if an error occurred, in that case np's fields are in an undefined
   state but all string buffers have been freed. */
static int
partition_number (struct number_parts *np, mpfr_srcptr p,
                  struct printf_spec spec)
{
  char *str;
  long total;
  int uppercase;

  /* WARNING: left justification means right space padding */
  np->pad_type = spec.left ? RIGHT : spec.pad == '0' ? LEADING_ZEROS : LEFT;
  np->pad_size = 0;
  np->sign = '\0';
  np->prefix_ptr =NULL;
  np->prefix_size = 0;
  np->thousands_sep = '\0';
  np->ip_ptr = NULL;
  np->ip_size = 0;
  np->ip_trailing_zeros = 0;
  np->point = '\0';
  np->fp_leading_zeros = 0;
  np->fp_ptr = NULL;
  np->fp_size = 0;
  np->fp_trailing_zeros = 0;
  np->exp_ptr = NULL;
  np->exp_size = 0;
  np->sl = (struct string_list *)
    (*__gmp_allocate_func) (sizeof (struct string_list));
  init_string_list (np->sl);

  uppercase = spec.spec == 'A' || spec.spec == 'E' || spec.spec == 'F'
    || spec.spec == 'G';

  if (MPFR_UNLIKELY (MPFR_IS_SINGULAR (p)))
    {
      if (MPFR_IS_NAN (p))
        {
          if (np->pad_type == LEADING_ZEROS)
            /* don't want "0000nan", change to right justification padding
               with left spaces instead */
            np->pad_type = LEFT;

          np->ip_size = MPFR_NAN_STRING_LENGTH;
          str = (char *) (*__gmp_allocate_func) (1 + np->ip_size);
          strcpy (str, uppercase ? MPFR_NAN_STRING_UC : MPFR_NAN_STRING_LC);
          np->ip_ptr = register_string (np->sl, str);
        }
      else if (MPFR_IS_INF (p))
        {
          if (np->pad_type == LEADING_ZEROS)
            /* don't want "0000inf", change to right justification padding
               with left spaces instead */
            np->pad_type = LEFT;

          if (MPFR_IS_NEG (p))
            np->sign = '-';

          np->ip_size = MPFR_INF_STRING_LENGTH;
          str = (char *) (*__gmp_allocate_func) (1 + np->ip_size);
          strcpy (str, uppercase ? MPFR_INF_STRING_UC : MPFR_INF_STRING_LC);
          np->ip_ptr = register_string (np->sl, str);
        }
      else
        {
          MPFR_ASSERTD (MPFR_IS_ZERO (p));
          /* note: for 'g' spec, zero is always displayed with 'f'-style with
             precision spec.prec - 1 and the trailing zeros are removed unless
             the flag '#' is used. */
          if (MPFR_IS_NEG (p))
            /* signed zero */
            np->sign = '-';
          else if (spec.showsign || spec.space)
            np->sign = spec.showsign ? '+' : ' ';

          if (spec.spec == 'a' || spec.spec == 'A')
            /* prefix part */
            {
              np->prefix_size = 2;
              str = (char *) (*__gmp_allocate_func) (1 + np->prefix_size);
              str[0] = '0';
              str[1] = uppercase ? 'X' : 'x';
              str[2] = '\0';
              np->prefix_ptr = register_string (np->sl, str);
            }

          /* integral part */
          np->ip_size = 1;
          str = (char *) (*__gmp_allocate_func) (1 + np->ip_size);
          str[0] = '0';
          str[1] = '\0';
          np->ip_ptr = register_string (np->sl, str);

          if (spec.prec > 0
              && ((spec.spec != 'g' && spec.spec != 'G') || spec.alt))
            /* fractional part */
            {
              np->point = MPFR_DECIMAL_POINT;
              np->fp_trailing_zeros = (spec.spec == 'g' || spec.spec == 'G') ?
                spec.prec - 1 : spec.prec;
            }
          else if (spec.alt)
            np->point = MPFR_DECIMAL_POINT;

          if (spec.spec == 'a' || spec.spec == 'A' || spec.spec == 'b'
              || spec.spec == 'e' || spec.spec == 'E')
            /* exponent part */
            {
              np->exp_size = (spec.spec == 'e' || spec.spec == 'E') ? 4 : 3;
              str = (char *) (*__gmp_allocate_func) (1 + np->exp_size);
              if (spec.spec == 'e' || spec.spec == 'E')
                strcpy (str, uppercase ? "E+00" : "e+00");
              else
                strcpy (str, uppercase ? "P+0" : "p+0");
              np->exp_ptr = register_string (np->sl, str);
            }
        }
    }
  else if (MPFR_UNLIKELY (MPFR_IS_UBF (p)))
    {
      /* mpfr_get_str does not support UBF, so that UBF numbers are regarded
         as special cases here. This is not much a problem since UBF numbers
         are internal to MPFR and here, they only for logging. */
      if (np->pad_type == LEADING_ZEROS)
        /* change to right justification padding with left spaces */
        np->pad_type = LEFT;

      if (MPFR_IS_NEG (p))
        np->sign = '-';

      np->ip_size = 3;
      str = (char *) (*__gmp_allocate_func) (1 + np->ip_size);
      strcpy (str, uppercase ? "UBF" : "ubf");
      np->ip_ptr = register_string (np->sl, str);
      /* TODO: output more information (e.g. the exponent) if need be. */
    }
  else
    {
      MPFR_ASSERTD (MPFR_IS_PURE_FP (p));
      if (spec.spec == 'a' || spec.spec == 'A' || spec.spec == 'b')
        {
          if (regular_ab (np, p, spec) == -1)
            goto error;
        }
      else if (spec.spec == 'f' || spec.spec == 'F')
        {
          if (spec.prec < 0)
            spec.prec = 6;
          if (regular_fg (np, p, spec, NULL) == -1)
            goto error;
        }
      else if (spec.spec == 'e' || spec.spec == 'E')
        {
          if (regular_eg (np, p, spec, NULL) == -1)
            goto error;
        }
      else
        /* %g case */
        {
          /* Use the C99 rules:
             if T > X >= -4 then the conversion is with style 'f'/'F' and
             precision T-(X+1).
             otherwise, the conversion is with style 'e'/'E' and
             precision T-1.
             where T is the threshold computed below and X is the exponent
             that would be displayed with style 'e' and precision T-1. */
          int threshold;
          mpfr_exp_t x, e, k;
          struct decimal_info dec_info;

          threshold = (spec.prec < 0) ? 6 : (spec.prec == 0) ? 1 : spec.prec;
<<<<<<< HEAD
          /* here we cannot call mpfr_get_str_aux since we need the full
             significand in dec_info.str */
          dec_info.str = mpfr_get_str (NULL, &dec_info.exp, 10, threshold,
=======

          /* Here we cannot call mpfr_get_str_aux since we need the full
             significand in dec_info.str.
             Moreover, threshold may be huge while one can know that the
             number of digits that are not trailing zeros remains limited;
             such a limit occurs in practical cases, e.g. with numbers
             representable in the IEEE 754-2008 basic formats. Since the
             trailing zeros are not necessarily output, we do not want to
             waste time and memory by making mpfr_get_str generate them.
             So, let us try to find a smaller threshold for mpfr_get_str.
             |p| < 2^EXP(p) = 10^(EXP(p)*log10(2)). So, the integer part
             takes at most ceil(EXP(p)*log10(2)) digits (unless p rounds
             to the next power of 10, but in this case any threshold will
             be OK). So, for the integer part, we will take:
             max(0,floor((EXP(p)+2)/3)).
             Let k = PREC(p) - EXP(p), so that the last bit of p has
             weight 2^(-k). If k <= 0, then p is an integer, otherwise
             the fractional part in base 10 may have up to k digits
             (this bound is reached if the last bit is 1).
             Note: The bound could be improved, but this is not critical. */
          e = MPFR_GET_EXP (p);
          k = MPFR_PREC (p) - e;
          e = e <= 0 ? k : (e + 2) / 3 + (k <= 0 ? 0 : k);
          MPFR_ASSERTD (e >= 1);

          dec_info.str = mpfr_get_str (NULL, &dec_info.exp, 10,
                                       e < threshold ? e : threshold,
>>>>>>> d0e8a374
                                       p, spec.rnd_mode);
          register_string (np->sl, dec_info.str);
          /* mpfr_get_str corresponds to a significand between 0.1 and 1,
             whereas here we want a significand between 1 and 10. */
          x = dec_info.exp - 1;

          if (threshold > x && x >= -4)
            {
              /* the conversion is with style 'f' */
              spec.prec = threshold - x - 1;

              if (regular_fg (np, p, spec, &dec_info) == -1)
                goto error;
            }
          else
            {
              spec.prec = threshold - 1;

              if (regular_eg (np, p, spec, &dec_info) == -1)
                goto error;
            }
        }
    }

  /* compute the number of characters to be written verifying it is not too
     much */
  total = np->sign ? 1 : 0;
  total += np->prefix_size;
  total += np->ip_size;
  if (MPFR_UNLIKELY (total < 0 || total > INT_MAX))
    goto error;
  total += np->ip_trailing_zeros;
  if (MPFR_UNLIKELY (total < 0 || total > INT_MAX))
    goto error;
  if (np->thousands_sep)
    /* ' flag, style f and the thousands separator in current locale is not
       reduced to the null character */
    total += (np->ip_size + np->ip_trailing_zeros) / 3;
  if (MPFR_UNLIKELY (total < 0 || total > INT_MAX))
    goto error;
  if (np->point)
    ++total;
  total += np->fp_leading_zeros;
  if (MPFR_UNLIKELY (total < 0 || total > INT_MAX))
    goto error;
  total += np->fp_size;
  if (MPFR_UNLIKELY (total < 0 || total > INT_MAX))
    goto error;
  total += np->fp_trailing_zeros;
  if (MPFR_UNLIKELY (total < 0 || total > INT_MAX))
    goto error;
  total += np->exp_size;
  if (MPFR_UNLIKELY (total < 0 || total > INT_MAX))
    goto error;

  if (spec.width > total)
    /* pad with spaces or zeros depending on np->pad_type */
    {
      np->pad_size = spec.width - total;
      total += np->pad_size; /* here total == spec.width,
                                so 0 < total < INT_MAX */
    }

  return total;

 error:
  clear_string_list (np->sl);
  np->prefix_ptr = NULL;
  np->ip_ptr = NULL;
  np->fp_ptr = NULL;
  np->exp_ptr = NULL;
  return -1;
}

/* sprnt_fp prints a mpfr_t according to spec.spec specification.

   return the size of the string (not counting the terminating '\0')
   return -1 if the built string is too long (i.e. has more than
   INT_MAX characters).

   If spec.size is 0, we only want the size of the string.
*/
static int
sprnt_fp (struct string_buffer *buf, mpfr_srcptr p,
          const struct printf_spec spec)
{
  int length;
  struct number_parts np;

  length = partition_number (&np, p, spec);
  if (length < 0)
    return -1;

<<<<<<< HEAD
  if (spec.size == 0) /* no need to fill the buffer */
    {
      buf->curr += length;
=======
  if (spec.size == 0)
    {
      /* This is equivalent to the following code (no need to fill the buffer
         and length is known). */
      buffer_incr_len (buf, length);
>>>>>>> d0e8a374
      goto clear_and_exit;
    }

  /* right justification padding with left spaces */
  if (np.pad_type == LEFT && np.pad_size != 0)
    buffer_pad (buf, ' ', np.pad_size);

  /* sign character (may be '-', '+', or ' ') */
  if (np.sign)
    buffer_pad (buf, np.sign, 1);

  /* prefix part */
  if (np.prefix_ptr)
    buffer_cat (buf, np.prefix_ptr, np.prefix_size);

  /* right justification  padding with leading zeros */
  if (np.pad_type == LEADING_ZEROS && np.pad_size != 0)
    buffer_pad (buf, '0', np.pad_size);

  /* integral part (may also be "nan" or "inf") */
  MPFR_ASSERTN (np.ip_ptr != NULL); /* never empty */
  if (MPFR_UNLIKELY (np.thousands_sep))
    buffer_sandwich (buf, np.ip_ptr, np.ip_size, np.ip_trailing_zeros,
                     np.thousands_sep);
  else
    {
      buffer_cat (buf, np.ip_ptr, np.ip_size);

      /* trailing zeros in integral part */
      if (np.ip_trailing_zeros != 0)
        buffer_pad (buf, '0', np.ip_trailing_zeros);
    }

  /* decimal point */
  if (np.point)
    buffer_pad (buf, np.point, 1);

  /* leading zeros in fractional part */
  if (np.fp_leading_zeros != 0)
    buffer_pad (buf, '0', np.fp_leading_zeros);

  /* significant digits in fractional part */
  if (np.fp_ptr)
    buffer_cat (buf, np.fp_ptr, np.fp_size);

  /* trailing zeros in fractional part */
  if (np.fp_trailing_zeros != 0)
    buffer_pad (buf, '0', np.fp_trailing_zeros);

  /* exponent part */
  if (np.exp_ptr)
    buffer_cat (buf, np.exp_ptr, np.exp_size);

  /* left justification padding with right spaces */
  if (np.pad_type == RIGHT && np.pad_size != 0)
    buffer_pad (buf, ' ', np.pad_size);

 clear_and_exit:
  clear_string_list (np.sl);
  return buf->len == -1 ? -1 : length;
}

/* the following internal function implements both mpfr_vasprintf and
   mpfr_vsnprintf:
   (a) either ptr <> NULL, and then Buf and size are not used, and it
       implements mpfr_vasprintf (ptr, fmt, ap)
   (b) or ptr = NULL, and it implements mpfr_vsnprintf (Buf, size, fmt, ap)
*/
int
mpfr_vasnprintf_aux (char **ptr, char *Buf, size_t size, const char *fmt,
                     va_list ap)
{
  struct string_buffer buf;
  size_t nbchar;

  /* informations on the conversion specification filled by the parser */
  struct printf_spec spec;
  /* flag raised when previous part of fmt need to be processed by
     gmp_vsnprintf */
  int xgmp_fmt_flag;
  /* beginning and end of the previous unprocessed part of fmt */
  const char *start, *end;
  /* pointer to arguments for gmp_vasprintf */
  va_list ap2;

  MPFR_SAVE_EXPO_DECL (expo);
  MPFR_SAVE_EXPO_MARK (expo);

  buffer_init (&buf, ptr != NULL || size != 0 ? 4096 : 0);
  xgmp_fmt_flag = 0;
  va_copy (ap2, ap);
  start = fmt;
  while (*fmt != '\0')
    {
      /* Look for the next format specification */
      while (*fmt != '\0' && *fmt != '%')
        ++fmt;

      if (*fmt == '\0')
        break;

      if (*++fmt == '%')
        /* %%: go one step further otherwise the second '%' would be
           considered as a new conversion specification introducing
           character */
        {
          ++fmt;
          xgmp_fmt_flag = 1;
          continue;
        }

      end = fmt - 1;

      /* format string analysis */
      specinfo_init (&spec);
      fmt = parse_flags (fmt, &spec);

      READ_INT (ap, fmt, spec, width, width_analysis);
    width_analysis:
      if (spec.width < 0)
        {
          spec.left = 1;
          spec.width = -spec.width;
          MPFR_ASSERTN (spec.width < INT_MAX);
        }
      if (*fmt == '.')
        {
          const char *f = ++fmt;
          READ_INT (ap, fmt, spec, prec, prec_analysis);
        prec_analysis:
          if (f == fmt)
            spec.prec = -1;
        }
      else
        spec.prec = -1;

      fmt = parse_arg_type (fmt, &spec);
      if (spec.arg_type == UNSUPPORTED)
        /* the current architecture doesn't support the type corresponding to
           the format specifier; according to the ISO C99 standard, the
           behavior is undefined. We choose to print the format specifier as a
           literal string, what may be printed after this string is
           undefined. */
        continue;
      else if (spec.arg_type == MPFR_ARG)
        {
          switch (*fmt)
            {
            case '\0':
              break;
            case '*':
              ++fmt;
              spec.rnd_mode = (mpfr_rnd_t) va_arg (ap, int);
              break;
            case 'D':
              ++fmt;
              spec.rnd_mode = MPFR_RNDD;
              break;
            case 'U':
              ++fmt;
              spec.rnd_mode = MPFR_RNDU;
              break;
            case 'Y':
              ++fmt;
              spec.rnd_mode = MPFR_RNDA;
              break;
            case 'Z':
              ++fmt;
              spec.rnd_mode = MPFR_RNDZ;
              break;
            case 'N':
              ++fmt;
            default:
              spec.rnd_mode = MPFR_RNDN;
            }
        }

      spec.spec = *fmt;
      if (!specinfo_is_valid (spec))
        /* the format specifier is invalid; according to the ISO C99 standard,
           the behavior is undefined. We choose to print the invalid format
           specifier as a literal string, what may be printed after this
           string is undefined. */
        continue;

      if (*fmt != '\0')
        fmt++;

      /* Format processing */
      if (spec.spec == '\0')
        /* end of the format string */
        break;
      else if (spec.spec == 'n')
        /* put the number of characters written so far in the location pointed
           by the next va_list argument; the types of pointer accepted are the
           same as in GMP (except unsupported quad_t) plus pointer to a mpfr_t
           so as to be able to accept the same format strings. */
        {
          void *p;
          size_t nchar;

          p = va_arg (ap, void *);
          FLUSH (xgmp_fmt_flag, start, end, ap2, &buf);
          va_end (ap2);
          start = fmt;
          nchar = buf.curr - buf.start;

          switch (spec.arg_type)
            {
            case CHAR_ARG:
              *(char *) p = (char) nchar;
              break;
            case SHORT_ARG:
              *(short *) p = (short) nchar;
              break;
            case LONG_ARG:
              *(long *) p = (long) nchar;
              break;
#ifdef HAVE_LONG_LONG
            case LONG_LONG_ARG:
              *(long long *) p = (long long) nchar;
              break;
#endif
#ifdef _MPFR_H_HAVE_INTMAX_T
            case INTMAX_ARG:
              *(intmax_t *) p = (intmax_t) nchar;
              break;
#endif
            case SIZE_ARG:
              *(size_t *) p = nchar;
              break;
            case PTRDIFF_ARG:
              *(ptrdiff_t *) p = (ptrdiff_t) nchar;
              break;
            case MPF_ARG:
              mpf_set_ui ((mpf_ptr) p, (unsigned long) nchar);
              break;
            case MPQ_ARG:
              mpq_set_ui ((mpq_ptr) p, (unsigned long) nchar, 1L);
              break;
            case MP_LIMB_ARG:
              *(mp_limb_t *) p = (mp_limb_t) nchar;
              break;
            case MP_LIMB_ARRAY_ARG:
              {
                mp_limb_t *q = (mp_limb_t *) p;
                mp_size_t n;
                n = va_arg (ap, mp_size_t);
                if (n < 0)
                  n = -n;
                else if (n == 0)
                  break;

                /* we assume here that mp_limb_t is wider than int */
                *q = (mp_limb_t) nchar;
                while (--n != 0)
                  {
                    q++;
                    *q = MPFR_LIMB_ZERO;
                  }
              }
              break;
            case MPZ_ARG:
              mpz_set_ui ((mpz_ptr) p, (unsigned long) nchar);
              break;

            case MPFR_ARG:
              mpfr_set_ui ((mpfr_ptr) p, (unsigned long) nchar,
                           spec.rnd_mode);
              break;

            default:
              *(int *) p = (int) nchar;
            }
          va_copy (ap2, ap); /* after the switch, due to MP_LIMB_ARRAY_ARG
                                case */
        }
      else if (spec.arg_type == MPFR_PREC_ARG)
        /* output mpfr_prec_t variable */
        {
          char *s;
          char format[MPFR_PREC_FORMAT_SIZE + 6]; /* see examples below */
          size_t length;
          mpfr_prec_t prec;
          int err;

          prec = va_arg (ap, mpfr_prec_t);

          FLUSH (xgmp_fmt_flag, start, end, ap2, &buf);
          va_end (ap2);
          va_copy (ap2, ap);
          start = fmt;

          /* construct format string, like "%*.*hd" "%*.*d" or "%*.*ld" */
          format[0] = '%';
          format[1] = '*';
          format[2] = '.';
          format[3] = '*';
          format[4] = '\0';
          strcat (format, MPFR_PREC_FORMAT_TYPE);
          format[4 + MPFR_PREC_FORMAT_SIZE] = spec.spec;
          format[5 + MPFR_PREC_FORMAT_SIZE] = '\0';
          length = gmp_asprintf (&s, format, spec.width, spec.prec, prec);
          MPFR_ASSERTN (length >= 0);  /* guaranteed by GMP 6 */
          err = buffer_cat (&buf, s, length);
          mpfr_free_str (s);
          if (err)
            goto overflow_error;
        }
      else if (spec.arg_type == MPFR_ARG)
        /* output a mpfr_t variable */
        {
          mpfr_srcptr p;

          if (spec.spec != 'a' && spec.spec != 'A'
              && spec.spec != 'b'
              && spec.spec != 'e' && spec.spec != 'E'
              && spec.spec != 'f' && spec.spec != 'F'
              && spec.spec != 'g' && spec.spec != 'G')
            /* the format specifier is invalid; skip the invalid format
           specifier so as to print it as a literal string. What may be
           printed after this string is undefined. */
            continue;

          p = va_arg (ap, mpfr_srcptr);

          FLUSH (xgmp_fmt_flag, start, end, ap2, &buf);
          va_end (ap2);
          va_copy (ap2, ap);
          start = fmt;

          if (ptr == NULL)
            spec.size = size;
          if (sprnt_fp (&buf, p, spec) < 0)
            goto overflow_error;
        }
      else
        /* gmp_printf specification, step forward in the va_list */
        {
          CONSUME_VA_ARG (spec, ap);
          xgmp_fmt_flag = 1;
        }
    }

  if (start != fmt)
    FLUSH (xgmp_fmt_flag, start, fmt, ap2, &buf);

  va_end (ap2);
<<<<<<< HEAD
  nbchar = buf.curr - buf.start;

  if (ptr == NULL) /* implement mpfr_vsnprintf */
    {
      if (size > 0)
        {
          if (nbchar < size)
            {
              strncpy (Buf, buf.start, nbchar);
              Buf[nbchar] = '\0';
            }
          else
            {
              strncpy (Buf, buf.start, size - 1);
              Buf[size-1] = '\0';
            }
        }
      MPFR_SAVE_EXPO_FREE (expo);
      (*__gmp_free_func) (buf.start, buf.size);
      return nbchar; /* return the number of characters that would have been
                        written had 'size' be sufficiently large, not counting
                        the terminating null character */
    }

  MPFR_ASSERTD (nbchar == strlen (buf.start));
  buf.start =
    (char *) (*__gmp_reallocate_func) (buf.start, buf.size, nbchar + 1);
  buf.size = nbchar + 1; /* update needed for __gmp_free_func below when
                            nbchar is too large (overflow_error) */
  
  /* below we implement mpfr_vasprintf */
  *ptr = buf.start;

  /* If nbchar is larger than INT_MAX, the ISO C99 standard is silent, but
     POSIX says concerning the snprintf() function:
     "[EOVERFLOW] The value of n is greater than {INT_MAX} or the
     number of bytes needed to hold the output excluding the
     terminating null is greater than {INT_MAX}." See:
     http://www.opengroup.org/onlinepubs/009695399/functions/fprintf.html
     But it doesn't say anything concerning the other printf-like functions.
     A defect report has been submitted to austin-review-l (item 2532).
     So, for the time being, we return a negative value and set the erange
     flag, and set errno to EOVERFLOW in POSIX system. */
  if (nbchar <= INT_MAX)
=======
  MPFR_ASSERTD (buf.len >= 0);  /* overflow already detected */
  nbchar = buf.len;

  if (ptr != NULL)  /* implement mpfr_vasprintf */
    {
      MPFR_ASSERTD (nbchar == strlen (buf.start));
      *ptr = (char *)
        (*__gmp_reallocate_func) (buf.start, buf.size, nbchar + 1);
    }
  else if (size > 0)  /* implement mpfr_vsnprintf */
>>>>>>> d0e8a374
    {
      if (nbchar < size)
        {
          strncpy (Buf, buf.start, nbchar);
          Buf[nbchar] = '\0';
        }
      else
        {
          strncpy (Buf, buf.start, size - 1);
          Buf[size-1] = '\0';
        }
      (*__gmp_free_func) (buf.start, buf.size);
    }

  MPFR_SAVE_EXPO_FREE (expo);
  return nbchar; /* return the number of characters that would have been
                    written had 'size' be sufficiently large, not counting
                    the terminating null character */

 overflow_error:
  MPFR_SAVE_EXPO_UPDATE_FLAGS(expo, MPFR_FLAGS_ERANGE);
#ifdef EOVERFLOW
  errno = EOVERFLOW;
#endif

 error:
  MPFR_SAVE_EXPO_FREE (expo);
  *ptr = NULL;
  (*__gmp_free_func) (buf.start, buf.size);

  return -1;
}

int
mpfr_vasprintf (char **ptr, const char *fmt, va_list ap)
{
  return mpfr_vasnprintf_aux (ptr, NULL, 0, fmt, ap);
}

#else /* HAVE_STDARG */

/* Avoid an empty translation unit (see ISO C99, 6.9) */
typedef int foo;

#endif /* HAVE_STDARG */<|MERGE_RESOLUTION|>--- conflicted
+++ resolved
@@ -176,11 +176,7 @@
 
   int width;                    /* Width */
   int prec;                     /* Precision */
-<<<<<<< HEAD
-  int size;                     /* Wanted size (0 iff snprintf with size=0) */
-=======
   size_t size;                  /* Wanted size (0 iff snprintf with size=0) */
->>>>>>> d0e8a374
 
   enum arg_t arg_type;          /* Type of argument */
   mpfr_rnd_t rnd_mode;          /* Rounding mode */
@@ -1006,12 +1002,8 @@
          - if no given precision, let mpfr_get_str determine it;
          - if a non-zero precision is specified, then one digit before decimal
          point plus SPEC.PREC after it. */
-<<<<<<< HEAD
-      nsd = spec.prec < 0 ? 0 : spec.prec + np->ip_size;
-=======
       MPFR_ASSERTD (np->ip_size == 1); /* thus no integer overflow below */
       nsd = spec.prec < 0 ? 0 : (size_t) spec.prec + np->ip_size;
->>>>>>> d0e8a374
       str = mpfr_get_str_aux (&exp, base, nsd, p, spec);
       register_string (np->sl, str);
       np->ip_ptr = MPFR_IS_NEG (p) ? ++str : str;  /* skip sign if any */
@@ -1216,12 +1208,8 @@
          plus SPEC.PREC after it.
          We use the fact here that mpfr_get_str allows us to ask for only one
          significant digit when the base is not a power of 2. */
-<<<<<<< HEAD
-      nsd = (spec.prec < 0) ? 0 : spec.prec + np->ip_size;
-=======
       MPFR_ASSERTD (np->ip_size == 1); /* thus no integer overflow below */
       nsd = spec.prec < 0 ? 0 : (size_t) spec.prec + np->ip_size;
->>>>>>> d0e8a374
       str = mpfr_get_str_aux (&exp, 10, nsd, p, spec);
       register_string (np->sl, str);
     }
@@ -1777,11 +1765,6 @@
           struct decimal_info dec_info;
 
           threshold = (spec.prec < 0) ? 6 : (spec.prec == 0) ? 1 : spec.prec;
-<<<<<<< HEAD
-          /* here we cannot call mpfr_get_str_aux since we need the full
-             significand in dec_info.str */
-          dec_info.str = mpfr_get_str (NULL, &dec_info.exp, 10, threshold,
-=======
 
           /* Here we cannot call mpfr_get_str_aux since we need the full
              significand in dec_info.str.
@@ -1809,7 +1792,6 @@
 
           dec_info.str = mpfr_get_str (NULL, &dec_info.exp, 10,
                                        e < threshold ? e : threshold,
->>>>>>> d0e8a374
                                        p, spec.rnd_mode);
           register_string (np->sl, dec_info.str);
           /* mpfr_get_str corresponds to a significand between 0.1 and 1,
@@ -1903,17 +1885,11 @@
   if (length < 0)
     return -1;
 
-<<<<<<< HEAD
-  if (spec.size == 0) /* no need to fill the buffer */
-    {
-      buf->curr += length;
-=======
   if (spec.size == 0)
     {
       /* This is equivalent to the following code (no need to fill the buffer
          and length is known). */
       buffer_incr_len (buf, length);
->>>>>>> d0e8a374
       goto clear_and_exit;
     }
 
@@ -2262,52 +2238,6 @@
     FLUSH (xgmp_fmt_flag, start, fmt, ap2, &buf);
 
   va_end (ap2);
-<<<<<<< HEAD
-  nbchar = buf.curr - buf.start;
-
-  if (ptr == NULL) /* implement mpfr_vsnprintf */
-    {
-      if (size > 0)
-        {
-          if (nbchar < size)
-            {
-              strncpy (Buf, buf.start, nbchar);
-              Buf[nbchar] = '\0';
-            }
-          else
-            {
-              strncpy (Buf, buf.start, size - 1);
-              Buf[size-1] = '\0';
-            }
-        }
-      MPFR_SAVE_EXPO_FREE (expo);
-      (*__gmp_free_func) (buf.start, buf.size);
-      return nbchar; /* return the number of characters that would have been
-                        written had 'size' be sufficiently large, not counting
-                        the terminating null character */
-    }
-
-  MPFR_ASSERTD (nbchar == strlen (buf.start));
-  buf.start =
-    (char *) (*__gmp_reallocate_func) (buf.start, buf.size, nbchar + 1);
-  buf.size = nbchar + 1; /* update needed for __gmp_free_func below when
-                            nbchar is too large (overflow_error) */
-  
-  /* below we implement mpfr_vasprintf */
-  *ptr = buf.start;
-
-  /* If nbchar is larger than INT_MAX, the ISO C99 standard is silent, but
-     POSIX says concerning the snprintf() function:
-     "[EOVERFLOW] The value of n is greater than {INT_MAX} or the
-     number of bytes needed to hold the output excluding the
-     terminating null is greater than {INT_MAX}." See:
-     http://www.opengroup.org/onlinepubs/009695399/functions/fprintf.html
-     But it doesn't say anything concerning the other printf-like functions.
-     A defect report has been submitted to austin-review-l (item 2532).
-     So, for the time being, we return a negative value and set the erange
-     flag, and set errno to EOVERFLOW in POSIX system. */
-  if (nbchar <= INT_MAX)
-=======
   MPFR_ASSERTD (buf.len >= 0);  /* overflow already detected */
   nbchar = buf.len;
 
@@ -2318,7 +2248,6 @@
         (*__gmp_reallocate_func) (buf.start, buf.size, nbchar + 1);
     }
   else if (size > 0)  /* implement mpfr_vsnprintf */
->>>>>>> d0e8a374
     {
       if (nbchar < size)
         {
