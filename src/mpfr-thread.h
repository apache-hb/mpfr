/* MPFR internal header related to thread-local variables.

<<<<<<< HEAD
Copyright 2005-2016 Free Software Foundation, Inc.
Contributed by the AriC and Caramba projects, INRIA.
=======
Copyright 2005-2015 Free Software Foundation, Inc.
Contributed by the AriC and Caramel projects, INRIA.
>>>>>>> a5aecae4

This file is part of the GNU MPFR Library.

The GNU MPFR Library is free software; you can redistribute it and/or modify
it under the terms of the GNU Lesser General Public License as published by
the Free Software Foundation; either version 3 of the License, or (at your
option) any later version.

The GNU MPFR Library is distributed in the hope that it will be useful, but
WITHOUT ANY WARRANTY; without even the implied warranty of MERCHANTABILITY
or FITNESS FOR A PARTICULAR PURPOSE.  See the GNU Lesser General Public
License for more details.

You should have received a copy of the GNU Lesser General Public License
along with the GNU MPFR Library; see the file COPYING.LESSER.  If not, see
http://www.gnu.org/licenses/ or write to the Free Software Foundation, Inc.,
51 Franklin St, Fifth Floor, Boston, MA 02110-1301, USA. */

#ifndef __MPFR_THREAD_H__
#define __MPFR_THREAD_H__

/* Note: Let's define MPFR_THREAD_ATTR even after a #error to make the
   error message more visible (e.g. gcc doesn't immediately stop after
   the #error line and outputs many error messages if MPFR_THREAD_ATTR
   is not defined). But some compilers will just output a message and
   may build MPFR "successfully" (without thread support). */
#ifndef MPFR_THREAD_ATTR
# ifdef MPFR_USE_THREAD_SAFE
#  if defined(_MSC_VER)
<<<<<<< HEAD
#   if defined(_WINDLL)
#    error "Can't build MPFR DLL as thread safe."
#    define MPFR_THREAD_ATTR
#   else
#    define MPFR_THREAD_ATTR __declspec( thread )
#   endif
=======
#   define MPFR_THREAD_ATTR __declspec( thread )
#  elif defined(MPFR_USE_C11_THREAD_SAFE)
#   define MPFR_THREAD_ATTR _Thread_local
>>>>>>> a5aecae4
#  else
#   define MPFR_THREAD_ATTR __thread
#  endif
# else
#  define MPFR_THREAD_ATTR
# endif
#endif

#endif<|MERGE_RESOLUTION|>--- conflicted
+++ resolved
@@ -1,12 +1,7 @@
 /* MPFR internal header related to thread-local variables.
 
-<<<<<<< HEAD
 Copyright 2005-2016 Free Software Foundation, Inc.
 Contributed by the AriC and Caramba projects, INRIA.
-=======
-Copyright 2005-2015 Free Software Foundation, Inc.
-Contributed by the AriC and Caramel projects, INRIA.
->>>>>>> a5aecae4
 
 This file is part of the GNU MPFR Library.
 
@@ -36,18 +31,9 @@
 #ifndef MPFR_THREAD_ATTR
 # ifdef MPFR_USE_THREAD_SAFE
 #  if defined(_MSC_VER)
-<<<<<<< HEAD
-#   if defined(_WINDLL)
-#    error "Can't build MPFR DLL as thread safe."
-#    define MPFR_THREAD_ATTR
-#   else
-#    define MPFR_THREAD_ATTR __declspec( thread )
-#   endif
-=======
 #   define MPFR_THREAD_ATTR __declspec( thread )
 #  elif defined(MPFR_USE_C11_THREAD_SAFE)
 #   define MPFR_THREAD_ATTR _Thread_local
->>>>>>> a5aecae4
 #  else
 #   define MPFR_THREAD_ATTR __thread
 #  endif
