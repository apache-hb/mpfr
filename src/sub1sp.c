--- conflicted
+++ resolved
@@ -638,16 +638,12 @@
             /* then d = p, and subtracting one ulp of b is ok even in the
                exact case b = 2^e and c = 1/2 ulp(b) */
             {
-<<<<<<< HEAD
               MPN_COPY(ap, bp, n);
               goto sub_one_ulp;
             }
           else if (rnd_mode == MPFR_RNDN)
             {
-              if (MPFR_UNLIKELY( bcp && bcp1 == 0 ))
-=======
               if (MPFR_UNLIKELY (bcp != 0 && bcp1 == 0))
->>>>>>> 455e0bbd
                 /* Cp=-1 and C'p+1=0: Even rule Apply! */
                 /* Check Ap-1 = Bp-1 */
                 if ((bp[0] & (MPFR_LIMB_ONE << sh)) == 0)
@@ -926,15 +922,9 @@
       /* Compute the last bit (Since we have shifted the mantissa)
          we need one more bit! */
       MPFR_ASSERTD(bbcp != MPFR_LIMB_MAX);
-<<<<<<< HEAD
-      if ( (rnd_mode == MPFR_RNDZ && bcp == 0)
-           || (rnd_mode == MPFR_RNDN && bbcp == 0)
-           || (bcp && bcp1 == 0) ) /*Exact result*/
-=======
       if ((rnd_mode == MPFR_RNDZ && bcp == 0) ||
           (rnd_mode == MPFR_RNDN && bbcp == 0) ||
           (bcp != 0 && bcp1 == 0)) /* Exact result */
->>>>>>> 455e0bbd
         {
           ap[0] |= MPFR_LIMB_ONE << sh;
           if (rnd_mode == MPFR_RNDN)
@@ -944,11 +934,7 @@
       /* Result could be exact if C'p+1 = 0 and rnd == Zero
          since we have had one more bit to the result */
       /* Fixme: rnd_mode == MPFR_RNDZ needed ? */
-<<<<<<< HEAD
-      if (bcp1 == 0 && rnd_mode == MPFR_RNDZ)
-=======
       if (rnd_mode == MPFR_RNDZ && bcp1 == 0)
->>>>>>> 455e0bbd
         {
           DEBUG( printf("(SubOneUlp) Exact result\n") );
           inexact = 0;
