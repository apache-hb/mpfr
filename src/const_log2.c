/* mpfr_const_log2 -- compute natural logarithm of 2

<<<<<<< HEAD
Copyright 1999, 2001-2016 Free Software Foundation, Inc.
Contributed by the AriC and Caramba projects, INRIA.
=======
Copyright 1999, 2001-2015 Free Software Foundation, Inc.
Contributed by the AriC and Caramel projects, INRIA.
>>>>>>> a5aecae4

This file is part of the GNU MPFR Library.

The GNU MPFR Library is free software; you can redistribute it and/or modify
it under the terms of the GNU Lesser General Public License as published by
the Free Software Foundation; either version 3 of the License, or (at your
option) any later version.

The GNU MPFR Library is distributed in the hope that it will be useful, but
WITHOUT ANY WARRANTY; without even the implied warranty of MERCHANTABILITY
or FITNESS FOR A PARTICULAR PURPOSE.  See the GNU Lesser General Public
License for more details.

You should have received a copy of the GNU Lesser General Public License
along with the GNU MPFR Library; see the file COPYING.LESSER.  If not, see
http://www.gnu.org/licenses/ or write to the Free Software Foundation, Inc.,
51 Franklin St, Fifth Floor, Boston, MA 02110-1301, USA. */

#define MPFR_NEED_LONGLONG_H
#include "mpfr-impl.h"

/* Declare the cache */
#ifndef MPFR_USE_LOGGING
MPFR_DECL_INIT_CACHE(__gmpfr_cache_const_log2, mpfr_const_log2_internal);
#else
MPFR_DECL_INIT_CACHE(__gmpfr_normal_log2, mpfr_const_log2_internal);
MPFR_DECL_INIT_CACHE(__gmpfr_logging_log2, mpfr_const_log2_internal);
MPFR_THREAD_ATTR mpfr_cache_ptr __gmpfr_cache_const_log2 = __gmpfr_normal_log2;
#endif

#ifdef MPFR_WIN_THREAD_SAFE_DLL
# ifndef MPFR_USE_LOGGING
mpfr_cache_t   * __gmpfr_cache_const_log2_f() { return &__gmpfr_cache_const_log2; }
# else
mpfr_cache_t   * __gmpfr_normal_log2_f()      { return &__gmpfr_normal_log2; }
mpfr_cache_t   * __gmpfr_logging_log2_f()     { return &__gmpfr_logging_log2; }
mpfr_cache_ptr * __gmpfr_cache_const_log2_f() { return &__gmpfr_cache_const_log2; }
# endif
#endif

/* Set User interface */
#undef mpfr_const_log2
int
mpfr_const_log2 (mpfr_ptr x, mpfr_rnd_t rnd_mode) {
  return mpfr_cache (x, __gmpfr_cache_const_log2, rnd_mode);
}

/* Auxiliary function: Compute the terms from n1 to n2 (excluded)
   3/4*sum((-1)^n*n!^2/2^n/(2*n+1)!, n = n1..n2-1).
   Numerator is T[0], denominator is Q[0],
   Compute P[0] only when need_P is non-zero.
   Need 1+ceil(log(n2-n1)/log(2)) cells in T[],P[],Q[].
*/
static void
S (mpz_t *T, mpz_t *P, mpz_t *Q, unsigned long n1, unsigned long n2, int need_P)
{
  if (n2 == n1 + 1)
    {
      if (n1 == 0)
        mpz_set_ui (P[0], 3);
      else
        {
          mpz_set_ui (P[0], n1);
          mpz_neg (P[0], P[0]);
        }
      if (n1 <= (ULONG_MAX / 4 - 1) / 2)
        mpz_set_ui (Q[0], 4 * (2 * n1 + 1));
      else /* to avoid overflow in 4 * (2 * n1 + 1) */
        {
          mpz_set_ui (Q[0], n1);
          mpz_mul_2exp (Q[0], Q[0], 1);
          mpz_add_ui (Q[0], Q[0], 1);
          mpz_mul_2exp (Q[0], Q[0], 2);
        }
      mpz_set (T[0], P[0]);
    }
  else
    {
      unsigned long m = (n1 / 2) + (n2 / 2) + (n1 & 1UL & n2);
      unsigned long v, w;

      S (T, P, Q, n1, m, 1);
      S (T + 1, P + 1, Q + 1, m, n2, need_P);
      mpz_mul (T[0], T[0], Q[1]);
      mpz_mul (T[1], T[1], P[0]);
      mpz_add (T[0], T[0], T[1]);
      if (need_P)
        mpz_mul (P[0], P[0], P[1]);
      mpz_mul (Q[0], Q[0], Q[1]);

      /* remove common trailing zeroes if any */
      v = mpz_scan1 (T[0], 0);
      if (v > 0)
        {
          w = mpz_scan1 (Q[0], 0);
          if (w < v)
            v = w;
          if (need_P)
            {
              w = mpz_scan1 (P[0], 0);
              if (w < v)
                v = w;
            }
          /* now v = min(val(T), val(Q), val(P)) */
          if (v > 0)
            {
              mpz_fdiv_q_2exp (T[0], T[0], v);
              mpz_fdiv_q_2exp (Q[0], Q[0], v);
              if (need_P)
                mpz_fdiv_q_2exp (P[0], P[0], v);
            }
        }
    }
}

/* Don't need to save / restore exponent range: the cache does it */
int
mpfr_const_log2_internal (mpfr_ptr x, mpfr_rnd_t rnd_mode)
{
  unsigned long n = MPFR_PREC (x);
  mpfr_prec_t w; /* working precision */
  unsigned long N;
  mpz_t *T, *P, *Q;
  mpfr_t t, q;
  int inexact;
  int ok = 1; /* ensures that the 1st try will give correct rounding */
  unsigned long lgN, i;
  MPFR_GROUP_DECL(group);
  MPFR_TMP_DECL(marker);
  MPFR_ZIV_DECL(loop);

  MPFR_LOG_FUNC (
    ("rnd_mode=%d", rnd_mode),
    ("x[%Pu]=%.*Rg inex=%d", mpfr_get_prec(x), mpfr_log_prec, x, inexact));

  if (n < 1253)
    w = n + 10; /* ensures correct rounding for the four rounding modes,
                   together with N = w / 3 + 1 (see below). */
  else if (n < 2571)
    w = n + 11; /* idem */
  else if (n < 3983)
    w = n + 12;
  else if (n < 4854)
    w = n + 13;
  else if (n < 26248)
    w = n + 14;
  else
    {
      w = n + 15;
      ok = 0;
    }

  MPFR_TMP_MARK(marker);
  MPFR_GROUP_INIT_2(group, w, t, q);

  MPFR_ZIV_INIT (loop, w);
  for (;;)
    {
      N = w / 3 + 1; /* Warning: do not change that (even increasing N!)
                        without checking correct rounding in the above
                        ranges for n. */

      /* the following are needed for error analysis (see algorithms.tex) */
      MPFR_ASSERTD(w >= 3 && N >= 2);

      lgN = MPFR_INT_CEIL_LOG2 (N) + 1;
      T  = (mpz_t *) MPFR_TMP_ALLOC (3 * lgN * sizeof (mpz_t));
      P  = T + lgN;
      Q  = T + 2*lgN;
      for (i = 0; i < lgN; i++)
        {
          mpz_init (T[i]);
          mpz_init (P[i]);
          mpz_init (Q[i]);
        }

      S (T, P, Q, 0, N, 0);

      mpfr_set_z (t, T[0], MPFR_RNDN);
      mpfr_set_z (q, Q[0], MPFR_RNDN);
      mpfr_div (t, t, q, MPFR_RNDN);

      for (i = 0; i < lgN; i++)
        {
          mpz_clear (T[i]);
          mpz_clear (P[i]);
          mpz_clear (Q[i]);
        }

      if (MPFR_LIKELY (ok != 0
                       || mpfr_can_round (t, w - 2, MPFR_RNDN, rnd_mode, n)))
        break;

      MPFR_ZIV_NEXT (loop, w);
      MPFR_GROUP_REPREC_2(group, w, t, q);
    }
  MPFR_ZIV_FREE (loop);

  inexact = mpfr_set (x, t, rnd_mode);

  MPFR_GROUP_CLEAR(group);
  MPFR_TMP_FREE(marker);

  return inexact;
}<|MERGE_RESOLUTION|>--- conflicted
+++ resolved
@@ -1,12 +1,7 @@
 /* mpfr_const_log2 -- compute natural logarithm of 2
 
-<<<<<<< HEAD
 Copyright 1999, 2001-2016 Free Software Foundation, Inc.
 Contributed by the AriC and Caramba projects, INRIA.
-=======
-Copyright 1999, 2001-2015 Free Software Foundation, Inc.
-Contributed by the AriC and Caramel projects, INRIA.
->>>>>>> a5aecae4
 
 This file is part of the GNU MPFR Library.
 
@@ -134,13 +129,14 @@
   int inexact;
   int ok = 1; /* ensures that the 1st try will give correct rounding */
   unsigned long lgN, i;
-  MPFR_GROUP_DECL(group);
-  MPFR_TMP_DECL(marker);
-  MPFR_ZIV_DECL(loop);
+  MPFR_ZIV_DECL (loop);
 
   MPFR_LOG_FUNC (
     ("rnd_mode=%d", rnd_mode),
     ("x[%Pu]=%.*Rg inex=%d", mpfr_get_prec(x), mpfr_log_prec, x, inexact));
+
+  mpfr_init2 (t, MPFR_PREC_MIN);
+  mpfr_init2 (q, MPFR_PREC_MIN);
 
   if (n < 1253)
     w = n + 10; /* ensures correct rounding for the four rounding modes,
@@ -159,9 +155,6 @@
       ok = 0;
     }
 
-  MPFR_TMP_MARK(marker);
-  MPFR_GROUP_INIT_2(group, w, t, q);
-
   MPFR_ZIV_INIT (loop, w);
   for (;;)
     {
@@ -173,7 +166,7 @@
       MPFR_ASSERTD(w >= 3 && N >= 2);
 
       lgN = MPFR_INT_CEIL_LOG2 (N) + 1;
-      T  = (mpz_t *) MPFR_TMP_ALLOC (3 * lgN * sizeof (mpz_t));
+      T  = (mpz_t *) (*__gmp_allocate_func) (3 * lgN * sizeof (mpz_t));
       P  = T + lgN;
       Q  = T + 2*lgN;
       for (i = 0; i < lgN; i++)
@@ -185,6 +178,9 @@
 
       S (T, P, Q, 0, N, 0);
 
+      mpfr_set_prec (t, w);
+      mpfr_set_prec (q, w);
+
       mpfr_set_z (t, T[0], MPFR_RNDN);
       mpfr_set_z (q, Q[0], MPFR_RNDN);
       mpfr_div (t, t, q, MPFR_RNDN);
@@ -195,20 +191,20 @@
           mpz_clear (P[i]);
           mpz_clear (Q[i]);
         }
+      (*__gmp_free_func) (T, 3 * lgN * sizeof (mpz_t));
 
       if (MPFR_LIKELY (ok != 0
                        || mpfr_can_round (t, w - 2, MPFR_RNDN, rnd_mode, n)))
         break;
 
       MPFR_ZIV_NEXT (loop, w);
-      MPFR_GROUP_REPREC_2(group, w, t, q);
     }
   MPFR_ZIV_FREE (loop);
 
   inexact = mpfr_set (x, t, rnd_mode);
 
-  MPFR_GROUP_CLEAR(group);
-  MPFR_TMP_FREE(marker);
+  mpfr_clear (t);
+  mpfr_clear (q);
 
   return inexact;
 }