--- conflicted
+++ resolved
@@ -669,7 +669,6 @@
                    (mpfr_eexp_t) maxexp,
                    maxexp == MPFR_EXP_MIN ? " (MPFR_EXP_MIN)" : ""));
 
-<<<<<<< HEAD
     if (rnd == MPFR_RNDF)
       {
         /* Rounding the approximate value to nearest (ties don't matter) is
@@ -699,8 +698,6 @@
     /* Note: This block has not been reindented after this test
        for MPFR_RNDF has been added in the faithful branch. */
 
-=======
->>>>>>> d0e8a374
     if (MPFR_LIKELY (u > minexp))
       {
         mpfr_prec_t tq;
@@ -880,16 +877,6 @@
 
     MPFR_ASSERTD (rbit == 0 || rbit == 1);
 
-<<<<<<< HEAD
-=======
-    /* neg = 1 if negative, 0 if positive. */
-    neg = wp[ws-1] >> (GMP_NUMB_BITS - 1);
-    MPFR_ASSERTD (neg == 0 || neg == 1);
-
-    sgn = neg ? -1 : 1;
-    MPFR_ASSERTN (sgn == (neg ? MPFR_SIGN_NEG : MPFR_SIGN_POS));
-
->>>>>>> d0e8a374
     MPFR_LOG_MSG (("tmd=%d lbit=%d rbit=%d inex=%d neg=%d\n",
                    tmd, (int) lbit, (int) rbit, inex, neg));
 
