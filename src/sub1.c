/* mpfr_sub1 -- internal function to perform a "real" subtraction

Copyright 2001-2016 Free Software Foundation, Inc.
Contributed by the AriC and Caramba projects, INRIA.

This file is part of the GNU MPFR Library.

The GNU MPFR Library is free software; you can redistribute it and/or modify
it under the terms of the GNU Lesser General Public License as published by
the Free Software Foundation; either version 3 of the License, or (at your
option) any later version.

The GNU MPFR Library is distributed in the hope that it will be useful, but
WITHOUT ANY WARRANTY; without even the implied warranty of MERCHANTABILITY
or FITNESS FOR A PARTICULAR PURPOSE.  See the GNU Lesser General Public
License for more details.

You should have received a copy of the GNU Lesser General Public License
along with the GNU MPFR Library; see the file COPYING.LESSER.  If not, see
http://www.gnu.org/licenses/ or write to the Free Software Foundation, Inc.,
51 Franklin St, Fifth Floor, Boston, MA 02110-1301, USA. */

#include "mpfr-impl.h"

/* compute sign(b) * (|b| - |c|), with |b| > |c|, diff_exp = EXP(b) - EXP(c)
   Returns 0 iff result is exact,
   a negative value when the result is less than the exact value,
   a positive value otherwise.
*/

/* TODO: check the code in case exp_b == MPFR_EXP_MAX. */

int
mpfr_sub1 (mpfr_ptr a, mpfr_srcptr b, mpfr_srcptr c, mpfr_rnd_t rnd_mode)
{
  int sign;
  mpfr_exp_t diff_exp, exp_b;
  mpfr_prec_t cancel, cancel1;
  mp_size_t cancel2, an, bn, cn, cn0;
  mp_limb_t *ap, *bp, *cp;
  mp_limb_t carry, bb, cc;
  mpfr_prec_t aq, bq;
  int inexact, shift_b, shift_c, add_exp = 0;
  int cmp_low = 0; /* used for rounding to nearest: 0 if low(b) = low(c),
                      negative if low(b) < low(c), positive if low(b)>low(c) */
  int sh, k;
  MPFR_TMP_DECL(marker);

  MPFR_TMP_MARK(marker);
  ap = MPFR_MANT(a);
  an = MPFR_LIMB_SIZE(a);

  (void) MPFR_GET_PREC (a);
  (void) MPFR_GET_PREC (b);
  (void) MPFR_GET_PREC (c);

  sign = mpfr_cmp2 (b, c, &cancel);
  if (MPFR_UNLIKELY(sign == 0))
    {
      if (rnd_mode == MPFR_RNDD)
        MPFR_SET_NEG (a);
      else
        MPFR_SET_POS (a);
      MPFR_SET_ZERO (a);
      MPFR_RET (0);
    }

  /*
   * If subtraction: sign(a) = sign * sign(b)
   * If addition: sign(a) = sign of the larger argument in absolute value.
   *
   * Both cases can be simplified in:
   * if (sign>0)
   *    if addition: sign(a) = sign * sign(b) = sign(b)
   *    if subtraction, b is greater, so sign(a) = sign(b)
   * else
   *    if subtraction, sign(a) = - sign(b)
   *    if addition, sign(a) = sign(c) (since c is greater)
   *      But if it is an addition, sign(b) and sign(c) are opposed!
   *      So sign(a) = - sign(b)
   */

  if (sign < 0) /* swap b and c so that |b| > |c| */
    {
      mpfr_srcptr t;
      MPFR_SET_OPPOSITE_SIGN (a,b);
      t = b; b = c; c = t;
    }
  else
    MPFR_SET_SAME_SIGN (a,b);

  if (MPFR_UNLIKELY (MPFR_IS_UBF (b) || MPFR_IS_UBF (c)))
    {
      exp_b = MPFR_IS_UBF (b) ?
        mpfr_ubf_zexp2exp (MPFR_ZEXP (b)) : MPFR_GET_EXP (b);
      diff_exp = mpfr_ubf_diff_exp (b, c);
    }
  else
    {
      exp_b = MPFR_GET_EXP (b);
      diff_exp = exp_b - MPFR_GET_EXP (c);
    }
  MPFR_ASSERTD (diff_exp >= 0);

  aq = MPFR_GET_PREC (a);
  bq = MPFR_GET_PREC (b);

  /* Check if c is too small.
     A more precise test is to replace 2 by
      (rnd == MPFR_RNDN) + mpfr_power2_raw (b)
      but it is more expensive and not very useful */
  if (MPFR_UNLIKELY (MAX (aq, bq) + 2 <= diff_exp))
    {
      MPFR_LOG_MSG (("case c small\n", 0));

      /* Remember, we can't have an exact result! */
      /*   A.AAAAAAAAAAAAAAAAA
         = B.BBBBBBBBBBBBBBB
          -                     C.CCCCCCCCCCCCC */
      /* A = S*ABS(B) +/- ulp(a) */
      MPFR_EXP (a) = exp_b;  /* may be up to MPFR_EXP_MAX */
      MPFR_RNDRAW_EVEN (inexact, a, MPFR_MANT (b), bq,
                        rnd_mode, MPFR_SIGN (a),
                        if (MPFR_EXP (a) != MPFR_EXP_MAX)
                          ++ MPFR_EXP (a));
      MPFR_LOG_MSG (("inexact=%d\n", inexact));
      if (inexact == 0)
        {
          /* a = b, but the exact value of b - c is a bit below. Then,
             except for directed rounding similar to toward zero and
             before overflow checking: a is the correctly rounded value
             and since |b| - |c| < |a|, the ternary value value is given
             by the sign of a. */
          if (! MPFR_IS_LIKE_RNDZ (rnd_mode, MPFR_IS_NEG (a)))
            {
              inexact = MPFR_INT_SIGN (a);
              goto check_overflow;
            }
        }
      else  /* inexact != 0 */
        {
          /*   A.AAAAAAAAAAAAAA
             = B.BBBBBBBBBBBBBBB
              -                   C.CCCCCCCCCCCCC */
<<<<<<< HEAD
          /* It isn't exact, so PREC(b) > PREC(a) and the last
             PREC(b)-PREC(a) bits of b are not all zeros.
             Subtracting c from b will not have an effect on the rounding
             except in case of a midpoint in the round-to-nearest mode,
             when the even rounding was done away from zero instead of
             toward zero.
             In case of even rounding:
=======
          /* It isn't exact so Prec(b) > Prec(a) and the last
             Prec(b)-Prec(a) bits of `b' are not zeros.
             Which means that removing c from b can't generate a carry
             except in case of even rounding.
             In all other cases the result and the inexact flag should be
             correct (We can't have an exact result).
             In case of EVEN rounding:
>>>>>>> 94c109be
               1.BBBBBBBBBBBBBx10
             -                     1.CCCCCCCCCCCC
             = 1.BBBBBBBBBBBBBx01  Rounded to PREC(b)
             = 1.BBBBBBBBBBBBBx    Nearest / Rounded to PREC(a)
             Set gives:
               1.BBBBBBBBBBBBB0   if inexact == EVEN_INEX  (x == 0)
               1.BBBBBBBBBBBBB1+1 if inexact == -EVEN_INEX (x == 1)
             which means we get a wrong rounded result if x == 1,
             i.e. inexact == MPFR_EVEN_INEX (for positive numbers). */
          if (MPFR_LIKELY (inexact != MPFR_EVEN_INEX * MPFR_INT_SIGN (a)))
            goto check_overflow;
        }
      /* We need to take the value preceding |a|. We can't use
         mpfr_nexttozero due to a possible out-of-range exponent.
         But this will allow us to have more specific code. */
      MPFR_LOG_MSG (("correcting the value of a\n", 0));
      sh = (mpfr_prec_t) an * GMP_NUMB_BITS - aq;
      mpn_sub_1 (ap, ap, an, MPFR_LIMB_ONE << sh);
      if (MPFR_UNLIKELY (MPFR_LIMB_MSB (ap[an-1]) == 0))
        {
          MPFR_EXP (a) --;
          /* The following is valid whether an = 1 or an > 1. */
          ap[an-1] |= MPFR_LIMB_HIGHBIT;
        }
      inexact = - MPFR_INT_SIGN (a);
    check_overflow:
      if (MPFR_UNLIKELY (MPFR_EXP (a) > __gmpfr_emax))
        return mpfr_overflow (a, rnd_mode, MPFR_SIGN (a));
      else
        MPFR_RET (inexact);
    }

  /* reserve a space to store b aligned with the result, i.e. shifted by
     (-cancel) % GMP_NUMB_BITS to the right */
  bn = MPFR_LIMB_SIZE (b);
  MPFR_UNSIGNED_MINUS_MODULO (shift_b, cancel);
  cancel1 = (cancel + shift_b) / GMP_NUMB_BITS;

  /* the high cancel1 limbs from b should not be taken into account */
  if (MPFR_UNLIKELY (shift_b == 0))
    {
      bp = MPFR_MANT(b); /* no need of an extra space */
      /* Ensure ap != bp */
      if (MPFR_UNLIKELY (ap == bp))
        {
          bp = MPFR_TMP_LIMBS_ALLOC (bn);
          MPN_COPY (bp, ap, bn);
        }
    }
  else
    {
      bp = MPFR_TMP_LIMBS_ALLOC (bn + 1);
      bp[0] = mpn_rshift (bp + 1, MPFR_MANT(b), bn++, shift_b);
    }

  /* reserve a space to store c aligned with the result, i.e. shifted by
     (diff_exp-cancel) % GMP_NUMB_BITS to the right */
  cn = MPFR_LIMB_SIZE (c);
  if (IS_POW2 (GMP_NUMB_BITS))
    shift_c = ((mpfr_uexp_t) diff_exp - cancel) % GMP_NUMB_BITS;
  else
    {
      /* The above operation does not work if diff_exp - cancel < 0. */
      shift_c = diff_exp - (cancel % GMP_NUMB_BITS);
      shift_c = (shift_c + GMP_NUMB_BITS) % GMP_NUMB_BITS;
    }
  MPFR_ASSERTD (shift_c >= 0 && shift_c < GMP_NUMB_BITS);

  if (MPFR_UNLIKELY(shift_c == 0))
    {
      cp = MPFR_MANT(c);
      /* Ensure ap != cp */
      if (ap == cp)
        {
          cp = MPFR_TMP_LIMBS_ALLOC (cn);
          MPN_COPY(cp, ap, cn);
        }
    }
 else
    {
      cp = MPFR_TMP_LIMBS_ALLOC (cn + 1);
      cp[0] = mpn_rshift (cp + 1, MPFR_MANT(c), cn++, shift_c);
    }

#ifdef DEBUG
  MPFR_LOG_MSG (("rnd=%s shift_b=%d shift_c=%d diffexp=%" MPFR_EXP_FSPEC
                 "d\n", mpfr_print_rnd_mode (rnd_mode), shift_b, shift_c,
                 (mpfr_eexp_t) diff_exp));
#endif

  MPFR_ASSERTD (ap != cp);
  MPFR_ASSERTD (bp != cp);

  /* here we have shift_c = (diff_exp - cancel) % GMP_NUMB_BITS,
        0 <= shift_c < GMP_NUMB_BITS
     thus we want cancel2 = ceil((cancel - diff_exp) / GMP_NUMB_BITS) */

  /* Possible optimization with a C99 compiler (i.e. well-defined
     integer division): if MPFR_PREC_MAX is reduced to
     ((mpfr_prec_t)((mpfr_uprec_t)(~(mpfr_uprec_t)0)>>1) - GMP_NUMB_BITS + 1)
     and diff_exp is of type mpfr_exp_t (no need for mpfr_uexp_t, since
     the sum or difference of 2 exponents must be representable, as used
     by the multiplication code), then the computation of cancel2 could
     be simplified to
       cancel2 = (cancel - (diff_exp - shift_c)) / GMP_NUMB_BITS;
     because cancel, diff_exp and shift_c are all nonnegative and
     these variables are signed. */

  MPFR_ASSERTD (cancel >= 0);
  if (cancel >= diff_exp)
    /* Note that cancel is signed and will be converted to mpfr_uexp_t
       (type of diff_exp) in the expression below, so that this will
       work even if cancel is very large and diff_exp = 0. */
    cancel2 = (cancel - diff_exp + (GMP_NUMB_BITS - 1)) / GMP_NUMB_BITS;
  else
    cancel2 = - (mp_size_t) ((diff_exp - cancel) / GMP_NUMB_BITS);
  /* the high cancel2 limbs from b should not be taken into account */
#ifdef DEBUG
  MPFR_LOG_MSG (("cancel=%Pd cancel1=%Pd cancel2=%Pd\n",
                 cancel, cancel1, cancel2));
#endif

  /*               ap[an-1]        ap[0]
             <----------------+-----------|---->
             <----------PREC(a)----------><-sh->
 cancel1
 limbs        bp[bn-cancel1-1]
 <--...-----><----------------+-----------+----------->
  cancel2
  limbs       cp[cn-cancel2-1]                                    cancel2 >= 0
    <--...--><----------------+----------------+---------------->
                (-cancel2)                                        cancel2 < 0
                   limbs      <----------------+---------------->
  */

  /* first part: put in ap[0..an-1] the value of high(b) - high(c),
     where high(b) consists of the high an+cancel1 limbs of b,
     and high(c) consists of the high an+cancel2 limbs of c.
   */

  /* copy high(b) into a */
  if (MPFR_LIKELY(an + (mp_size_t) cancel1 <= bn))
    /* a: <----------------+-----------|---->
       b: <-----------------------------------------> */
      MPN_COPY (ap, bp + bn - (an + cancel1), an);
  else
    /* a: <----------------+-----------|---->
       b: <-------------------------> */
    if ((mp_size_t) cancel1 < bn) /* otherwise b does not overlap with a */
      {
        MPN_ZERO (ap, an + cancel1 - bn);
        MPN_COPY (ap + (an + cancel1 - bn), bp, bn - cancel1);
      }
    else
      MPN_ZERO (ap, an);

  /* subtract high(c) */
  if (MPFR_LIKELY(an + cancel2 > 0)) /* otherwise c does not overlap with a */
    {
      mp_limb_t *ap2;

      if (cancel2 >= 0)
        {
          if (an + cancel2 <= cn)
            /* a: <----------------------------->
               c: <-----------------------------------------> */
            mpn_sub_n (ap, ap, cp + cn - (an + cancel2), an);
          else
            /* a: <---------------------------->
               c: <-------------------------> */
            {
              ap2 = ap + an + (cancel2 - cn);
              if (cn > cancel2)
                mpn_sub_n (ap2, ap2, cp, cn - cancel2);
            }
        }
      else /* cancel2 < 0 */
        {
          mp_limb_t borrow;

          if (an + cancel2 <= cn)
            /* a: <----------------------------->
               c: <-----------------------------> */
            borrow = mpn_sub_n (ap, ap, cp + cn - (an + cancel2),
                                an + cancel2);
          else
            /* a: <---------------------------->
               c: <----------------> */
            {
              ap2 = ap + an + cancel2 - cn;
              borrow = mpn_sub_n (ap2, ap2, cp, cn);
            }
          ap2 = ap + an + cancel2;
          mpn_sub_1 (ap2, ap2, -cancel2, borrow);
        }
    }

  /* now perform rounding */
  sh = (mpfr_prec_t) an * GMP_NUMB_BITS - aq;
  /* last unused bits from a */
  carry = ap[0] & MPFR_LIMB_MASK (sh);
  ap[0] -= carry;

  if (rnd_mode == MPFR_RNDN)
    {
      if (MPFR_LIKELY(sh))
        {
          /* can decide except when carry = 2^(sh-1) [middle]
             or carry = 0 [truncate, but cannot decide inexact flag] */
          if (carry > (MPFR_LIMB_ONE << (sh - 1)))
            goto add_one_ulp;
          else if ((0 < carry) && (carry < (MPFR_LIMB_ONE << (sh - 1))))
            {
              inexact = -1; /* result if smaller than exact value */
              goto truncate;
            }
          /* now carry = 2^(sh-1), in which case cmp_low=2,
             or carry = 0, in which case cmp_low=0 */
          cmp_low = (carry == 0) ? 0 : 2;
        }
    }
  else /* directed rounding: set rnd_mode to RNDZ iff toward zero */
    {
      if (MPFR_IS_RNDUTEST_OR_RNDDNOTTEST(rnd_mode, MPFR_IS_NEG(a)))
        rnd_mode = MPFR_RNDZ;

      if (carry)
        {
          if (rnd_mode == MPFR_RNDZ)
            {
              inexact = -1;
              goto truncate;
            }
          else /* round away */
            goto add_one_ulp;
        }
    }

  /* we have to consider the low (bn - (an+cancel1)) limbs from b,
     and the (cn - (an+cancel2)) limbs from c. */
  bn -= an + cancel1;
  cn0 = cn;
  cn -= an + cancel2;

#ifdef DEBUG
  MPFR_LOG_MSG (("last sh=%d bits from a are %Mu, bn=%Pd, cn=%Pd\n",
                 sh, carry, (mpfr_prec_t) bn, (mpfr_prec_t) cn));
#endif

  /* for rounding to nearest, we couldn't conclude up to here in the following
     cases:
     1. sh = 0, then cmp_low=0: we can either truncate, subtract one ulp
        or add one ulp: -1 ulp < low(b)-low(c) < 1 ulp
     2. sh > 0 but the low sh bits from high(b)-high(c) equal 2^(sh-1):
        -0.5 ulp <= -1/2^sh < low(b)-low(c)-0.5 < 1/2^sh <= 0.5 ulp
        we can't decide the rounding, in that case cmp_low=2:
        either we truncate and flag=-1, or we add one ulp and flag=1
     3. the low sh>0 bits from high(b)-high(c) equal 0: we know we have to
        truncate but we can't decide the ternary value, here cmp_low=0:
        -0.5 ulp <= -1/2^sh < low(b)-low(c) < 1/2^sh <= 0.5 ulp
        we always truncate and inexact can be any of -1,0,1
  */

  /* note: here cn might exceed cn0, in which case we consider a zero limb */
  for (k = 0; (bn > 0) || (cn > 0); k = 1)
    {
      /* if cmp_low < 0, we know low(b) - low(c) < 0
         if cmp_low > 0, we know low(b) - low(c) > 0
            (more precisely if cmp_low = 2, low(b) - low(c) = 0.5 ulp so far)
         if cmp_low = 0, so far low(b) - low(c) = 0 */

      /* get next limbs */
      bb = (bn > 0) ? bp[--bn] : 0;
      if ((cn > 0) && (cn-- <= cn0))
        cc = cp[cn];
      else
        cc = 0;

      /* cmp_low compares low(b) and low(c) */
      if (cmp_low == 0) /* case 1 or 3 */
        cmp_low = (bb < cc) ? -2+k : (bb > cc) ? 1 : 0;

      /* Case 1 for k=0 splits into 7 subcases:
         1a: bb > cc + half
         1b: bb = cc + half
         1c: 0 < bb - cc < half
         1d: bb = cc
         1e: -half < bb - cc < 0
         1f: bb - cc = -half
         1g: bb - cc < -half

         Case 2 splits into 3 subcases:
         2a: bb > cc
         2b: bb = cc
         2c: bb < cc

         Case 3 splits into 3 subcases:
         3a: bb > cc
         3b: bb = cc
         3c: bb < cc
      */

      /* the case rounding to nearest with sh=0 is special since one couldn't
         subtract above 1/2 ulp in the trailing limb of the result */
      if (rnd_mode == MPFR_RNDN && sh == 0 && k == 0) /* case 1 for k=0 */
        {
          mp_limb_t half = MPFR_LIMB_HIGHBIT;

          /* add one ulp if bb > cc + half
             truncate if cc - half < bb < cc + half
             sub one ulp if bb < cc - half
          */

          if (cmp_low < 0) /* bb < cc: -1 ulp < low(b) - low(c) < 0,
                              cases 1e, 1f and 1g */
            {
              if (cc >= half)
                cc -= half;
              else /* since bb < cc < half, bb+half < 2*half */
                bb += half;
              /* now we have bb < cc + half:
                 we have to subtract one ulp if bb < cc,
                 and truncate if bb > cc */
            }
          else if (cmp_low >= 0) /* bb >= cc, cases 1a to 1d */
            {
              if (cc < half)
                cc += half;
              else /* since bb >= cc >= half, bb - half >= 0 */
                bb -= half;
              /* now we have bb > cc - half: we have to add one ulp if bb > cc,
                 and truncate if bb < cc */
              if (cmp_low > 0)
                cmp_low = 2;
            }
        }

#ifdef DEBUG
      MPFR_LOG_MSG (("k=%d bb=%Mu cc=%Mu cmp_low=%d\n", k, bb, cc, cmp_low));
#endif

      if (cmp_low < 0) /* low(b) - low(c) < 0: either truncate or subtract
                          one ulp */
        {
          if (rnd_mode == MPFR_RNDZ)
            goto sub_one_ulp; /* set inexact=-1 */
          else if (rnd_mode != MPFR_RNDN) /* round away */
            {
              inexact = 1;
              goto truncate;
            }
          else /* round to nearest */
            {
              /* If cmp_low < 0 and bb > cc, then -0.5 ulp < low(b)-low(c) < 0,
                 whatever the value of sh.
                 If sh>0, then cmp_low < 0 implies that the initial neglected
                 sh bits were 0 (otherwise cmp_low=2 initially), thus the
                 weight of the new bits is less than 0.5 ulp too.
                 If k > 0 (and sh=0) this means that either the first neglected
                 limbs bb and cc were equal (thus cmp_low was 0 for k=0),
                 or we had bb - cc = -0.5 ulp or 0.5 ulp.
                 The last case is not possible here since we would have
                 cmp_low > 0 which is sticky.
                 In the first case (where we have cmp_low = -1), we truncate,
                 whereas in the 2nd case we have cmp_low = -2 and we subtract
                 one ulp.
              */
              if (bb > cc || sh > 0 || cmp_low == -1)
                {  /* -0.5 ulp < low(b)-low(c) < 0,
                      bb > cc corresponds to cases 1e and 1f1
                      sh > 0 corresponds to cases 3c and 3b3
                      cmp_low = -1 corresponds to case 1d3 (also 3b3) */
                  inexact = 1;
                  goto truncate;
                }
              else if (bb < cc) /* here sh = 0 and low(b)-low(c) < -0.5 ulp,
                                   this corresponds to cases 1g and 1f3 */
                goto sub_one_ulp;
              /* the only case where we can't conclude is sh=0 and bb=cc,
                 i.e., we have low(b) - low(c) = -0.5 ulp (up to now), thus
                 we don't know if we must truncate or subtract one ulp.
                 Note: for sh=0 we can't have low(b) - low(c) = -0.5 ulp up to
                 now, since low(b) - low(c) > 1/2^sh */
            }
        }
      else if (cmp_low > 0) /* 0 < low(b) - low(c): either truncate or
                               add one ulp */
        {
          if (rnd_mode == MPFR_RNDZ)
            {
              inexact = -1;
              goto truncate;
            }
          else if (rnd_mode != MPFR_RNDN) /* round away */
            goto add_one_ulp;
          else /* round to nearest */
            {
              if (bb > cc)
                {
                  /* if sh=0, then bb>cc means that low(b)-low(c) > 0.5 ulp,
                     and similarly when cmp_low=2 */
                  if (cmp_low == 2) /* cases 1a, 1b1, 2a and 2b1 */
                    goto add_one_ulp;
                  /* sh > 0 and cmp_low > 0: this implies that the sh initial
                     neglected bits were 0, and the remaining low(b)-low(c)>0,
                     but its weight is less than 0.5 ulp */
                  else /* 0 < low(b) - low(c) < 0.5 ulp, this corresponds to
                          cases 3a, 1d1 and 3b1 */
                    {
                      inexact = -1;
                      goto truncate;
                    }
                }
              else if (bb < cc) /* 0 < low(b) - low(c) < 0.5 ulp, cases 1c,
                                   1b3, 2b3 and 2c */
                {
                  inexact = -1;
                  goto truncate;
                }
              /* the only case where we can't conclude is bb=cc, i.e.,
                 low(b) - low(c) = 0.5 ulp (up to now), thus we don't know
                 if we must truncate or add one ulp. */
            }
        }
      /* after k=0, we cannot conclude in the following cases, we split them
         according to the values of bb and cc for k=1:
         1b. sh=0 and cmp_low = 1 and bb-cc = half [around 0.5 ulp]
             1b1. bb > cc: add one ulp, inex = 1
             1b2: bb = cc: cannot conclude
             1b3: bb < cc: truncate, inex = -1
         1d. sh=0 and cmp_low = 0 and bb-cc = 0 [around 0]
             1d1: bb > cc: truncate, inex = -1
             1d2: bb = cc: cannot conclude
             1d3: bb < cc: truncate, inex = +1
         1f. sh=0 and cmp_low = -1 and bb-cc = -half [around -0.5 ulp]
             1f1: bb > cc: truncate, inex = +1
             1f2: bb = cc: cannot conclude
             1f3: bb < cc: sub one ulp, inex = -1
         2b. sh > 0 and cmp_low = 2 and bb=cc [around 0.5 ulp]
             2b1. bb > cc: add one ulp, inex = 1
             2b2: bb = cc: cannot conclude
             2b3: bb < cc: truncate, inex = -1
         3b. sh > 0 and cmp_low = 0 [around 0]
             3b1. bb > cc: truncate, inex = -1
             3b2: bb = cc: cannot conclude
             3b3: bb < cc: truncate, inex = +1
      */
    }

  if ((rnd_mode == MPFR_RNDN) && cmp_low != 0)
    {
      /* even rounding rule */
      if ((ap[0] >> sh) & 1)
        {
          if (cmp_low < 0)
            goto sub_one_ulp;
          else
            goto add_one_ulp;
        }
      else
        inexact = (cmp_low > 0) ? -1 : 1;
    }
  else
    inexact = 0;
  goto truncate;

 sub_one_ulp: /* sub one unit in last place to a */
  mpn_sub_1 (ap, ap, an, MPFR_LIMB_ONE << sh);
  inexact = -1;
  goto end_of_sub;

 add_one_ulp: /* add one unit in last place to a */
  if (MPFR_UNLIKELY(mpn_add_1 (ap, ap, an, MPFR_LIMB_ONE << sh)))
    /* result is a power of 2: 11111111111111 + 1 = 1000000000000000 */
    {
      ap[an-1] = MPFR_LIMB_HIGHBIT;
      add_exp = 1;
    }
  inexact = 1; /* result larger than exact value */

 truncate:
  if (MPFR_UNLIKELY((ap[an-1] >> (GMP_NUMB_BITS - 1)) == 0))
    /* case 1 - epsilon */
    {
      ap[an-1] = MPFR_LIMB_HIGHBIT;
      add_exp = 1;
    }

 end_of_sub:
  /* we have to set MPFR_EXP(a) to MPFR_EXP(b) - cancel + add_exp, taking
     care of underflows/overflows in that computation, and of the allowed
     exponent range */
  if (MPFR_LIKELY(cancel))
    {
      mpfr_exp_t exp_a;

      cancel -= add_exp; /* OK: add_exp is an int equal to 0 or 1 */
      exp_a = exp_b - cancel;
      if (MPFR_UNLIKELY (exp_a < __gmpfr_emin))
        {
          MPFR_TMP_FREE (marker);
          if (rnd_mode == MPFR_RNDN &&
              (exp_a < __gmpfr_emin - 1 ||
               (inexact >= 0 && mpfr_powerof2_raw (a))))
            rnd_mode = MPFR_RNDZ;
          return mpfr_underflow (a, rnd_mode, MPFR_SIGN(a));
        }
      if (MPFR_UNLIKELY (exp_a > __gmpfr_emax))
        {
          MPFR_TMP_FREE (marker);
          return mpfr_overflow (a, rnd_mode, MPFR_SIGN (a));
        }
      MPFR_SET_EXP (a, exp_a);
    }
  else /* cancel = 0: MPFR_EXP(a) <- MPFR_EXP(b) + add_exp */
    {
      /* in case cancel = 0, add_exp can still be 1, in case b is just
         below a power of two, c is very small, prec(a) < prec(b),
         and rnd=away or nearest */
      MPFR_ASSERTD (add_exp == 0 || add_exp == 1);
      if (MPFR_UNLIKELY (add_exp && exp_b >= __gmpfr_emax))
        {
          MPFR_TMP_FREE (marker);
          return mpfr_overflow (a, rnd_mode, MPFR_SIGN (a));
        }
      MPFR_SET_EXP (a, exp_b + add_exp);
    }
  MPFR_TMP_FREE(marker);
  /* check that result is msb-normalized */
  MPFR_ASSERTD(ap[an-1] > ~ap[an-1]);
  MPFR_RET (inexact * MPFR_INT_SIGN (a));
}<|MERGE_RESOLUTION|>--- conflicted
+++ resolved
@@ -142,7 +142,6 @@
           /*   A.AAAAAAAAAAAAAA
              = B.BBBBBBBBBBBBBBB
               -                   C.CCCCCCCCCCCCC */
-<<<<<<< HEAD
           /* It isn't exact, so PREC(b) > PREC(a) and the last
              PREC(b)-PREC(a) bits of b are not all zeros.
              Subtracting c from b will not have an effect on the rounding
@@ -150,15 +149,6 @@
              when the even rounding was done away from zero instead of
              toward zero.
              In case of even rounding:
-=======
-          /* It isn't exact so Prec(b) > Prec(a) and the last
-             Prec(b)-Prec(a) bits of `b' are not zeros.
-             Which means that removing c from b can't generate a carry
-             except in case of even rounding.
-             In all other cases the result and the inexact flag should be
-             correct (We can't have an exact result).
-             In case of EVEN rounding:
->>>>>>> 94c109be
                1.BBBBBBBBBBBBBx10
              -                     1.CCCCCCCCCCCC
              = 1.BBBBBBBBBBBBBx01  Rounded to PREC(b)
