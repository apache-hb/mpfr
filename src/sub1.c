/* mpfr_sub1 -- internal function to perform a "real" subtraction

Copyright 2001-2016 Free Software Foundation, Inc.
Contributed by the AriC and Caramba projects, INRIA.

This file is part of the GNU MPFR Library.

The GNU MPFR Library is free software; you can redistribute it and/or modify
it under the terms of the GNU Lesser General Public License as published by
the Free Software Foundation; either version 3 of the License, or (at your
option) any later version.

The GNU MPFR Library is distributed in the hope that it will be useful, but
WITHOUT ANY WARRANTY; without even the implied warranty of MERCHANTABILITY
or FITNESS FOR A PARTICULAR PURPOSE.  See the GNU Lesser General Public
License for more details.

You should have received a copy of the GNU Lesser General Public License
along with the GNU MPFR Library; see the file COPYING.LESSER.  If not, see
http://www.gnu.org/licenses/ or write to the Free Software Foundation, Inc.,
51 Franklin St, Fifth Floor, Boston, MA 02110-1301, USA. */

#include "mpfr-impl.h"

/* compute sign(b) * (|b| - |c|), with |b| > |c|, diff_exp = EXP(b) - EXP(c)
   Returns 0 iff result is exact,
   a negative value when the result is less than the exact value,
   a positive value otherwise.
*/

/* TODO: check the code in case exp_b == MPFR_EXP_MAX. */

int
mpfr_sub1 (mpfr_ptr a, mpfr_srcptr b, mpfr_srcptr c, mpfr_rnd_t rnd_mode)
{
  int sign;
  mpfr_exp_t diff_exp, exp_b;
  mpfr_prec_t cancel, cancel1;
  mp_size_t cancel2, an, bn, cn, cn0;
  mp_limb_t *ap, *bp, *cp;
  mp_limb_t carry, bb, cc;
  mpfr_prec_t aq, bq;
  int inexact, shift_b, shift_c, add_exp = 0;
  int cmp_low = 0; /* used for rounding to nearest: 0 if low(b) = low(c),
                      negative if low(b) < low(c), positive if low(b)>low(c) */
  int sh, k;
  MPFR_TMP_DECL(marker);

  MPFR_TMP_MARK(marker);
  ap = MPFR_MANT(a);
  an = MPFR_LIMB_SIZE(a);

  (void) MPFR_GET_PREC (a);
  (void) MPFR_GET_PREC (b);
  (void) MPFR_GET_PREC (c);

  sign = mpfr_cmp2 (b, c, &cancel);
  if (MPFR_UNLIKELY(sign == 0))
    {
      if (rnd_mode == MPFR_RNDD)
        MPFR_SET_NEG (a);
      else
        MPFR_SET_POS (a);
      MPFR_SET_ZERO (a);
      MPFR_RET (0);
    }

  /*
   * If subtraction: sign(a) = sign * sign(b)
   * If addition: sign(a) = sign of the larger argument in absolute value.
   *
   * Both cases can be simplified in:
   * if (sign>0)
   *    if addition: sign(a) = sign * sign(b) = sign(b)
   *    if subtraction, b is greater, so sign(a) = sign(b)
   * else
   *    if subtraction, sign(a) = - sign(b)
   *    if addition, sign(a) = sign(c) (since c is greater)
   *      But if it is an addition, sign(b) and sign(c) are opposed!
   *      So sign(a) = - sign(b)
   */

  if (sign < 0) /* swap b and c so that |b| > |c| */
    {
      mpfr_srcptr t;
      MPFR_SET_OPPOSITE_SIGN (a,b);
      t = b; b = c; c = t;
    }
  else
    MPFR_SET_SAME_SIGN (a,b);

  if (MPFR_UNLIKELY (MPFR_IS_UBF (b) || MPFR_IS_UBF (c)))
    {
      exp_b = MPFR_IS_UBF (b) ?
        mpfr_ubf_zexp2exp (MPFR_ZEXP (b)) : MPFR_GET_EXP (b);
      diff_exp = mpfr_ubf_diff_exp (b, c);
    }
  else
    {
      exp_b = MPFR_GET_EXP (b);
      diff_exp = exp_b - MPFR_GET_EXP (c);
    }
  MPFR_ASSERTD (diff_exp >= 0);

  aq = MPFR_GET_PREC (a);
  bq = MPFR_GET_PREC (b);

  /* Check if c is too small.
     A more precise test is to replace 2 by
      (rnd == MPFR_RNDN) + mpfr_power2_raw (b)
      but it is more expensive and not very useful */
  if (MPFR_UNLIKELY (MAX (aq, bq) + 2 <= diff_exp))
    {
      MPFR_LOG_MSG (("case c small\n", 0));

      /* Remember, we can't have an exact result! */
      /*   A.AAAAAAAAAAAAAAAAA
         = B.BBBBBBBBBBBBBBB
          -                     C.CCCCCCCCCCCCC */
      /* A = S*ABS(B) +/- ulp(a) */
<<<<<<< HEAD

      if (rnd_mode == MPFR_RNDF)
        return mpfr_set4 (a, b, rnd_mode, MPFR_SIGN (a));

      MPFR_SET_EXP (a, MPFR_GET_EXP (b));
=======
      MPFR_EXP (a) = exp_b;  /* may be up to MPFR_EXP_MAX */
>>>>>>> 21b3ca2c
      MPFR_RNDRAW_EVEN (inexact, a, MPFR_MANT (b), bq,
                        rnd_mode, MPFR_SIGN (a),
                        if (MPFR_EXP (a) != MPFR_EXP_MAX)
                          ++ MPFR_EXP (a));
      MPFR_LOG_MSG (("inexact=%d\n", inexact));
      if (inexact == 0)
        {
          /* a = b, but the exact value of b - c is a bit below. Then,
             except for directed rounding similar to toward zero and
             before overflow checking: a is the correctly rounded value
             and since |b| - |c| < |a|, the ternary value value is given
             by the sign of a. */
          if (! MPFR_IS_LIKE_RNDZ (rnd_mode, MPFR_IS_NEG (a)))
            {
              inexact = MPFR_INT_SIGN (a);
              goto check_overflow;
            }
        }
      else  /* inexact != 0 */
        {
          /*   A.AAAAAAAAAAAAAA
             = B.BBBBBBBBBBBBBBB
              -                   C.CCCCCCCCCCCCC */
          /* It isn't exact, so PREC(b) > PREC(a) and the last
             PREC(b)-PREC(a) bits of b are not all zeros.
             Subtracting c from b will not have an effect on the rounding
             except in case of a midpoint in the round-to-nearest mode,
             when the even rounding was done away from zero instead of
             toward zero.
             In case of even rounding:
               1.BBBBBBBBBBBBBx10
             -                     1.CCCCCCCCCCCC
             = 1.BBBBBBBBBBBBBx01  Rounded to PREC(b)
             = 1.BBBBBBBBBBBBBx    Nearest / Rounded to PREC(a)
             Set gives:
               1.BBBBBBBBBBBBB0   if inexact == EVEN_INEX  (x == 0)
               1.BBBBBBBBBBBBB1+1 if inexact == -EVEN_INEX (x == 1)
             which means we get a wrong rounded result if x == 1,
             i.e. inexact == MPFR_EVEN_INEX (for positive numbers). */
          if (MPFR_LIKELY (inexact != MPFR_EVEN_INEX * MPFR_INT_SIGN (a)))
            goto check_overflow;
        }
      /* We need to take the value preceding |a|. We can't use
         mpfr_nexttozero due to a possible out-of-range exponent.
         But this will allow us to have more specific code. */
      MPFR_LOG_MSG (("correcting the value of a\n", 0));
      sh = (mpfr_prec_t) an * GMP_NUMB_BITS - aq;
      mpn_sub_1 (ap, ap, an, MPFR_LIMB_ONE << sh);
      if (MPFR_UNLIKELY (MPFR_LIMB_MSB (ap[an-1]) == 0))
        {
          MPFR_EXP (a) --;
          /* The following is valid whether an = 1 or an > 1. */
          ap[an-1] |= MPFR_LIMB_HIGHBIT;
        }
      inexact = - MPFR_INT_SIGN (a);
    check_overflow:
      if (MPFR_UNLIKELY (MPFR_EXP (a) > __gmpfr_emax))
        return mpfr_overflow (a, rnd_mode, MPFR_SIGN (a));
      else
        MPFR_RET (inexact);
    }

  /* reserve a space to store b aligned with the result, i.e. shifted by
     (-cancel) % GMP_NUMB_BITS to the right */
  bn = MPFR_LIMB_SIZE (b);
  MPFR_UNSIGNED_MINUS_MODULO (shift_b, cancel);
  cancel1 = (cancel + shift_b) / GMP_NUMB_BITS;

  /* the high cancel1 limbs from b should not be taken into account */
  if (MPFR_UNLIKELY (shift_b == 0))
    {
      bp = MPFR_MANT(b); /* no need of an extra space */
      /* Ensure ap != bp */
      if (MPFR_UNLIKELY (ap == bp))
        {
          bp = MPFR_TMP_LIMBS_ALLOC (bn);
          MPN_COPY (bp, ap, bn);
        }
    }
  else
    {
      bp = MPFR_TMP_LIMBS_ALLOC (bn + 1);
      bp[0] = mpn_rshift (bp + 1, MPFR_MANT(b), bn++, shift_b);
    }

  /* reserve a space to store c aligned with the result, i.e. shifted by
     (diff_exp-cancel) % GMP_NUMB_BITS to the right */
  cn = MPFR_LIMB_SIZE (c);
  if (IS_POW2 (GMP_NUMB_BITS))
    shift_c = ((mpfr_uexp_t) diff_exp - cancel) % GMP_NUMB_BITS;
  else
    {
      /* The above operation does not work if diff_exp - cancel < 0. */
      shift_c = diff_exp - (cancel % GMP_NUMB_BITS);
      shift_c = (shift_c + GMP_NUMB_BITS) % GMP_NUMB_BITS;
    }
  MPFR_ASSERTD (shift_c >= 0 && shift_c < GMP_NUMB_BITS);

  if (MPFR_UNLIKELY(shift_c == 0))
    {
      cp = MPFR_MANT(c);
      /* Ensure ap != cp */
      if (ap == cp)
        {
          cp = MPFR_TMP_LIMBS_ALLOC (cn);
          MPN_COPY(cp, ap, cn);
        }
    }
 else
    {
      cp = MPFR_TMP_LIMBS_ALLOC (cn + 1);
      cp[0] = mpn_rshift (cp + 1, MPFR_MANT(c), cn++, shift_c);
    }

#ifdef DEBUG
  MPFR_LOG_MSG (("rnd=%s shift_b=%d shift_c=%d diffexp=%" MPFR_EXP_FSPEC
                 "d\n", mpfr_print_rnd_mode (rnd_mode), shift_b, shift_c,
                 (mpfr_eexp_t) diff_exp));
#endif

  MPFR_ASSERTD (ap != cp);
  MPFR_ASSERTD (bp != cp);

  /* here we have shift_c = (diff_exp - cancel) % GMP_NUMB_BITS,
        0 <= shift_c < GMP_NUMB_BITS
     thus we want cancel2 = ceil((cancel - diff_exp) / GMP_NUMB_BITS) */

  /* Possible optimization with a C99 compiler (i.e. well-defined
     integer division): if MPFR_PREC_MAX is reduced to
     ((mpfr_prec_t)((mpfr_uprec_t)(~(mpfr_uprec_t)0)>>1) - GMP_NUMB_BITS + 1)
     and diff_exp is of type mpfr_exp_t (no need for mpfr_uexp_t, since
     the sum or difference of 2 exponents must be representable, as used
     by the multiplication code), then the computation of cancel2 could
     be simplified to
       cancel2 = (cancel - (diff_exp - shift_c)) / GMP_NUMB_BITS;
     because cancel, diff_exp and shift_c are all nonnegative and
     these variables are signed. */

  MPFR_ASSERTD (cancel >= 0);
  if (cancel >= diff_exp)
    /* Note that cancel is signed and will be converted to mpfr_uexp_t
       (type of diff_exp) in the expression below, so that this will
       work even if cancel is very large and diff_exp = 0. */
    cancel2 = (cancel - diff_exp + (GMP_NUMB_BITS - 1)) / GMP_NUMB_BITS;
  else
    cancel2 = - (mp_size_t) ((diff_exp - cancel) / GMP_NUMB_BITS);
  /* the high cancel2 limbs from b should not be taken into account */
#ifdef DEBUG
  MPFR_LOG_MSG (("cancel=%Pd cancel1=%Pd cancel2=%Pd\n",
                 cancel, cancel1, cancel2));
#endif

  /*               ap[an-1]        ap[0]
             <----------------+-----------|---->
             <----------PREC(a)----------><-sh->
 cancel1
 limbs        bp[bn-cancel1-1]
 <--...-----><----------------+-----------+----------->
  cancel2
  limbs       cp[cn-cancel2-1]                                    cancel2 >= 0
    <--...--><----------------+----------------+---------------->
                (-cancel2)                                        cancel2 < 0
                   limbs      <----------------+---------------->
  */

  /* first part: put in ap[0..an-1] the value of high(b) - high(c),
     where high(b) consists of the high an+cancel1 limbs of b,
     and high(c) consists of the high an+cancel2 limbs of c.
   */

  /* copy high(b) into a */
  if (MPFR_LIKELY(an + (mp_size_t) cancel1 <= bn))
    /* a: <----------------+-----------|---->
       b: <-----------------------------------------> */
      MPN_COPY (ap, bp + bn - (an + cancel1), an);
  else
    /* a: <----------------+-----------|---->
       b: <-------------------------> */
    if ((mp_size_t) cancel1 < bn) /* otherwise b does not overlap with a */
      {
        MPN_ZERO (ap, an + cancel1 - bn);
        MPN_COPY (ap + (an + cancel1 - bn), bp, bn - cancel1);
      }
    else
      MPN_ZERO (ap, an);

  /* subtract high(c) */
  if (MPFR_LIKELY(an + cancel2 > 0)) /* otherwise c does not overlap with a */
    {
      mp_limb_t *ap2;

      if (cancel2 >= 0)
        {
          if (an + cancel2 <= cn)
            /* a: <----------------------------->
               c: <-----------------------------------------> */
            mpn_sub_n (ap, ap, cp + cn - (an + cancel2), an);
          else
            /* a: <---------------------------->
               c: <-------------------------> */
            {
              ap2 = ap + an + (cancel2 - cn);
              if (cn > cancel2)
                mpn_sub_n (ap2, ap2, cp, cn - cancel2);
            }
        }
      else /* cancel2 < 0 */
        {
          mp_limb_t borrow;

          if (an + cancel2 <= cn)
            /* a: <----------------------------->
               c: <-----------------------------> */
            borrow = mpn_sub_n (ap, ap, cp + cn - (an + cancel2),
                                an + cancel2);
          else
            /* a: <---------------------------->
               c: <----------------> */
            {
              ap2 = ap + an + cancel2 - cn;
              borrow = mpn_sub_n (ap2, ap2, cp, cn);
            }
          ap2 = ap + an + cancel2;
          mpn_sub_1 (ap2, ap2, -cancel2, borrow);
        }
    }

  /* now perform rounding */
  sh = (mpfr_prec_t) an * GMP_NUMB_BITS - aq;
  /* last unused bits from a */
  carry = ap[0] & MPFR_LIMB_MASK (sh);
  ap[0] -= carry;

  if (rnd_mode == MPFR_RNDF)
    {
      inexact = 0;
      goto truncate;
    }
  else if (rnd_mode == MPFR_RNDN)
    {
      if (MPFR_LIKELY(sh))
        {
          /* can decide except when carry = 2^(sh-1) [middle]
             or carry = 0 [truncate, but cannot decide inexact flag] */
          if (carry > (MPFR_LIMB_ONE << (sh - 1)))
            goto add_one_ulp;
          else if ((0 < carry) && (carry < (MPFR_LIMB_ONE << (sh - 1))))
            {
              inexact = -1; /* result if smaller than exact value */
              goto truncate;
            }
          /* now carry = 2^(sh-1), in which case cmp_low=2,
             or carry = 0, in which case cmp_low=0 */
          cmp_low = (carry == 0) ? 0 : 2;
        }
    }
  else /* directed rounding: set rnd_mode to RNDZ iff toward zero */
    {
      if (MPFR_IS_RNDUTEST_OR_RNDDNOTTEST(rnd_mode, MPFR_IS_NEG(a)))
        rnd_mode = MPFR_RNDZ;

      if (carry)
        {
          if (rnd_mode == MPFR_RNDZ)
            {
              inexact = -1;
              goto truncate;
            }
          else /* round away */
            goto add_one_ulp;
        }
    }

  /* we have to consider the low (bn - (an+cancel1)) limbs from b,
     and the (cn - (an+cancel2)) limbs from c. */
  bn -= an + cancel1;
  cn0 = cn;
  cn -= an + cancel2;

#ifdef DEBUG
  MPFR_LOG_MSG (("last sh=%d bits from a are %Mu, bn=%Pd, cn=%Pd\n",
                 sh, carry, (mpfr_prec_t) bn, (mpfr_prec_t) cn));
#endif

  /* for rounding to nearest, we couldn't conclude up to here in the following
     cases:
     1. sh = 0, then cmp_low=0: we can either truncate, subtract one ulp
        or add one ulp: -1 ulp < low(b)-low(c) < 1 ulp
     2. sh > 0 but the low sh bits from high(b)-high(c) equal 2^(sh-1):
        -0.5 ulp <= -1/2^sh < low(b)-low(c)-0.5 < 1/2^sh <= 0.5 ulp
        we can't decide the rounding, in that case cmp_low=2:
        either we truncate and flag=-1, or we add one ulp and flag=1
     3. the low sh>0 bits from high(b)-high(c) equal 0: we know we have to
        truncate but we can't decide the ternary value, here cmp_low=0:
        -0.5 ulp <= -1/2^sh < low(b)-low(c) < 1/2^sh <= 0.5 ulp
        we always truncate and inexact can be any of -1,0,1
  */

  /* note: here cn might exceed cn0, in which case we consider a zero limb */
  for (k = 0; (bn > 0) || (cn > 0); k = 1)
    {
      /* if cmp_low < 0, we know low(b) - low(c) < 0
         if cmp_low > 0, we know low(b) - low(c) > 0
            (more precisely if cmp_low = 2, low(b) - low(c) = 0.5 ulp so far)
         if cmp_low = 0, so far low(b) - low(c) = 0 */

      /* get next limbs */
      bb = (bn > 0) ? bp[--bn] : 0;
      if ((cn > 0) && (cn-- <= cn0))
        cc = cp[cn];
      else
        cc = 0;

      /* cmp_low compares low(b) and low(c) */
      if (cmp_low == 0) /* case 1 or 3 */
        cmp_low = (bb < cc) ? -2+k : (bb > cc) ? 1 : 0;

      /* Case 1 for k=0 splits into 7 subcases:
         1a: bb > cc + half
         1b: bb = cc + half
         1c: 0 < bb - cc < half
         1d: bb = cc
         1e: -half < bb - cc < 0
         1f: bb - cc = -half
         1g: bb - cc < -half

         Case 2 splits into 3 subcases:
         2a: bb > cc
         2b: bb = cc
         2c: bb < cc

         Case 3 splits into 3 subcases:
         3a: bb > cc
         3b: bb = cc
         3c: bb < cc
      */

      /* the case rounding to nearest with sh=0 is special since one couldn't
         subtract above 1/2 ulp in the trailing limb of the result */
      if (rnd_mode == MPFR_RNDN && sh == 0 && k == 0) /* case 1 for k=0 */
        {
          mp_limb_t half = MPFR_LIMB_HIGHBIT;

          /* add one ulp if bb > cc + half
             truncate if cc - half < bb < cc + half
             sub one ulp if bb < cc - half
          */

          if (cmp_low < 0) /* bb < cc: -1 ulp < low(b) - low(c) < 0,
                              cases 1e, 1f and 1g */
            {
              if (cc >= half)
                cc -= half;
              else /* since bb < cc < half, bb+half < 2*half */
                bb += half;
              /* now we have bb < cc + half:
                 we have to subtract one ulp if bb < cc,
                 and truncate if bb > cc */
            }
          else if (cmp_low >= 0) /* bb >= cc, cases 1a to 1d */
            {
              if (cc < half)
                cc += half;
              else /* since bb >= cc >= half, bb - half >= 0 */
                bb -= half;
              /* now we have bb > cc - half: we have to add one ulp if bb > cc,
                 and truncate if bb < cc */
              if (cmp_low > 0)
                cmp_low = 2;
            }
        }

#ifdef DEBUG
      MPFR_LOG_MSG (("k=%d bb=%Mu cc=%Mu cmp_low=%d\n", k, bb, cc, cmp_low));
#endif

      if (cmp_low < 0) /* low(b) - low(c) < 0: either truncate or subtract
                          one ulp */
        {
          if (rnd_mode == MPFR_RNDZ)
            goto sub_one_ulp; /* set inexact=-1 */
          else if (rnd_mode != MPFR_RNDN) /* round away */
            {
              inexact = 1;
              goto truncate;
            }
          else /* round to nearest */
            {
              /* If cmp_low < 0 and bb > cc, then -0.5 ulp < low(b)-low(c) < 0,
                 whatever the value of sh.
                 If sh>0, then cmp_low < 0 implies that the initial neglected
                 sh bits were 0 (otherwise cmp_low=2 initially), thus the
                 weight of the new bits is less than 0.5 ulp too.
                 If k > 0 (and sh=0) this means that either the first neglected
                 limbs bb and cc were equal (thus cmp_low was 0 for k=0),
                 or we had bb - cc = -0.5 ulp or 0.5 ulp.
                 The last case is not possible here since we would have
                 cmp_low > 0 which is sticky.
                 In the first case (where we have cmp_low = -1), we truncate,
                 whereas in the 2nd case we have cmp_low = -2 and we subtract
                 one ulp.
              */
              if (bb > cc || sh > 0 || cmp_low == -1)
                {  /* -0.5 ulp < low(b)-low(c) < 0,
                      bb > cc corresponds to cases 1e and 1f1
                      sh > 0 corresponds to cases 3c and 3b3
                      cmp_low = -1 corresponds to case 1d3 (also 3b3) */
                  inexact = 1;
                  goto truncate;
                }
              else if (bb < cc) /* here sh = 0 and low(b)-low(c) < -0.5 ulp,
                                   this corresponds to cases 1g and 1f3 */
                goto sub_one_ulp;
              /* the only case where we can't conclude is sh=0 and bb=cc,
                 i.e., we have low(b) - low(c) = -0.5 ulp (up to now), thus
                 we don't know if we must truncate or subtract one ulp.
                 Note: for sh=0 we can't have low(b) - low(c) = -0.5 ulp up to
                 now, since low(b) - low(c) > 1/2^sh */
            }
        }
      else if (cmp_low > 0) /* 0 < low(b) - low(c): either truncate or
                               add one ulp */
        {
          if (rnd_mode == MPFR_RNDZ)
            {
              inexact = -1;
              goto truncate;
            }
          else if (rnd_mode != MPFR_RNDN) /* round away */
            goto add_one_ulp;
          else /* round to nearest */
            {
              if (bb > cc)
                {
                  /* if sh=0, then bb>cc means that low(b)-low(c) > 0.5 ulp,
                     and similarly when cmp_low=2 */
                  if (cmp_low == 2) /* cases 1a, 1b1, 2a and 2b1 */
                    goto add_one_ulp;
                  /* sh > 0 and cmp_low > 0: this implies that the sh initial
                     neglected bits were 0, and the remaining low(b)-low(c)>0,
                     but its weight is less than 0.5 ulp */
                  else /* 0 < low(b) - low(c) < 0.5 ulp, this corresponds to
                          cases 3a, 1d1 and 3b1 */
                    {
                      inexact = -1;
                      goto truncate;
                    }
                }
              else if (bb < cc) /* 0 < low(b) - low(c) < 0.5 ulp, cases 1c,
                                   1b3, 2b3 and 2c */
                {
                  inexact = -1;
                  goto truncate;
                }
              /* the only case where we can't conclude is bb=cc, i.e.,
                 low(b) - low(c) = 0.5 ulp (up to now), thus we don't know
                 if we must truncate or add one ulp. */
            }
        }
      /* after k=0, we cannot conclude in the following cases, we split them
         according to the values of bb and cc for k=1:
         1b. sh=0 and cmp_low = 1 and bb-cc = half [around 0.5 ulp]
             1b1. bb > cc: add one ulp, inex = 1
             1b2: bb = cc: cannot conclude
             1b3: bb < cc: truncate, inex = -1
         1d. sh=0 and cmp_low = 0 and bb-cc = 0 [around 0]
             1d1: bb > cc: truncate, inex = -1
             1d2: bb = cc: cannot conclude
             1d3: bb < cc: truncate, inex = +1
         1f. sh=0 and cmp_low = -1 and bb-cc = -half [around -0.5 ulp]
             1f1: bb > cc: truncate, inex = +1
             1f2: bb = cc: cannot conclude
             1f3: bb < cc: sub one ulp, inex = -1
         2b. sh > 0 and cmp_low = 2 and bb=cc [around 0.5 ulp]
             2b1. bb > cc: add one ulp, inex = 1
             2b2: bb = cc: cannot conclude
             2b3: bb < cc: truncate, inex = -1
         3b. sh > 0 and cmp_low = 0 [around 0]
             3b1. bb > cc: truncate, inex = -1
             3b2: bb = cc: cannot conclude
             3b3: bb < cc: truncate, inex = +1
      */
    }

  if ((rnd_mode == MPFR_RNDN) && cmp_low != 0)
    {
      /* even rounding rule */
      if ((ap[0] >> sh) & 1)
        {
          if (cmp_low < 0)
            goto sub_one_ulp;
          else
            goto add_one_ulp;
        }
      else
        inexact = (cmp_low > 0) ? -1 : 1;
    }
  else
    inexact = 0;
  goto truncate;

 sub_one_ulp: /* sub one unit in last place to a */
  mpn_sub_1 (ap, ap, an, MPFR_LIMB_ONE << sh);
  inexact = -1;
  goto end_of_sub;

 add_one_ulp: /* add one unit in last place to a */
  if (MPFR_UNLIKELY(mpn_add_1 (ap, ap, an, MPFR_LIMB_ONE << sh)))
    /* result is a power of 2: 11111111111111 + 1 = 1000000000000000 */
    {
      ap[an-1] = MPFR_LIMB_HIGHBIT;
      add_exp = 1;
    }
  inexact = 1; /* result larger than exact value */

 truncate:
  if (MPFR_UNLIKELY((ap[an-1] >> (GMP_NUMB_BITS - 1)) == 0))
    /* case 1 - epsilon */
    {
      ap[an-1] = MPFR_LIMB_HIGHBIT;
      add_exp = 1;
    }

 end_of_sub:
  /* we have to set MPFR_EXP(a) to MPFR_EXP(b) - cancel + add_exp, taking
     care of underflows/overflows in that computation, and of the allowed
     exponent range */
  if (MPFR_LIKELY(cancel))
    {
      mpfr_exp_t exp_a;

      cancel -= add_exp; /* OK: add_exp is an int equal to 0 or 1 */
      exp_a = exp_b - cancel;
      if (MPFR_UNLIKELY (exp_a < __gmpfr_emin))
        {
          MPFR_TMP_FREE (marker);
          if (rnd_mode == MPFR_RNDN &&
              (exp_a < __gmpfr_emin - 1 ||
               (inexact >= 0 && mpfr_powerof2_raw (a))))
            rnd_mode = MPFR_RNDZ;
          return mpfr_underflow (a, rnd_mode, MPFR_SIGN(a));
        }
      if (MPFR_UNLIKELY (exp_a > __gmpfr_emax))
        {
          MPFR_TMP_FREE (marker);
          return mpfr_overflow (a, rnd_mode, MPFR_SIGN (a));
        }
      MPFR_SET_EXP (a, exp_a);
    }
  else /* cancel = 0: MPFR_EXP(a) <- MPFR_EXP(b) + add_exp */
    {
      /* in case cancel = 0, add_exp can still be 1, in case b is just
         below a power of two, c is very small, prec(a) < prec(b),
         and rnd=away or nearest */
      MPFR_ASSERTD (add_exp == 0 || add_exp == 1);
      if (MPFR_UNLIKELY (add_exp && exp_b >= __gmpfr_emax))
        {
          MPFR_TMP_FREE (marker);
          return mpfr_overflow (a, rnd_mode, MPFR_SIGN (a));
        }
      MPFR_SET_EXP (a, exp_b + add_exp);
    }
  MPFR_TMP_FREE(marker);
  /* check that result is msb-normalized */
  MPFR_ASSERTD(ap[an-1] > ~ap[an-1]);
  MPFR_RET (inexact * MPFR_INT_SIGN (a));
}<|MERGE_RESOLUTION|>--- conflicted
+++ resolved
@@ -118,15 +118,11 @@
          = B.BBBBBBBBBBBBBBB
           -                     C.CCCCCCCCCCCCC */
       /* A = S*ABS(B) +/- ulp(a) */
-<<<<<<< HEAD
 
       if (rnd_mode == MPFR_RNDF)
         return mpfr_set4 (a, b, rnd_mode, MPFR_SIGN (a));
 
       MPFR_SET_EXP (a, MPFR_GET_EXP (b));
-=======
-      MPFR_EXP (a) = exp_b;  /* may be up to MPFR_EXP_MAX */
->>>>>>> 21b3ca2c
       MPFR_RNDRAW_EVEN (inexact, a, MPFR_MANT (b), bq,
                         rnd_mode, MPFR_SIGN (a),
                         if (MPFR_EXP (a) != MPFR_EXP_MAX)
