/* mpfr_sqrt -- square root of a floating-point number

Copyright 1999-2017 Free Software Foundation, Inc.
Contributed by the AriC and Caramba projects, INRIA.

This file is part of the GNU MPFR Library.

The GNU MPFR Library is free software; you can redistribute it and/or modify
it under the terms of the GNU Lesser General Public License as published by
the Free Software Foundation; either version 3 of the License, or (at your
option) any later version.

The GNU MPFR Library is distributed in the hope that it will be useful, but
WITHOUT ANY WARRANTY; without even the implied warranty of MERCHANTABILITY
or FITNESS FOR A PARTICULAR PURPOSE.  See the GNU Lesser General Public
License for more details.

You should have received a copy of the GNU Lesser General Public License
along with the GNU MPFR Library; see the file COPYING.LESSER.  If not, see
http://www.gnu.org/licenses/ or write to the Free Software Foundation, Inc.,
51 Franklin St, Fifth Floor, Boston, MA 02110-1301, USA. */

#define MPFR_NEED_LONGLONG_H
#include "mpfr-impl.h"

#if !defined(MPFR_GENERIC_ABI) && GMP_NUMB_BITS == 64

#include "invsqrt_limb.h"

/* Put in rp[1]*2^64+rp[0] an approximation of floor(sqrt(2^128*n)),
   with 2^126 <= n := np[1]*2^64 + np[0] < 2^128. We have:
   {rp, 2} - 4 <= floor(sqrt(2^128*n)) <= {rp, 2} + 26. */
static void
mpfr_sqrt2_approx (mpfr_limb_ptr rp, mpfr_limb_srcptr np)
{
  mp_limb_t x, r1, r0, h, l, t;

  __gmpfr_sqrt_limb (r1, h, l, x, np[1]);

  /* now r1 = floor(sqrt(n1)) and h:l = n1^2 - r1^2 with h:l <= 2*r1,
     thus h <= 1 */

  l += np[0];
  h += (l < np[0]);

  /* now h <= 2 */

  /* divide by 2 */
  l = (h << 63) | (l >> 1);
  h = h >> 1;

  /* now h <= 1 */

  /* now add (2^64+x) * (h*2^64+l) / 2^64 to [r1*2^64, 0] */

  umul_ppmm (r0, t, x, l); /* x * l */
  r0 += l;
  r1 += h + (r0 < l); /* now we have added 2^64 * (h*2^64+l) */
  if (h)
    {
      r0 += x;
      r1 += (r0 < x); /* add x */
    }

  MPFR_ASSERTD(r1 & MPFR_LIMB_HIGHBIT);

  rp[0] = r0;
  rp[1] = r1;
}

/* Special code for prec(r), prec(u) < GMP_NUMB_BITS. We cannot have
   prec(u) = GMP_NUMB_BITS here, since when the exponent of u is odd,
   we need to shift u by one bit to the right without losing any bit.
   Assumes GMP_NUMB_BITS = 64. */
static int
mpfr_sqrt1 (mpfr_ptr r, mpfr_srcptr u, mpfr_rnd_t rnd_mode)
{
  mpfr_prec_t p = MPFR_GET_PREC(r);
  mpfr_prec_t exp_u = MPFR_EXP(u), exp_r, sh = GMP_NUMB_BITS - p;
  mp_limb_t u0, r0, rb, sb, mask = MPFR_LIMB_MASK(sh);
  mpfr_limb_ptr rp = MPFR_MANT(r);

  MPFR_STAT_STATIC_ASSERT (GMP_NUMB_BITS == 64);

  /* first make the exponent even */
  u0 = MPFR_MANT(u)[0];
  if (((unsigned int) exp_u & 1) != 0)
    {
      u0 >>= 1;
      exp_u ++;
    }
  MPFR_ASSERTD (((unsigned int) exp_u & 1) == 0);
  exp_r = exp_u / 2;

  /* then compute an approximation of the integer square root of
     u0*2^GMP_NUMB_BITS */
  __gmpfr_sqrt_limb_approx (r0, u0);
<<<<<<< HEAD

  sb = 1; /* when we can round correctly with the approximation, the sticky bit
             is non-zero */

=======

  sb = 1; /* when we can round correctly with the approximation, the sticky bit
             is non-zero */

>>>>>>> d0e8a374
  /* the exact square root is in [r0, r0 + 7] */
  if (MPFR_UNLIKELY(((r0 + 7) & (mask >> 1)) <= 7))
    {
      /* first ensure r0 has its most significant bit set */
      if (MPFR_UNLIKELY(r0 < MPFR_LIMB_HIGHBIT))
        r0 = MPFR_LIMB_HIGHBIT;
      umul_ppmm (rb, sb, r0, r0);
      sub_ddmmss (rb, sb, u0, 0, rb, sb);
      /* for the exact square root, we should have 0 <= rb:sb <= 2*r0 */
      while (!(rb == 0 || (rb == 1 && sb <= 2 * r0)))
        {
          /* subtract 2*r0+1 from rb:sb: subtract r0 before incrementing r0,
             then r0 after (which is r0+1) */
          rb -= (sb < r0);
          sb -= r0;
          r0 ++;
          rb -= (sb < r0);
          sb -= r0;
        }
      /* now we should have rb*2^64 + sb <= 2*r0 */
      MPFR_ASSERTD(rb == 0 || (rb == 1 && sb <= 2 * r0));
      sb = rb | sb;
    }

  rb = r0 & (MPFR_LIMB_ONE << (sh - 1));
  sb |= (r0 & mask) ^ rb;
  rp[0] = r0 & ~mask;

<<<<<<< HEAD
  /* rounding */
=======
  /* rounding: sb = 0 implies rb = 0, since (rb,sb)=(1,0) is not possible */
  MPFR_ASSERTD (rb == 0 || sb != 0);
>>>>>>> d0e8a374

  /* Note: if 1 and 2 are in [emin,emax], no overflow nor underflow
     is possible */
  if (MPFR_UNLIKELY (exp_r > __gmpfr_emax))
    return mpfr_overflow (r, rnd_mode, 1);

  /* See comments in mpfr_div_1 */
  if (MPFR_UNLIKELY (exp_r < __gmpfr_emin))
    {
      if (rnd_mode == MPFR_RNDN)
        {
          if ((exp_r == __gmpfr_emin - 1) && (rp[0] == ~mask) && rb)
            goto rounding; /* no underflow */
          if (exp_r < __gmpfr_emin - 1 || (rp[0] == MPFR_LIMB_HIGHBIT && sb == 0))
            rnd_mode = MPFR_RNDZ;
        }
      else if (MPFR_IS_LIKE_RNDA(rnd_mode, 0))
        {
          if ((exp_r == __gmpfr_emin - 1) && (rp[0] == ~mask) && (rb | sb))
            goto rounding; /* no underflow */
        }
      return mpfr_underflow (r, rnd_mode, 1);
    }

 rounding:
  MPFR_EXP (r) = exp_r;
<<<<<<< HEAD
  if ((rb == 0 && sb == 0) || (rnd_mode == MPFR_RNDF))
=======
  if (sb == 0) /* implies rb = 0 */
>>>>>>> d0e8a374
    {
      MPFR_ASSERTD (rb == 0);
      MPFR_ASSERTD(exp_r >= __gmpfr_emin);
      MPFR_ASSERTD(exp_r <= __gmpfr_emax);
      return 0; /* idem than MPFR_RET(0) but faster */
    }
  else if (rnd_mode == MPFR_RNDN)
    {
      /* since sb <> 0, only rb is needed to decide how to round, and the exact
         middle is not possible */
      if (rb == 0)
        goto truncate;
      else
        goto add_one_ulp;
    }
  else if (MPFR_IS_LIKE_RNDZ(rnd_mode, 0))
    {
    truncate:
      MPFR_ASSERTD(exp_r >= __gmpfr_emin);
      MPFR_ASSERTD(exp_r <= __gmpfr_emax);
      MPFR_RET(-1);
    }
  else /* round away from zero */
    {
    add_one_ulp:
      rp[0] += MPFR_LIMB_ONE << sh;
      if (rp[0] == 0)
        {
          rp[0] = MPFR_LIMB_HIGHBIT;
          if (MPFR_UNLIKELY(exp_r + 1 > __gmpfr_emax))
            return mpfr_overflow (r, rnd_mode, 1);
          MPFR_ASSERTD(exp_r + 1 <= __gmpfr_emax);
          MPFR_ASSERTD(exp_r + 1 >= __gmpfr_emin);
          MPFR_SET_EXP (r, exp_r + 1);
        }
      MPFR_RET(1);
    }
}

<<<<<<< HEAD
=======
/* Special code for prec(r) = GMP_NUMB_BITS and prec(u) <= GMP_NUMB_BITS. */
static int
mpfr_sqrt1n (mpfr_ptr r, mpfr_srcptr u, mpfr_rnd_t rnd_mode)
{
  mpfr_prec_t exp_u = MPFR_EXP(u), exp_r;
  mp_limb_t u0, r0, rb, sb, low;
  mpfr_limb_ptr rp = MPFR_MANT(r);

  MPFR_STAT_STATIC_ASSERT (GMP_NUMB_BITS == 64);
  MPFR_ASSERTD(MPFR_PREC(r) == GMP_NUMB_BITS);
  MPFR_ASSERTD(MPFR_PREC(u) <= GMP_NUMB_BITS);

  /* first make the exponent even */
  u0 = MPFR_MANT(u)[0];
  if (((unsigned int) exp_u & 1) != 0)
    {
      low = u0 << (GMP_NUMB_BITS - 1);
      u0 >>= 1;
      exp_u ++;
    }
  else
    low = 0; /* low part of u0 */
  MPFR_ASSERTD (((unsigned int) exp_u & 1) == 0);
  exp_r = exp_u / 2;

  /* then compute an approximation of the integer square root of
     u0*2^GMP_NUMB_BITS */
  __gmpfr_sqrt_limb_approx (r0, u0);

  /* the exact square root is in [r0, r0 + 7] */

  /* first ensure r0 has its most significant bit set */
  if (MPFR_UNLIKELY(r0 < MPFR_LIMB_HIGHBIT))
    r0 = MPFR_LIMB_HIGHBIT;

  umul_ppmm (rb, sb, r0, r0);
  sub_ddmmss (rb, sb, u0, low, rb, sb);
  /* for the exact square root, we should have 0 <= rb:sb <= 2*r0 */
  while (!(rb == 0 || (rb == 1 && sb <= 2 * r0)))
    {
      /* subtract 2*r0+1 from rb:sb: subtract r0 before incrementing r0,
         then r0 after (which is r0+1) */
      rb -= (sb < r0);
      sb -= r0;
      r0 ++;
      rb -= (sb < r0);
      sb -= r0;
    }
  /* now we have u0*2^64+low = r0^2 + rb*2^64+sb, with rb*2^64+sb <= 2*r0 */
  MPFR_ASSERTD(rb == 0 || (rb == 1 && sb <= 2 * r0));

  /* We can't have the middle case u0*2^64 = (r0 + 1/2)^2 since
     (r0 + 1/2)^2 is not an integer.
     We thus rb = 1 whenever u0*2^64 > (r0 + 1/2)^2, thus rb*2^64 + sb > r0
     and the sticky bit is always 1, unless we had rb = sb = 0. */

  rb = rb || (sb > r0);
  sb = rb | sb;
  rp[0] = r0;

  /* rounding */

  /* Note: if 1 and 2 are in [emin,emax], no overflow nor underflow
     is possible */
  if (MPFR_UNLIKELY (exp_r > __gmpfr_emax))
    return mpfr_overflow (r, rnd_mode, 1);

  /* See comments in mpfr_div_1 */
  if (MPFR_UNLIKELY (exp_r < __gmpfr_emin))
    {
      if (rnd_mode == MPFR_RNDN)
        {
          /* the case rp[0] = 111...111 and rb = 1 cannot happen, since it
             would imply u0 >= (2^64-1/2)^2/2^64 thus u0 >= 2^64 */
          if (exp_r < __gmpfr_emin - 1 || (rp[0] == MPFR_LIMB_HIGHBIT && sb == 0))
            rnd_mode = MPFR_RNDZ;
        }
      else if (MPFR_IS_LIKE_RNDA(rnd_mode, 0))
        {
          if ((exp_r == __gmpfr_emin - 1) && (rp[0] == ~MPFR_LIMB_ZERO) && (rb | sb))
            goto rounding; /* no underflow */
        }
      return mpfr_underflow (r, rnd_mode, 1);
    }

  /* sb = 0 can only occur when the square root is exact, i.e., rb = 0 */

 rounding:
  MPFR_EXP (r) = exp_r;
  if (sb == 0) /* implies rb = 0 */
    {
      MPFR_ASSERTD(exp_r >= __gmpfr_emin);
      MPFR_ASSERTD(exp_r <= __gmpfr_emax);
      return 0; /* idem than MPFR_RET(0) but faster */
    }
  else if (rnd_mode == MPFR_RNDN)
    {
      /* we can't have sb = 0, thus rb is enough */
      if (rb == 0)
        goto truncate;
      else
        goto add_one_ulp;
    }
  else if (MPFR_IS_LIKE_RNDZ(rnd_mode, 0))
    {
    truncate:
      MPFR_ASSERTD(exp_r >= __gmpfr_emin);
      MPFR_ASSERTD(exp_r <= __gmpfr_emax);
      MPFR_RET(-1);
    }
  else /* round away from zero */
    {
    add_one_ulp:
      rp[0] += MPFR_LIMB_ONE;
      if (rp[0] == 0)
        {
          rp[0] = MPFR_LIMB_HIGHBIT;
          if (MPFR_UNLIKELY(exp_r + 1 > __gmpfr_emax))
            return mpfr_overflow (r, rnd_mode, 1);
          MPFR_ASSERTD(exp_r + 1 <= __gmpfr_emax);
          MPFR_ASSERTD(exp_r + 1 >= __gmpfr_emin);
          MPFR_SET_EXP (r, exp_r + 1);
        }
      MPFR_RET(1);
    }
}

>>>>>>> d0e8a374
/* Special code for GMP_NUMB_BITS < prec(r) < 2*GMP_NUMB_BITS,
   and GMP_NUMB_BITS < prec(u) <= 2*GMP_NUMB_BITS.
   Assumes GMP_NUMB_BITS=64. */
static int
mpfr_sqrt2 (mpfr_ptr r, mpfr_srcptr u, mpfr_rnd_t rnd_mode)
{
  mpfr_prec_t p = MPFR_GET_PREC(r);
  mpfr_limb_ptr up = MPFR_MANT(u), rp = MPFR_MANT(r);
  mp_limb_t np[4], rb, sb, mask;
  mpfr_prec_t exp_u = MPFR_EXP(u), exp_r, sh = 2 * GMP_NUMB_BITS - p;

  MPFR_STAT_STATIC_ASSERT (GMP_NUMB_BITS == 64);

  if (((unsigned int) exp_u & 1) != 0)
    {
      np[3] = up[1] >> 1;
      np[2] = (up[1] << (GMP_NUMB_BITS - 1)) | (up[0] >> 1);
      np[1] = up[0] << (GMP_NUMB_BITS - 1);
      exp_u ++;
    }
  else
    {
      np[3] = up[1];
      np[2] = up[0];
      np[1] = 0;
    }
  exp_r = exp_u / 2;

  mask = MPFR_LIMB_MASK(sh);

  mpfr_sqrt2_approx (rp, np + 2);
  /* with n = np[3]*2^64+np[2], we have:
     {rp, 2} - 4 <= floor(sqrt(2^128*n)) <= {rp, 2} + 26, thus we can round
     correctly except when the number formed by the last sh-1 bits
     of rp[0] is in the range [-26, 4]. */
  if (MPFR_LIKELY(((rp[0] + 26) & (mask >> 1)) > 30))
    sb = 1;
  else
    {
      mp_limb_t tp[4], h, l;

      np[0] = 0;
      mpn_sqr (tp, rp, 2);
      /* since we know s - 26 <= r <= s + 4 and 0 <= n^2 - s <= 2*s, we have
         -8*s-16 <= n - r^2 <= 54*s - 676, thus it suffices to compute
         n - r^2 modulo 2^192 */
      mpn_sub_n (tp, np, tp, 3);
      /* invariant: h:l = 2 * {rp, 2}, with upper bit implicit */
      h = (rp[1] << 1) | (rp[0] >> (GMP_NUMB_BITS - 1));
      l = rp[0] << 1;
      while ((mp_limb_signed_t) tp[2] < 0) /* approximation was too large */
        {
          /* subtract 1 to {rp, 2}, thus 2 to h:l */
          h -= (l <= MPFR_LIMB_ONE);
          l -= 2;
          /* add (1:h:l)+1 to {tp,3} */
          tp[0] += l + 1;
          tp[1] += h + (tp[0] < l);
          /* necessarily rp[1] has its most significant bit set */
          tp[2] += MPFR_LIMB_ONE + (tp[1] < h || (tp[1] == h && tp[0] < l));
        }
      /* now tp[2] >= 0 */
      /* now we want {tp, 4} <= 2 * {rp, 2}, which implies tp[2] <= 1 */
      while (tp[2] > 1 || (tp[2] == 1 && tp[1] > h) ||
             (tp[2] == 1 && tp[1] == h && tp[0] > l))
        {
          /* subtract (1:h:l)+1 from {tp,3} */
          tp[2] -= MPFR_LIMB_ONE + (tp[1] < h || (tp[1] == h && tp[0] <= l));
          tp[1] -= h + (tp[0] <= l);
          tp[0] -= l + 1;
          /* add 2 to  h:l */
          l += 2;
          h += (l <= MPFR_LIMB_ONE);
        }
      /* restore {rp, 2} from h:l */
      rp[1] = MPFR_LIMB_HIGHBIT | (h >> 1);
      rp[0] = (h << (GMP_NUMB_BITS - 1)) | (l >> 1);
      sb = tp[2] | tp[0] | tp[1];
    }

  rb = rp[0] & (MPFR_LIMB_ONE << (sh - 1));
  sb |= (rp[0] & mask) ^ rb;
  rp[0] = rp[0] & ~mask;

  /* rounding */
  if (MPFR_UNLIKELY (exp_r > __gmpfr_emax))
    return mpfr_overflow (r, rnd_mode, 1);

  /* See comments in mpfr_div_1 */
  if (MPFR_UNLIKELY (exp_r < __gmpfr_emin))
    {
      if (rnd_mode == MPFR_RNDN)
        {
          if (exp_r == __gmpfr_emin - 1 && (rp[1] == MPFR_LIMB_MAX &&
                                            rp[0] == ~mask) && rb)
            goto rounding; /* no underflow */
          if (exp_r < __gmpfr_emin - 1 || (rp[1] == MPFR_LIMB_HIGHBIT &&
                                           rp[0] == MPFR_LIMB_ZERO && sb == 0))
            rnd_mode = MPFR_RNDZ;
        }
      else if (MPFR_IS_LIKE_RNDA(rnd_mode, 0))
        {
          if (exp_r == __gmpfr_emin - 1 && (rp[1] == MPFR_LIMB_MAX &&
                                            rp[0] == ~mask) && (rb | sb))
            goto rounding; /* no underflow */
        }
      return mpfr_underflow (r, rnd_mode, 1);
    }

 rounding:
  MPFR_EXP (r) = exp_r;
<<<<<<< HEAD
  if ((rb == 0 && sb == 0) || (rnd_mode == MPFR_RNDF))
=======
  if (sb == 0) /* implies rb = 0 */
>>>>>>> d0e8a374
    {
      MPFR_ASSERTD(exp_r >= __gmpfr_emin);
      MPFR_ASSERTD(exp_r <= __gmpfr_emax);
      return 0; /* idem than MPFR_RET(0) but faster */
    }
  else if (rnd_mode == MPFR_RNDN)
    {
      /* since sb <> 0 now, only rb is needed */
      if (rb == 0)
        goto truncate;
      else
        goto add_one_ulp;
    }
  else if (MPFR_IS_LIKE_RNDZ(rnd_mode, 0))
    {
    truncate:
      MPFR_ASSERTD(exp_r >= __gmpfr_emin);
      MPFR_ASSERTD(exp_r <= __gmpfr_emax);
      MPFR_RET(-1);
    }
  else /* round away from zero */
    {
    add_one_ulp:
      rp[0] += MPFR_LIMB_ONE << sh;
      rp[1] += rp[0] == 0;
      if (rp[1] == 0)
        {
          rp[1] = MPFR_LIMB_HIGHBIT;
          if (MPFR_UNLIKELY(exp_r + 1 > __gmpfr_emax))
            return mpfr_overflow (r, rnd_mode, 1);
          MPFR_ASSERTD(exp_r + 1 <= __gmpfr_emax);
          MPFR_ASSERTD(exp_r + 1 >= __gmpfr_emin);
          MPFR_SET_EXP (r, exp_r + 1);
        }
      MPFR_RET(1);
    }
}
<<<<<<< HEAD
=======

>>>>>>> d0e8a374
#endif /* !defined(MPFR_GENERIC_ABI) && GMP_NUMB_BITS == 64 */

int
mpfr_sqrt (mpfr_ptr r, mpfr_srcptr u, mpfr_rnd_t rnd_mode)
{
  mp_size_t rsize; /* number of limbs of r (plus 1 if exact limb multiple) */
  mp_size_t rrsize;
  mp_size_t usize; /* number of limbs of u */
  mp_size_t tsize; /* number of limbs of the sqrtrem remainder */
  mp_size_t k;
  mp_size_t l;
  mpfr_limb_ptr rp, rp0;
  mpfr_limb_ptr up;
  mpfr_limb_ptr sp;
  mp_limb_t sticky0; /* truncated part of input */
  mp_limb_t sticky1; /* truncated part of rp[0] */
  mp_limb_t sticky;
  int odd_exp;
  int sh; /* number of extra bits in rp[0] */
  int inexact; /* return ternary flag */
  mpfr_exp_t expr;
  mpfr_prec_t rq = MPFR_GET_PREC (r);
  MPFR_TMP_DECL(marker);

  MPFR_LOG_FUNC
    (("x[%Pu]=%.*Rg rnd=%d", mpfr_get_prec (u), mpfr_log_prec, u, rnd_mode),
     ("y[%Pu]=%.*Rg inexact=%d",
      mpfr_get_prec (r), mpfr_log_prec, r, inexact));

  if (MPFR_UNLIKELY(MPFR_IS_SINGULAR(u)))
    {
      if (MPFR_IS_NAN(u))
        {
          MPFR_SET_NAN(r);
          MPFR_RET_NAN;
        }
      else if (MPFR_IS_ZERO(u))
        {
          /* 0+ or 0- */
          MPFR_SET_SAME_SIGN(r, u);
          MPFR_SET_ZERO(r);
          MPFR_RET(0); /* zero is exact */
        }
      else
        {
          MPFR_ASSERTD(MPFR_IS_INF(u));
          /* sqrt(-Inf) = NAN */
          if (MPFR_IS_NEG(u))
            {
              MPFR_SET_NAN(r);
              MPFR_RET_NAN;
            }
          MPFR_SET_POS(r);
          MPFR_SET_INF(r);
          MPFR_RET(0);
        }
    }
  if (MPFR_UNLIKELY(MPFR_IS_NEG(u)))
    {
      MPFR_SET_NAN(r);
      MPFR_RET_NAN;
    }
  MPFR_SET_POS(r);

#if !defined(MPFR_GENERIC_ABI) && GMP_NUMB_BITS == 64
<<<<<<< HEAD
  if (MPFR_GET_PREC (r) < GMP_NUMB_BITS && MPFR_GET_PREC (u) < GMP_NUMB_BITS)
    return mpfr_sqrt1 (r, u, rnd_mode);

  if (GMP_NUMB_BITS < MPFR_GET_PREC (r) && MPFR_GET_PREC (r) < 2*GMP_NUMB_BITS
      && MPFR_LIMB_SIZE(u) == 2)
    return mpfr_sqrt2 (r, u, rnd_mode);
=======
  {
    mpfr_prec_t uq = MPFR_GET_PREC (u);

    if (rq == uq)
      {
        if (rq < GMP_NUMB_BITS)
          return mpfr_sqrt1 (r, u, rnd_mode);

        if (GMP_NUMB_BITS < rq && rq < 2*GMP_NUMB_BITS)
          return mpfr_sqrt2 (r, u, rnd_mode);

        if (rq == GMP_NUMB_BITS)
          return mpfr_sqrt1n (r, u, rnd_mode);
      }
  }
>>>>>>> d0e8a374
#endif

  MPFR_TMP_MARK (marker);
  MPFR_UNSIGNED_MINUS_MODULO (sh, rq);
  if (sh == 0 && rnd_mode == MPFR_RNDN)
    sh = GMP_NUMB_BITS; /* ugly case */
  rsize = MPFR_LIMB_SIZE(r) + (sh == GMP_NUMB_BITS);
  /* rsize is the number of limbs of r + 1 if exact limb multiple and rounding
     to nearest, this is the number of wanted limbs for the square root */
  rrsize = rsize + rsize;
  usize = MPFR_LIMB_SIZE(u); /* number of limbs of u */
  rp0 = MPFR_MANT(r);
  rp = (sh < GMP_NUMB_BITS) ? rp0 : MPFR_TMP_LIMBS_ALLOC (rsize);
  up = MPFR_MANT(u);
  sticky0 = MPFR_LIMB_ZERO; /* truncated part of input */
  sticky1 = MPFR_LIMB_ZERO; /* truncated part of rp[0] */
  odd_exp = (unsigned int) MPFR_GET_EXP (u) & 1;
  inexact = -1; /* return ternary flag */

  sp = MPFR_TMP_LIMBS_ALLOC (rrsize);

  /* copy the most significant limbs of u to {sp, rrsize} */
  if (MPFR_LIKELY(usize <= rrsize)) /* in case r and u have the same precision,
                                       we have indeed rrsize = 2 * usize */
    {
      k = rrsize - usize;
      if (MPFR_LIKELY(k))
        MPN_ZERO (sp, k);
      if (odd_exp)
        {
          if (MPFR_LIKELY(k))
            sp[k - 1] = mpn_rshift (sp + k, up, usize, 1);
          else
            sticky0 = mpn_rshift (sp, up, usize, 1);
        }
      else
        MPN_COPY (sp + rrsize - usize, up, usize);
    }
  else /* usize > rrsize: truncate the input */
    {
      k = usize - rrsize;
      if (odd_exp)
        sticky0 = mpn_rshift (sp, up + k, rrsize, 1);
      else
        MPN_COPY (sp, up + k, rrsize);
      l = k;
      while (sticky0 == MPFR_LIMB_ZERO && l != 0)
        sticky0 = up[--l];
    }

  /* sticky0 is non-zero iff the truncated part of the input is non-zero */

  tsize = mpn_sqrtrem (rp, NULL, sp, rrsize);

  /* a return value of zero in mpn_sqrtrem indicates a perfect square */
  sticky = sticky0 || tsize != 0;

  /* truncate low bits of rp[0] */
  sticky1 = rp[0] & ((sh < GMP_NUMB_BITS) ? MPFR_LIMB_MASK(sh)
                     : MPFR_LIMB_MAX);
  rp[0] -= sticky1;

  sticky = sticky || sticky1;

  expr = (MPFR_GET_EXP(u) + odd_exp) / 2;  /* exact */

  if (rnd_mode == MPFR_RNDZ || rnd_mode == MPFR_RNDD || sticky == MPFR_LIMB_ZERO)
    {
      inexact = (sticky == MPFR_LIMB_ZERO) ? 0 : -1;
      goto truncate;
    }
  else if (rnd_mode == MPFR_RNDN)
    {
      /* if sh < GMP_NUMB_BITS, the round bit is bit (sh-1) of sticky1
                  and the sticky bit is formed by the low sh-1 bits from
                  sticky1, together with the sqrtrem remainder and sticky0. */
      if (sh < GMP_NUMB_BITS)
        {
          if (sticky1 & (MPFR_LIMB_ONE << (sh - 1)))
            { /* round bit is set */
              if (sticky1 == (MPFR_LIMB_ONE << (sh - 1)) && tsize == 0
                  && sticky0 == 0)
                goto even_rule;
              else
                goto add_one_ulp;
            }
          else /* round bit is zero */
            goto truncate; /* with the default inexact=-1 */
        }
      else /* sh = GMP_NUMB_BITS: the round bit is the most significant bit
              of rp[0], and the remaining GMP_NUMB_BITS-1 bits contribute to
              the sticky bit */
        {
          if (sticky1 & MPFR_LIMB_HIGHBIT)
            { /* round bit is set */
              if (sticky1 == MPFR_LIMB_HIGHBIT && tsize == 0 && sticky0 == 0)
                goto even_rule;
              else
                goto add_one_ulp;
            }
          else /* round bit is zero */
            goto truncate; /* with the default inexact=-1 */
        }
    }
  else /* rnd_mode=GMP_RDNU, necessarily sticky <> 0, thus add 1 ulp */
    goto add_one_ulp;

 even_rule: /* has to set inexact */
  if (sh < GMP_NUMB_BITS)
    inexact = (rp[0] & (MPFR_LIMB_ONE << sh)) ? 1 : -1;
  else
    inexact = (rp[1] & MPFR_LIMB_ONE) ? 1 : -1;
  if (inexact == -1)
    goto truncate;
  /* else go through add_one_ulp */

 add_one_ulp:
  inexact = 1; /* always here */
  if (sh == GMP_NUMB_BITS)
    {
      rp ++;
      rsize --;
      sh = 0;
    }
  /* now rsize = MPFR_LIMB_SIZE(r) */
  if (mpn_add_1 (rp0, rp, rsize, MPFR_LIMB_ONE << sh))
    {
      expr ++;
      rp0[rsize - 1] = MPFR_LIMB_HIGHBIT;
    }
  goto end;

 truncate: /* inexact = 0 or -1 */
  if (sh == GMP_NUMB_BITS)
    MPN_COPY (rp0, rp + 1, rsize - 1);

 end:
  /* Do not use MPFR_SET_EXP because the range has not been checked yet. */
  MPFR_ASSERTN (expr >= MPFR_EMIN_MIN && expr <= MPFR_EMAX_MAX);
  MPFR_EXP (r) = expr;
  MPFR_TMP_FREE(marker);

  return mpfr_check_range (r, inexact, rnd_mode);
}<|MERGE_RESOLUTION|>--- conflicted
+++ resolved
@@ -95,17 +95,10 @@
   /* then compute an approximation of the integer square root of
      u0*2^GMP_NUMB_BITS */
   __gmpfr_sqrt_limb_approx (r0, u0);
-<<<<<<< HEAD
 
   sb = 1; /* when we can round correctly with the approximation, the sticky bit
              is non-zero */
 
-=======
-
-  sb = 1; /* when we can round correctly with the approximation, the sticky bit
-             is non-zero */
-
->>>>>>> d0e8a374
   /* the exact square root is in [r0, r0 + 7] */
   if (MPFR_UNLIKELY(((r0 + 7) & (mask >> 1)) <= 7))
     {
@@ -134,12 +127,8 @@
   sb |= (r0 & mask) ^ rb;
   rp[0] = r0 & ~mask;
 
-<<<<<<< HEAD
-  /* rounding */
-=======
   /* rounding: sb = 0 implies rb = 0, since (rb,sb)=(1,0) is not possible */
   MPFR_ASSERTD (rb == 0 || sb != 0);
->>>>>>> d0e8a374
 
   /* Note: if 1 and 2 are in [emin,emax], no overflow nor underflow
      is possible */
@@ -166,13 +155,9 @@
 
  rounding:
   MPFR_EXP (r) = exp_r;
-<<<<<<< HEAD
-  if ((rb == 0 && sb == 0) || (rnd_mode == MPFR_RNDF))
-=======
-  if (sb == 0) /* implies rb = 0 */
->>>>>>> d0e8a374
-    {
-      MPFR_ASSERTD (rb == 0);
+  if (sb == 0 /* implies rb = 0 */ || rnd_mode == MPFR_RNDF)
+    {
+      MPFR_ASSERTD (rb == 0 || rnd_mode == MPFR_RNDF);
       MPFR_ASSERTD(exp_r >= __gmpfr_emin);
       MPFR_ASSERTD(exp_r <= __gmpfr_emax);
       return 0; /* idem than MPFR_RET(0) but faster */
@@ -210,8 +195,6 @@
     }
 }
 
-<<<<<<< HEAD
-=======
 /* Special code for prec(r) = GMP_NUMB_BITS and prec(u) <= GMP_NUMB_BITS. */
 static int
 mpfr_sqrt1n (mpfr_ptr r, mpfr_srcptr u, mpfr_rnd_t rnd_mode)
@@ -301,7 +284,7 @@
 
  rounding:
   MPFR_EXP (r) = exp_r;
-  if (sb == 0) /* implies rb = 0 */
+  if (sb == 0 /* implies rb = 0 */ || rnd_mode == MPFR_RNDF)
     {
       MPFR_ASSERTD(exp_r >= __gmpfr_emin);
       MPFR_ASSERTD(exp_r <= __gmpfr_emax);
@@ -339,7 +322,6 @@
     }
 }
 
->>>>>>> d0e8a374
 /* Special code for GMP_NUMB_BITS < prec(r) < 2*GMP_NUMB_BITS,
    and GMP_NUMB_BITS < prec(u) <= 2*GMP_NUMB_BITS.
    Assumes GMP_NUMB_BITS=64. */
@@ -451,11 +433,7 @@
 
  rounding:
   MPFR_EXP (r) = exp_r;
-<<<<<<< HEAD
-  if ((rb == 0 && sb == 0) || (rnd_mode == MPFR_RNDF))
-=======
-  if (sb == 0) /* implies rb = 0 */
->>>>>>> d0e8a374
+  if (sb == 0 /* implies rb = 0 */ || rnd_mode == MPFR_RNDF)
     {
       MPFR_ASSERTD(exp_r >= __gmpfr_emin);
       MPFR_ASSERTD(exp_r <= __gmpfr_emax);
@@ -493,10 +471,7 @@
       MPFR_RET(1);
     }
 }
-<<<<<<< HEAD
-=======
-
->>>>>>> d0e8a374
+
 #endif /* !defined(MPFR_GENERIC_ABI) && GMP_NUMB_BITS == 64 */
 
 int
@@ -562,14 +537,6 @@
   MPFR_SET_POS(r);
 
 #if !defined(MPFR_GENERIC_ABI) && GMP_NUMB_BITS == 64
-<<<<<<< HEAD
-  if (MPFR_GET_PREC (r) < GMP_NUMB_BITS && MPFR_GET_PREC (u) < GMP_NUMB_BITS)
-    return mpfr_sqrt1 (r, u, rnd_mode);
-
-  if (GMP_NUMB_BITS < MPFR_GET_PREC (r) && MPFR_GET_PREC (r) < 2*GMP_NUMB_BITS
-      && MPFR_LIMB_SIZE(u) == 2)
-    return mpfr_sqrt2 (r, u, rnd_mode);
-=======
   {
     mpfr_prec_t uq = MPFR_GET_PREC (u);
 
@@ -585,7 +552,6 @@
           return mpfr_sqrt1n (r, u, rnd_mode);
       }
   }
->>>>>>> d0e8a374
 #endif
 
   MPFR_TMP_MARK (marker);
