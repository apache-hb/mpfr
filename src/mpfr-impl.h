--- conflicted
+++ resolved
@@ -2214,18 +2214,12 @@
 __MPFR_DECLSPEC void mpfr_mpz_init2 (mpz_t, mp_bitcnt_t);
 __MPFR_DECLSPEC void mpfr_mpz_clear (mpz_ptr);
 
-<<<<<<< HEAD
-#ifdef _MPFR_H_HAVE_VA_LIST
-/* Declared only if <stdarg.h> has been included. */
-__MPFR_DECLSPEC int mpfr_vasnprintf_aux (char**, char*, size_t, const char*, va_list);
-=======
 __MPFR_DECLSPEC int mpfr_odd_p (mpfr_srcptr);
 
 #ifdef _MPFR_H_HAVE_VA_LIST
 /* Declared only if <stdarg.h> has been included. */
 __MPFR_DECLSPEC int mpfr_vasnprintf_aux (char**, char*, size_t, const char*,
                                          va_list);
->>>>>>> d0e8a374
 #endif
 
 #if defined (__cplusplus)
