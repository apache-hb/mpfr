/* Utilities for MPFR developers, not exported.

Copyright 1999, 2000, 2001, 2002, 2003, 2004, 2005, 2006, 2007, 2008, 2009, 2010, 2011, 2012 Free Software Foundation, Inc.
Contributed by the AriC and Caramel projects, INRIA.

This file is part of the GNU MPFR Library.

The GNU MPFR Library is free software; you can redistribute it and/or modify
it under the terms of the GNU Lesser General Public License as published by
the Free Software Foundation; either version 3 of the License, or (at your
option) any later version.

The GNU MPFR Library is distributed in the hope that it will be useful, but
WITHOUT ANY WARRANTY; without even the implied warranty of MERCHANTABILITY
or FITNESS FOR A PARTICULAR PURPOSE.  See the GNU Lesser General Public
License for more details.

You should have received a copy of the GNU Lesser General Public License
along with the GNU MPFR Library; see the file COPYING.LESSER.  If not, see
http://www.gnu.org/licenses/ or write to the Free Software Foundation, Inc.,
51 Franklin St, Fifth Floor, Boston, MA 02110-1301, USA. */

#ifndef __MPFR_IMPL_H__
#define __MPFR_IMPL_H__

/* Let's include some standard headers unconditionally as they are
   already needed by several source files or when some options are
   enabled/disabled, and it is easy to forget them (some configure
   options may hide the error).
   Note: If some source file must not have such a header included
   (which is very unlikely and probably means something broken in
   this source file), we should do that with some macro (that would
   also force to disable incompatible features). */
#if defined (__cplusplus)
#include <cstdio>
#include <cstring>
#else
#include <stdio.h>
#include <string.h>
#endif
#include <stdlib.h>
#include <limits.h>

#if _MPFR_EXP_FORMAT == 4
/* mpfr_exp_t will be defined as intmax_t */
# include "mpfr-intmax.h"
#endif

/* Check if we are inside a build of MPFR or inside the test suite.
   This is needed in mpfr.h to export or import the functions.
   It matters only for Windows DLL */
#ifndef __MPFR_TEST_H__
# define __MPFR_WITHIN_MPFR 1
#endif

/******************************************************
 ****************** Include files *********************
 ******************************************************/

/* Include 'config.h' before using ANY configure macros if needed
   NOTE: It isn't MPFR 'config.h', but GMP's one! */
#ifdef HAVE_CONFIG_H
# include "config.h"
#endif

#ifdef  MPFR_HAVE_GMP_IMPL /* Build with gmp internals*/

# ifndef __GMP_H__
#  include "gmp.h"
# endif
# ifndef __GMP_IMPL_H__
#  include "gmp-impl.h"
# endif
# ifdef MPFR_NEED_LONGLONG_H
#  include "longlong.h"
# endif
# ifndef __MPFR_H
#  include "mpfr.h"
# endif

#else /* Build without gmp internals */

# ifndef __GMP_H__
#  include "gmp.h"
# endif
# ifndef __MPFR_H
#  include "mpfr.h"
# endif
# ifndef __GMPFR_GMP_H__
#  include "mpfr-gmp.h"
# endif
# ifdef MPFR_NEED_LONGLONG_H
#  define LONGLONG_STANDALONE
#  include "mpfr-longlong.h"
# endif

#endif
#undef MPFR_NEED_LONGLONG_H

/* If a mpn_sqr_n macro is not defined, use mpn_mul. GMP 4.x defines a
   mpn_sqr_n macro in gmp-impl.h (and this macro disappeared in GMP 5),
   so that GMP's macro can only be used when MPFR has been configured
   with --with-gmp-build (and only with GMP 4.x). */
#ifndef mpn_sqr_n
# define mpn_sqr_n(dst,src,n) mpn_mul((dst),(src),(n),(src),(n))
#endif

/* For the definition of MPFR_THREAD_ATTR. GCC/ICC detection macros are
   no longer used, as they sometimes gave incorrect information about
   the support of thread-local variables. A configure check is now done.
   If the use of detection macros is needed in the future, this could be
   moved below (after the detection macros are defined). */
#include "mpfr-thread.h"


/******************************************************
 ***************** Detection macros *******************
 ******************************************************/

/* Macros to detect STDC, GCC, GLIBC, GMP and ICC version */
#if defined(__STDC_VERSION__)
# define __MPFR_STDC(version) (__STDC_VERSION__>=(version))
#elif defined(__STDC__)
# define __MPFR_STDC(version) (0 == (version))
#else
# define __MPFR_STDC(version) 0
#endif

#if defined(_WIN32)
/* Under MS Windows (e.g. with VS2008 or VS2010), Intel's compiler doesn't
   support/enable extensions like the ones seen under GNU/Linux.
   http://websympa.loria.fr/wwsympa/arc/mpfr/2011-02/msg00032.html */
# define __MPFR_ICC(a,b,c) 0
#elif defined(__ICC)
# define __MPFR_ICC(a,b,c) (__ICC >= (a)*100+(b)*10+(c))
#elif defined(__INTEL_COMPILER)
# define __MPFR_ICC(a,b,c) (__INTEL_COMPILER >= (a)*100+(b)*10+(c))
#else
# define __MPFR_ICC(a,b,c) 0
#endif

#if defined(__GNUC__) && defined(__GNUC_MINOR__) && ! __MPFR_ICC(0,0,0)
# define __MPFR_GNUC(a,i) \
 (MPFR_VERSION_NUM(__GNUC__,__GNUC_MINOR__,0) >= MPFR_VERSION_NUM(a,i,0))
#else
# define __MPFR_GNUC(a,i) 0
#endif

#if defined(__GLIBC__) && defined(__GLIBC_MINOR__)
# define __MPFR_GLIBC(a,i) \
 (MPFR_VERSION_NUM(__GLIBC__,__GLIBC_MINOR__,0) >= MPFR_VERSION_NUM(a,i,0))
#else
# define __MPFR_GLIBC(a,i) 0
#endif

#if defined(__GNU_MP_VERSION) && \
    defined(__GNU_MP_VERSION_MINOR) && \
    defined(__GNU_MP_VERSION_PATCHLEVEL)
# define __MPFR_GMP(a,b,c) \
  (MPFR_VERSION_NUM(__GNU_MP_VERSION,__GNU_MP_VERSION_MINOR,__GNU_MP_VERSION_PATCHLEVEL) >= MPFR_VERSION_NUM(a,b,c))
#else
# define __MPFR_GMP(a,b,c) 0
#endif



/******************************************************
 ************* GMP Basic Pointer Types ****************
 ******************************************************/

typedef mp_limb_t *mpfr_limb_ptr;
typedef __gmp_const mp_limb_t *mpfr_limb_srcptr;



/******************************************************
 ****************** (U)INTMAX_MAX *********************
 ******************************************************/

/* Let's try to fix UINTMAX_MAX and INTMAX_MAX if these macros don't work
   (e.g. with gcc -ansi -pedantic-errors in 32-bit mode under GNU/Linux),
   see <http://bugs.debian.org/cgi-bin/bugreport.cgi?bug=582698>. */
#ifdef _MPFR_H_HAVE_INTMAX_T
# ifdef MPFR_HAVE_INTMAX_MAX
#  define MPFR_UINTMAX_MAX UINTMAX_MAX
#  define MPFR_INTMAX_MAX INTMAX_MAX
#  define MPFR_INTMAX_MIN INTMAX_MIN
# else
#  define MPFR_UINTMAX_MAX ((uintmax_t) -1)
#  define MPFR_INTMAX_MAX ((intmax_t) (MPFR_UINTMAX_MAX >> 1))
#  define MPFR_INTMAX_MIN (INT_MIN + INT_MAX - MPFR_INTMAX_MAX)
# endif
#endif



/******************************************************
 ******************** Check GMP ***********************
 ******************************************************/

#if !__MPFR_GMP(4,1,0)
# error "GMP 4.1.0 or newer needed"
#endif

#if GMP_NAIL_BITS != 0
# error "MPFR doesn't support nonzero values of GMP_NAIL_BITS"
#endif

#if (GMP_NUMB_BITS<32) || (GMP_NUMB_BITS & (GMP_NUMB_BITS - 1))
# error "GMP_NUMB_BITS must be a power of 2, and >= 32"
#endif

#if GMP_NUMB_BITS == 16
# define MPFR_LOG2_GMP_NUMB_BITS 4
#elif GMP_NUMB_BITS == 32
# define MPFR_LOG2_GMP_NUMB_BITS 5
#elif GMP_NUMB_BITS == 64
# define MPFR_LOG2_GMP_NUMB_BITS 6
#elif GMP_NUMB_BITS == 128
# define MPFR_LOG2_GMP_NUMB_BITS 7
#elif GMP_NUMB_BITS == 256
# define MPFR_LOG2_GMP_NUMB_BITS 8
#else
# error "Can't compute log2(GMP_NUMB_BITS)"
#endif

#if __MPFR_GNUC(3,0) || __MPFR_ICC(8,1,0)
/* For the future: N1478: Supporting the 'noreturn' property in C1x
   http://www.open-std.org/JTC1/SC22/WG14/www/docs/n1478.htm */
# define MPFR_NORETURN_ATTR __attribute__ ((noreturn))
# define MPFR_CONST_ATTR    __attribute__ ((const))
#else
# define MPFR_NORETURN_ATTR
# define MPFR_CONST_ATTR
#endif

/******************************************************
 ************* Global Internal Variables **************
 ******************************************************/

/* Cache struct */
struct __gmpfr_cache_s {
  mpfr_t x;
  int inexact;
  int (*func)(mpfr_ptr, mpfr_rnd_t);
};
typedef struct __gmpfr_cache_s mpfr_cache_t[1];
typedef struct __gmpfr_cache_s *mpfr_cache_ptr;

#if defined (__cplusplus)
extern "C" {
#endif

__MPFR_DECLSPEC extern MPFR_THREAD_ATTR mpfr_flags_t __gmpfr_flags;
__MPFR_DECLSPEC extern MPFR_THREAD_ATTR mpfr_exp_t   __gmpfr_emin;
__MPFR_DECLSPEC extern MPFR_THREAD_ATTR mpfr_exp_t   __gmpfr_emax;
__MPFR_DECLSPEC extern MPFR_THREAD_ATTR mpfr_prec_t  __gmpfr_default_fp_bit_precision;
__MPFR_DECLSPEC extern MPFR_THREAD_ATTR mpfr_rnd_t   __gmpfr_default_rounding_mode;
__MPFR_DECLSPEC extern MPFR_THREAD_ATTR mpfr_cache_t __gmpfr_cache_const_euler;
__MPFR_DECLSPEC extern MPFR_THREAD_ATTR mpfr_cache_t __gmpfr_cache_const_catalan;

#ifndef MPFR_USE_LOGGING
__MPFR_DECLSPEC extern MPFR_THREAD_ATTR mpfr_cache_t __gmpfr_cache_const_pi;
__MPFR_DECLSPEC extern MPFR_THREAD_ATTR mpfr_cache_t __gmpfr_cache_const_log2;
#else
/* Two constants are used by the logging functions (via mpfr_fprintf,
   then mpfr_log, for the base conversion): pi and log(2). Since the
   mpfr_cache function isn't re-entrant when working on the same cache,
   we need to define two caches for each constant. */
__MPFR_DECLSPEC extern MPFR_THREAD_ATTR mpfr_cache_t __gmpfr_normal_pi;
__MPFR_DECLSPEC extern MPFR_THREAD_ATTR mpfr_cache_t __gmpfr_normal_log2;
__MPFR_DECLSPEC extern MPFR_THREAD_ATTR mpfr_cache_t __gmpfr_logging_pi;
__MPFR_DECLSPEC extern MPFR_THREAD_ATTR mpfr_cache_t __gmpfr_logging_log2;
__MPFR_DECLSPEC extern MPFR_THREAD_ATTR mpfr_cache_ptr __gmpfr_cache_const_pi;
__MPFR_DECLSPEC extern MPFR_THREAD_ATTR mpfr_cache_ptr __gmpfr_cache_const_log2;
#endif

#define BASE_MAX 62
__MPFR_DECLSPEC extern const __mpfr_struct __gmpfr_l2b[BASE_MAX-1][2];

/* Note: do not use the following values when they can be outside the
   current exponent range, e.g. when the exponent range has not been
   extended yet; under such a condition, they can be used only in
   mpfr_cmpabs. */
__MPFR_DECLSPEC extern const mpfr_t __gmpfr_one;
__MPFR_DECLSPEC extern const mpfr_t __gmpfr_two;
__MPFR_DECLSPEC extern const mpfr_t __gmpfr_four;


#if defined (__cplusplus)
 }
#endif

/* Replace some common functions for direct access to the global vars */
#define mpfr_get_emin() (__gmpfr_emin + 0)
#define mpfr_get_emax() (__gmpfr_emax + 0)
#define mpfr_get_default_rounding_mode() (__gmpfr_default_rounding_mode + 0)
#define mpfr_get_default_prec() (__gmpfr_default_fp_bit_precision + 0)

<<<<<<< HEAD
/* Flags related macros. */
/* Note: Function-like macros that modify __gmpfr_flags are not defined
   because of the risk to break the sequence point rules if two such
   macros are used in the same expression (without a sequence point
   between). For instance, mpfr_sgn currently uses mpfr_set_erangeflag(),
   which mustn't be implemented as a macro for this reason. */

#define mpfr_flags_test(mask) \
  (__gmpfr_flags & (mpfr_flags_t) (mask))

#if MPFR_FLAGS_ALL <= INT_MAX
=======
#define mpfr_clear_divby0() \
  ((void) (__gmpfr_flags &= MPFR_FLAGS_ALL ^ MPFR_FLAGS_DIVBY0))
>>>>>>> 45eb562e
#define mpfr_underflow_p() \
  ((int) (__gmpfr_flags & MPFR_FLAGS_UNDERFLOW))
#define mpfr_overflow_p() \
  ((int) (__gmpfr_flags & MPFR_FLAGS_OVERFLOW))
#define mpfr_nanflag_p() \
  ((int) (__gmpfr_flags & MPFR_FLAGS_NAN))
#define mpfr_inexflag_p() \
  ((int) (__gmpfr_flags & MPFR_FLAGS_INEXACT))
#define mpfr_erangeflag_p() \
  ((int) (__gmpfr_flags & MPFR_FLAGS_ERANGE))
#define mpfr_divby0_p() \
  ((int) (__gmpfr_flags & MPFR_FLAGS_DIVBY0))
#endif

/* Use a do-while statement for the following macros in order to prevent
   one from using them in an expression, as the sequence point rules could
   be broken if __gmpfr_flags is assigned twice in the same expression
   (via macro expansions). For instance, the mpfr_sgn macro currently uses
   mpfr_set_erangeflag(), which mustn't be implemented as a function-like
   macro for this reason. It is not clear whether an expression with
   sequence points, like (void) (0, __gmpfr_flags = 0), would avoid UB. */
#define MPFR_CLEAR_FLAGS() \
  do __gmpfr_flags = 0; while (0)
#define MPFR_CLEAR_UNDERFLOW() \
  do __gmpfr_flags &= MPFR_FLAGS_ALL ^ MPFR_FLAGS_UNDERFLOW; while (0)
#define MPFR_CLEAR_OVERFLOW() \
  do __gmpfr_flags &= MPFR_FLAGS_ALL ^ MPFR_FLAGS_OVERFLOW; while (0)
#define MPFR_CLEAR_NANFLAG() \
  do __gmpfr_flags &= MPFR_FLAGS_ALL ^ MPFR_FLAGS_NAN; while (0)
#define MPFR_CLEAR_INEXFLAG() \
  do __gmpfr_flags &= MPFR_FLAGS_ALL ^ MPFR_FLAGS_INEXACT; while (0)
#define MPFR_CLEAR_ERANGEFLAG() \
  do __gmpfr_flags &= MPFR_FLAGS_ALL ^ MPFR_FLAGS_ERANGE; while (0)
#define MPFR_SET_ERANGEFLAG() \
  do __gmpfr_flags |= MPFR_FLAGS_ERANGE; while (0)

/* Testing an exception flag correctly is tricky. There are mainly two
   pitfalls: First, one needs to remember to clear the corresponding
   flag, in case it was set before the function call or during some
   intermediate computations (in practice, one can clear all the flags).
   Secondly, one needs to test the flag early enough, i.e. before it
   can be modified by another function. Moreover, it is quite difficult
   (if not impossible) to reliably check problems with "make check". To
   avoid these pitfalls, it is recommended to use the following macros.
   Other use of the exception-flag predicate functions/macros will be
   detected by mpfrlint.
   Note: _op can be either a statement or an expression.
   MPFR_BLOCK_EXCEP should be used only inside a block; it is useful to
   detect some exception in order to exit the block as soon as possible. */
#define MPFR_BLOCK_DECL(_flags) mpfr_flags_t _flags
/* The (void) (_flags) makes sure that _flags is read at least once (it
   makes sense to use MPFR_BLOCK while _flags will never be read in the
   source, so that we wish to avoid the corresponding warning). */
#define MPFR_BLOCK(_flags,_op)          \
  do                                    \
    {                                   \
      MPFR_CLEAR_FLAGS ();              \
      _op;                              \
      (_flags) = __gmpfr_flags;         \
      (void) (_flags);                  \
    }                                   \
  while (0)
#define MPFR_BLOCK_TEST(_flags,_f) MPFR_UNLIKELY ((_flags) & (_f))
#define MPFR_BLOCK_EXCEP (__gmpfr_flags & (MPFR_FLAGS_UNDERFLOW | \
                                           MPFR_FLAGS_OVERFLOW | \
                                           MPFR_FLAGS_DIVBY0 | \
                                           MPFR_FLAGS_NAN))
/* Let's use a MPFR_ prefix, because e.g. OVERFLOW is defined by glibc's
   math.h, though this is not a reserved identifier! */
#define MPFR_UNDERFLOW(_flags)  MPFR_BLOCK_TEST (_flags, MPFR_FLAGS_UNDERFLOW)
#define MPFR_OVERFLOW(_flags)   MPFR_BLOCK_TEST (_flags, MPFR_FLAGS_OVERFLOW)
#define MPFR_NANFLAG(_flags)    MPFR_BLOCK_TEST (_flags, MPFR_FLAGS_NAN)
#define MPFR_INEXFLAG(_flags)   MPFR_BLOCK_TEST (_flags, MPFR_FLAGS_INEXACT)
#define MPFR_ERANGEFLAG(_flags) MPFR_BLOCK_TEST (_flags, MPFR_FLAGS_ERANGE)
#define MPFR_DIVBY0(_flags)     MPFR_BLOCK_TEST (_flags, MPFR_FLAGS_DIVBY0)


/******************************************************
 ******************** Assertions **********************
 ******************************************************/

/* Compile with -DWANT_ASSERT to check all assert statements */

/* Note: do not use GMP macros ASSERT_ALWAYS and ASSERT as they are not
   expressions, and as a consequence, they cannot be used in a for(),
   with a comma operator and so on. */

/* MPFR_ASSERTN(expr): assertions that should always be checked */
#define MPFR_ASSERTN(expr)  \
   ((void) ((MPFR_UNLIKELY(expr)) || MPFR_UNLIKELY( (ASSERT_FAIL(expr),0) )))

/* MPFR_ASSERTD(expr): assertions that should be checked when testing.
   MPFR_DBGRES(assignment): to be used when the result is tested only
     in an MPFR_ASSERTD expression (in order to avoid a warning, e.g.
     with GCC's -Wunused-but-set-variable, in non-debug mode).
 */
#ifdef WANT_ASSERT
# define MPFR_EXP_CHECK 1
# define MPFR_ASSERTD(expr)  MPFR_ASSERTN (expr)
# define MPFR_DBGRES(A)      (A)
#else
# define MPFR_ASSERTD(expr)  ((void) 0)
# define MPFR_DBGRES(A)      ((void) (A))
#endif

/* Code to deal with impossible
   WARNING: It doesn't use do { } while (0) for Insure++*/
#define MPFR_RET_NEVER_GO_HERE()  {MPFR_ASSERTN(0); return 0;}


/******************************************************
 ******************** Warnings ************************
 ******************************************************/

/* MPFR_WARNING is no longer useful, but let's keep the macro in case
   it needs to be used again in the future. */

#ifdef MPFR_USE_WARNINGS
# define MPFR_WARNING(W)                    \
  do                                        \
    {                                       \
      char *q = getenv ("MPFR_QUIET");      \
      if (q == NULL || *q == 0)             \
        fprintf (stderr, "MPFR: %s\n", W);  \
    }                                       \
  while (0)
#else
# define MPFR_WARNING(W)  ((void) 0)
#endif


/******************************************************
 ****************** double macros *********************
 ******************************************************/

/* Precision used for lower precision computations */
#define MPFR_SMALL_PRECISION 32

/* Definition of constants */
#define LOG2 0.69314718055994528622 /* log(2) rounded to zero on 53 bits */

/* MPFR_DOUBLE_SPEC = 1 if the C type 'double' corresponds to IEEE-754
   double precision, 0 if it doesn't, and undefined if one doesn't know.
   On all the tested machines, MPFR_DOUBLE_SPEC = 1. To have this macro
   defined here, #include <float.h> is needed. If need be, other values
   could be defined for other specs (once they are known). */
#if !defined(MPFR_DOUBLE_SPEC) && defined(FLT_RADIX) && \
    defined(DBL_MANT_DIG) && defined(DBL_MIN_EXP) && defined(DBL_MAX_EXP)
# if FLT_RADIX == 2 && DBL_MANT_DIG == 53 && \
     DBL_MIN_EXP == -1021 && DBL_MAX_EXP == 1024
#  define MPFR_DOUBLE_SPEC 1
# else
#  define MPFR_DOUBLE_SPEC 0
# endif
#endif

/* Debug non IEEE floats */
#ifdef XDEBUG
# undef _GMP_IEEE_FLOATS
#endif
#ifndef _GMP_IEEE_FLOATS
# define _GMP_IEEE_FLOATS 0
#endif

#ifndef IEEE_DBL_MANT_DIG
#define IEEE_DBL_MANT_DIG 53
#endif
#define MPFR_LIMBS_PER_DOUBLE ((IEEE_DBL_MANT_DIG-1)/GMP_NUMB_BITS+1)

#ifndef IEEE_FLT_MANT_DIG
#define IEEE_FLT_MANT_DIG 24
#endif
#define MPFR_LIMBS_PER_FLT ((IEEE_FLT_MANT_DIG-1)/GMP_NUMB_BITS+1)

/* Visual C++ doesn't support +1.0/0.0, -1.0/0.0 and 0.0/0.0
   at compile time. */
#if defined(_MSC_VER) && defined(_WIN32) && (_MSC_VER >= 1200)
static double double_zero = 0.0;
# define DBL_NAN (double_zero/double_zero)
# define DBL_POS_INF ((double) 1.0/double_zero)
# define DBL_NEG_INF ((double)-1.0/double_zero)
# define DBL_NEG_ZERO (-double_zero)
#else
# define DBL_POS_INF ((double) 1.0/0.0)
# define DBL_NEG_INF ((double)-1.0/0.0)
# define DBL_NAN     ((double) 0.0/0.0)
# define DBL_NEG_ZERO (-0.0)
#endif

/* Note: In the past, there was specific code for _GMP_IEEE_FLOATS, which
   was based on NaN and Inf memory representations. This code was breaking
   the aliasing rules (see ISO C99, 6.5#6 and 6.5#7 on the effective type)
   and for this reason it did not behave correctly with GCC 4.5.0 20091119.
   The code needed a memory transfer and was probably not better than the
   macros below with a good compiler (a fix based on the NaN / Inf memory
   representation would be even worse due to C limitations), and this code
   could be selected only when MPFR was built with --with-gmp-build, thus
   introducing a difference (bad for maintaining/testing MPFR); therefore
   it has been removed. The old code required that the argument x be an
   lvalue of type double. We still require that, in case one would need
   to change the macros below, e.g. for some broken compiler. But the
   LVALUE(x) condition could be removed if really necessary. */
/* Below, the &(x) == &(x) || &(x) != &(x) allows to make sure that x
   is a lvalue without (probably) any warning from the compiler.  The
   &(x) != &(x) is needed to avoid a failure under Mac OS X 10.4.11
   (with Xcode 2.4.1, i.e. the latest one). */
#define LVALUE(x) (&(x) == &(x) || &(x) != &(x))
#define DOUBLE_ISINF(x) (LVALUE(x) && ((x) > DBL_MAX || (x) < -DBL_MAX))
#ifdef MPFR_NANISNAN
/* Avoid MIPSpro / IRIX64 / gcc -ffast-math (incorrect) optimizations.
   The + must not be replaced by a ||. With gcc -ffast-math, NaN is
   regarded as a positive number or something like that; the second
   test catches this case. */
# define DOUBLE_ISNAN(x) \
    (LVALUE(x) && !((((x) >= 0.0) + ((x) <= 0.0)) && -(x)*(x) <= 0.0))
#else
# define DOUBLE_ISNAN(x) (LVALUE(x) && (x) != (x))
#endif

/******************************************************
 *************** Long double macros *******************
 ******************************************************/

/* We try to get the exact value of the precision of long double
   (provided by the implementation) in order to provide correct
   rounding in this case (not guaranteed if the C implementation
   does not have an adequate long double arithmetic). Note that
   it may be lower than the precision of some numbers that can
   be represented in a long double; e.g. on FreeBSD/x86, it is
   53 because the processor is configured to round in double
   precision (even when using the long double type -- this is a
   limitation of the x87 arithmetic), and on Mac OS X, it is 106
   because the implementation is a double-double arithmetic.
   Otherwise (e.g. in base 10), we get an upper bound of the
   precision, and correct rounding isn't currently provided.
*/
#if defined(LDBL_MANT_DIG) && FLT_RADIX == 2
# define MPFR_LDBL_MANT_DIG LDBL_MANT_DIG
#else
# define MPFR_LDBL_MANT_DIG \
  (sizeof(long double)*GMP_NUMB_BITS/sizeof(mp_limb_t))
#endif
#define MPFR_LIMBS_PER_LONG_DOUBLE \
  ((sizeof(long double)-1)/sizeof(mp_limb_t)+1)

/* LONGDOUBLE_NAN_ACTION executes the code "action" if x is a NaN. */

/* On hppa2.0n-hp-hpux10 with the unbundled HP cc, the test x!=x on a NaN
   has been seen false, meaning NaNs are not detected.  This seemed to
   happen only after other comparisons, not sure what's really going on.  In
   any case we can pick apart the bytes to identify a NaN.  */
#ifdef HAVE_LDOUBLE_IEEE_QUAD_BIG
# define LONGDOUBLE_NAN_ACTION(x, action)                       \
  do {                                                          \
    union {                                                     \
      long double    ld;                                        \
      struct {                                                  \
        unsigned int sign : 1;                                  \
        unsigned int exp  : 15;                                 \
        unsigned int man3 : 16;                                 \
        unsigned int man2 : 32;                                 \
        unsigned int man1 : 32;                                 \
        unsigned int man0 : 32;                                 \
      } s;                                                      \
    } u;                                                        \
    u.ld = (x);                                                 \
    if (u.s.exp == 0x7FFFL                                      \
        && (u.s.man0 | u.s.man1 | u.s.man2 | u.s.man3) != 0)    \
      { action; }                                               \
  } while (0)
#endif

#ifdef HAVE_LDOUBLE_IEEE_QUAD_LITTLE
# define LONGDOUBLE_NAN_ACTION(x, action)                       \
  do {                                                          \
    union {                                                     \
      long double    ld;                                        \
      struct {                                                  \
        unsigned int man0 : 32;                                 \
        unsigned int man1 : 32;                                 \
        unsigned int man2 : 32;                                 \
        unsigned int man3 : 16;                                 \
        unsigned int exp  : 15;                                 \
        unsigned int sign : 1;                                  \
      } s;                                                      \
    } u;                                                        \
    u.ld = (x);                                                 \
    if (u.s.exp == 0x7FFFL                                      \
        && (u.s.man0 | u.s.man1 | u.s.man2 | u.s.man3) != 0)    \
      { action; }                                               \
  } while (0)
#endif

/* Under IEEE rules, NaN is not equal to anything, including itself.
   "volatile" here stops "cc" on mips64-sgi-irix6.5 from optimizing away
   x!=x. */
#ifndef LONGDOUBLE_NAN_ACTION
# define LONGDOUBLE_NAN_ACTION(x, action)               \
  do {                                                  \
    volatile long double __x = LONGDOUBLE_VOLATILE (x); \
    if ((x) != __x)                                     \
      { action; }                                       \
  } while (0)
# define WANT_LONGDOUBLE_VOLATILE 1
#endif

/* If we don't have a proper "volatile" then volatile is #defined to empty,
   in this case call through an external function to stop the compiler
   optimizing anything. */
#ifdef WANT_LONGDOUBLE_VOLATILE
# ifdef volatile
__MPFR_DECLSPEC long double __gmpfr_longdouble_volatile _MPFR_PROTO ((long double)) MPFR_CONST_ATTR;
#  define LONGDOUBLE_VOLATILE(x)  (__gmpfr_longdouble_volatile (x))
#  define WANT_GMPFR_LONGDOUBLE_VOLATILE 1
# else
#  define LONGDOUBLE_VOLATILE(x)  (x)
# endif
#endif

/* Some special case for IEEE_EXT Litle Endian */
#if HAVE_LDOUBLE_IEEE_EXT_LITTLE

typedef union {
  long double    ld;
  struct {
    unsigned int manl : 32;
    unsigned int manh : 32;
    unsigned int expl : 8 ;
    unsigned int exph : 7;
    unsigned int sign : 1;
  } s;
} mpfr_long_double_t;

/* #undef MPFR_LDBL_MANT_DIG */
#undef MPFR_LIMBS_PER_LONG_DOUBLE
/* #define MPFR_LDBL_MANT_DIG   64 */
#define MPFR_LIMBS_PER_LONG_DOUBLE ((64-1)/GMP_NUMB_BITS+1)

#endif

/******************************************************
 *************** _Decimal64 support *******************
 ******************************************************/

#ifdef MPFR_WANT_DECIMAL_FLOATS
/* to cast between binary64 and decimal64 */
union ieee_double_decimal64 { double d; _Decimal64 d64; };
#endif

/******************************************************
 **************** mpfr_t properties *******************
 ******************************************************/

/* In the following macro, p is usually a mpfr_prec_t, but this macro
   works with other integer types (without integer overflow). Checking
   that p >= 1 in debug mode is useful here because this macro can be
   used on a computed precision (in particular, this formula does not
   work for a degenerate case p = 0, and could give different results
   on different platforms). But let us not use an assertion checking
   in the MPFR_LAST_LIMB() and MPFR_LIMB_SIZE() macros below to avoid
   too much expansion for assertions (in practice, this should be a
   problem just when testing MPFR with the --enable-assert configure
   option and the -ansi -pedantic-errors gcc compiler flags). */
#define MPFR_PREC2LIMBS(p) \
  (MPFR_ASSERTD ((p) >= 1), ((p) - 1) / GMP_NUMB_BITS + 1)

#define MPFR_PREC(x)      ((x)->_mpfr_prec)
#define MPFR_EXP(x)       ((x)->_mpfr_exp)
#define MPFR_MANT(x)      ((x)->_mpfr_d)
#define MPFR_LAST_LIMB(x) ((MPFR_PREC (x) - 1) / GMP_NUMB_BITS)
#define MPFR_LIMB_SIZE(x) (MPFR_LAST_LIMB (x) + 1)


/******************************************************
 **************** exponent properties *****************
 ******************************************************/

/* Limits of the mpfr_exp_t type (NOT those of valid exponent values).
   These macros can be used in preprocessor directives. */
#if   _MPFR_EXP_FORMAT == 1
# define MPFR_EXP_MAX (SHRT_MAX)
# define MPFR_EXP_MIN (SHRT_MIN)
#elif _MPFR_EXP_FORMAT == 2
# define MPFR_EXP_MAX (INT_MAX)
# define MPFR_EXP_MIN (INT_MIN)
#elif _MPFR_EXP_FORMAT == 3
# define MPFR_EXP_MAX (LONG_MAX)
# define MPFR_EXP_MIN (LONG_MIN)
#elif _MPFR_EXP_FORMAT == 4
# define MPFR_EXP_MAX (MPFR_INTMAX_MAX)
# define MPFR_EXP_MIN (MPFR_INTMAX_MIN)
#else
# error "Invalid MPFR Exp format"
#endif

/* Before doing a cast to mpfr_uexp_t, make sure that the value is
   nonnegative. */
#define MPFR_UEXP(X) (MPFR_ASSERTD ((X) >= 0), (mpfr_uexp_t) (X))

#if MPFR_EXP_MIN >= LONG_MIN && MPFR_EXP_MAX <= LONG_MAX
typedef long int mpfr_eexp_t;
# define mpfr_get_exp_t(x,r) mpfr_get_si((x),(r))
# define mpfr_set_exp_t(x,e,r) mpfr_set_si((x),(e),(r))
# define MPFR_EXP_FSPEC "l"
#elif defined (_MPFR_H_HAVE_INTMAX_T)
typedef intmax_t mpfr_eexp_t;
# define mpfr_get_exp_t(x,r) mpfr_get_sj((x),(r))
# define mpfr_set_exp_t(x,e,r) mpfr_set_sj((x),(e),(r))
# define MPFR_EXP_FSPEC "j"
#else
# error "Cannot define mpfr_get_exp_t and mpfr_set_exp_t"
#endif

/* Invalid exponent value (to track bugs...) */
#define MPFR_EXP_INVALID \
 ((mpfr_exp_t) 1 << (GMP_NUMB_BITS*sizeof(mpfr_exp_t)/sizeof(mp_limb_t)-2))

/* Definition of the exponent limits for MPFR numbers.
 * These limits are chosen so that if e is such an exponent, then 2e-1 and
 * 2e+1 are representable. This is useful for intermediate computations,
 * in particular the multiplication.
 */
#undef MPFR_EMIN_MIN
#undef MPFR_EMIN_MAX
#undef MPFR_EMAX_MIN
#undef MPFR_EMAX_MAX
#define MPFR_EMIN_MIN (1-MPFR_EXP_INVALID)
#define MPFR_EMIN_MAX (MPFR_EXP_INVALID-1)
#define MPFR_EMAX_MIN (1-MPFR_EXP_INVALID)
#define MPFR_EMAX_MAX (MPFR_EXP_INVALID-1)

/* Use MPFR_GET_EXP and MPFR_SET_EXP instead of MPFR_EXP directly,
   unless when the exponent may be out-of-range, for instance when
   setting the exponent before calling mpfr_check_range.
   MPFR_EXP_CHECK is defined when WANT_ASSERT is defined, but if you
   don't use WANT_ASSERT (for speed reasons), you can still define
   MPFR_EXP_CHECK by setting -DMPFR_EXP_CHECK in $CFLAGS. */

#ifdef MPFR_EXP_CHECK
# define MPFR_GET_EXP(x)          (mpfr_get_exp) (x)
# define MPFR_SET_EXP(x, exp)     MPFR_ASSERTN (!mpfr_set_exp ((x), (exp)))
# define MPFR_SET_INVALID_EXP(x)  ((void) (MPFR_EXP (x) = MPFR_EXP_INVALID))
#else
# define MPFR_GET_EXP(x)          MPFR_EXP (x)
# define MPFR_SET_EXP(x, exp)     ((void) (MPFR_EXP (x) = (exp)))
# define MPFR_SET_INVALID_EXP(x)  ((void) 0)
#endif



/******************************************************
 ********** Singular Values (NAN, INF, ZERO) **********
 ******************************************************/

/* Enum special value of exponent. */
# define MPFR_EXP_ZERO (MPFR_EXP_MIN+1)
# define MPFR_EXP_NAN  (MPFR_EXP_MIN+2)
# define MPFR_EXP_INF  (MPFR_EXP_MIN+3)

#define MPFR_IS_NAN(x)   (MPFR_EXP(x) == MPFR_EXP_NAN)
#define MPFR_SET_NAN(x)  (MPFR_EXP(x) =  MPFR_EXP_NAN)
#define MPFR_IS_INF(x)   (MPFR_EXP(x) == MPFR_EXP_INF)
#define MPFR_SET_INF(x)  (MPFR_EXP(x) =  MPFR_EXP_INF)
#define MPFR_IS_ZERO(x)  (MPFR_EXP(x) == MPFR_EXP_ZERO)
#define MPFR_SET_ZERO(x) (MPFR_EXP(x) =  MPFR_EXP_ZERO)
#define MPFR_NOTZERO(x)  (MPFR_EXP(x) != MPFR_EXP_ZERO)

#define MPFR_IS_FP(x)       (!MPFR_IS_NAN(x) && !MPFR_IS_INF(x))
#define MPFR_IS_SINGULAR(x) (MPFR_EXP(x) <= MPFR_EXP_INF)
#define MPFR_IS_PURE_FP(x)  (!MPFR_IS_SINGULAR(x) && \
  (MPFR_ASSERTD ((MPFR_MANT(x)[MPFR_LAST_LIMB(x)]  \
                  & MPFR_LIMB_HIGHBIT) != 0), 1))

#define MPFR_ARE_SINGULAR(x,y) \
  (MPFR_UNLIKELY(MPFR_IS_SINGULAR(x)) || MPFR_UNLIKELY(MPFR_IS_SINGULAR(y)))

#define MPFR_IS_POWER_OF_2(x) \
  (mpfr_cmp_ui_2exp ((x), 1, MPFR_GET_EXP (x) - 1) == 0)


/******************************************************
 ********************* Sign Macros ********************
 ******************************************************/

#define MPFR_SIGN_POS (1)
#define MPFR_SIGN_NEG (-1)

#define MPFR_IS_STRICTPOS(x)  (MPFR_NOTZERO((x)) && MPFR_SIGN(x) > 0)
#define MPFR_IS_STRICTNEG(x)  (MPFR_NOTZERO((x)) && MPFR_SIGN(x) < 0)

#define MPFR_IS_NEG(x) (MPFR_SIGN(x) < 0)
#define MPFR_IS_POS(x) (MPFR_SIGN(x) > 0)

#define MPFR_SET_POS(x) (MPFR_SIGN(x) = MPFR_SIGN_POS)
#define MPFR_SET_NEG(x) (MPFR_SIGN(x) = MPFR_SIGN_NEG)

#define MPFR_CHANGE_SIGN(x) (MPFR_SIGN(x) = -MPFR_SIGN(x))
#define MPFR_SET_SAME_SIGN(x, y) (MPFR_SIGN(x) = MPFR_SIGN(y))
#define MPFR_SET_OPPOSITE_SIGN(x, y) (MPFR_SIGN(x) = -MPFR_SIGN(y))
#define MPFR_ASSERT_SIGN(s) \
 (MPFR_ASSERTD((s) == MPFR_SIGN_POS || (s) == MPFR_SIGN_NEG))
#define MPFR_SET_SIGN(x, s) \
  (MPFR_ASSERT_SIGN(s), MPFR_SIGN(x) = s)
#define MPFR_IS_POS_SIGN(s1) (s1 > 0)
#define MPFR_IS_NEG_SIGN(s1) (s1 < 0)
#define MPFR_MULT_SIGN(s1, s2) ((s1) * (s2))
/* Transform a sign to 1 or -1 */
#define MPFR_FROM_SIGN_TO_INT(s) (s)
#define MPFR_INT_SIGN(x) MPFR_FROM_SIGN_TO_INT(MPFR_SIGN(x))



/******************************************************
 ***************** Ternary Value Macros ***************
 ******************************************************/

/* Special inexact value */
#define MPFR_EVEN_INEX 2

/* Macros for functions returning two inexact values in an 'int' */
#define INEXPOS(y) ((y) == 0 ? 0 : (((y) > 0) ? 1 : 2))
#define INEX(y,z) (INEXPOS(y) | (INEXPOS(z) << 2))

/* When returning the ternary inexact value, ALWAYS use one of the
   following two macros, unless the flag comes from another function
   returning the ternary inexact value */
#define MPFR_RET(I) return \
  (I) ? ((__gmpfr_flags |= MPFR_FLAGS_INEXACT), (I)) : 0
#define MPFR_RET_NAN return (__gmpfr_flags |= MPFR_FLAGS_NAN), 0

#define SIGN(I) ((I) < 0 ? -1 : (I) > 0)
#define SAME_SIGN(I1,I2) (SIGN (I1) == SIGN (I2))



/******************************************************
 ************** Rounding mode macros  *****************
 ******************************************************/

/* MPFR_RND_MAX gives the number of supported rounding modes by all functions.
 * Once faithful rounding is implemented, MPFR_RNDA should be changed
 * to MPFR_RNDF. But this will also require more changes in the tests.
 */
#define MPFR_RND_MAX ((mpfr_rnd_t)((MPFR_RNDA)+1))

/* We want to test this :
 *  (rnd == MPFR_RNDU && test) || (rnd == RNDD && !test)
 * ie it transforms RNDU or RNDD to Away or Zero according to the sign */
#define MPFR_IS_RNDUTEST_OR_RNDDNOTTEST(rnd, test) \
  (((rnd) + (test)) == MPFR_RNDD)

/* We want to test if rnd = Zero, or Away.
   'test' is 1 if negative, and 0 if positive. */
#define MPFR_IS_LIKE_RNDZ(rnd, test) \
  ((rnd==MPFR_RNDZ) || MPFR_IS_RNDUTEST_OR_RNDDNOTTEST (rnd, test))

#define MPFR_IS_LIKE_RNDU(rnd, sign) \
  ((rnd==MPFR_RNDU) || (rnd==MPFR_RNDZ && sign<0) || (rnd==MPFR_RNDA && sign>0))

#define MPFR_IS_LIKE_RNDD(rnd, sign) \
  ((rnd==MPFR_RNDD) || (rnd==MPFR_RNDZ && sign>0) || (rnd==MPFR_RNDA && sign<0))

/* Invert a rounding mode, RNDZ and RNDA are unchanged */
#define MPFR_INVERT_RND(rnd) ((rnd == MPFR_RNDU) ? MPFR_RNDD : \
                             ((rnd == MPFR_RNDD) ? MPFR_RNDU : rnd))

/* Transform RNDU and RNDD to RNDZ according to test */
#define MPFR_UPDATE_RND_MODE(rnd, test)                            \
  do {                                                             \
    if (MPFR_UNLIKELY(MPFR_IS_RNDUTEST_OR_RNDDNOTTEST(rnd, test))) \
      rnd = MPFR_RNDZ;                                              \
  } while (0)

/* Transform RNDU and RNDD to RNDZ or RNDA according to sign,
   leave the other modes unchanged */
#define MPFR_UPDATE2_RND_MODE(rnd, sign)        \
  do {                                          \
  if (rnd == MPFR_RNDU)                          \
    rnd = (sign > 0) ? MPFR_RNDA : MPFR_RNDZ;     \
  else if (rnd == MPFR_RNDD)                     \
    rnd = (sign < 0) ? MPFR_RNDA : MPFR_RNDZ;     \
  } while (0)


/******************************************************
 ******************* Limb Macros **********************
 ******************************************************/

 /* Definition of MPFR_LIMB_HIGHBIT */
#if defined(GMP_LIMB_HIGHBIT)
# define MPFR_LIMB_HIGHBIT GMP_LIMB_HIGHBIT
#elif defined(MP_LIMB_T_HIGHBIT)
# define MPFR_LIMB_HIGHBIT MP_LIMB_T_HIGHBIT
#else
# error "Neither GMP_LIMB_HIGHBIT nor MP_LIMB_T_HIGHBIT defined in GMP"
#endif

/* Mask to get the Most Significant Bit of a limb */
#define MPFR_LIMB_MSB(l) ((l)&MPFR_LIMB_HIGHBIT)

/* Definition of MPFR_LIMB_ONE & MPFR_LIMB_ZERO */
#ifdef CNST_LIMB
# define MPFR_LIMB_ONE  CNST_LIMB(1)
# define MPFR_LIMB_ZERO CNST_LIMB(0)
#else
# define MPFR_LIMB_ONE  ((mp_limb_t) 1L)
# define MPFR_LIMB_ZERO ((mp_limb_t) 0L)
#endif

/* Mask for the low 's' bits of a limb */
#define MPFR_LIMB_MASK(s) ((MPFR_LIMB_ONE<<(s))-MPFR_LIMB_ONE)



/******************************************************
 ********************** Memory ************************
 ******************************************************/

/* Heap Memory gestion */
typedef union { mp_size_t s; mp_limb_t l; } mpfr_size_limb_t;
#define MPFR_GET_ALLOC_SIZE(x) \
 ( ((mp_size_t*) MPFR_MANT(x))[-1] + 0)
#define MPFR_SET_ALLOC_SIZE(x, n) \
 ( ((mp_size_t*) MPFR_MANT(x))[-1] = n)
#define MPFR_MALLOC_SIZE(s) \
  ( sizeof(mpfr_size_limb_t) + BYTES_PER_MP_LIMB * ((size_t) s) )
#define MPFR_SET_MANT_PTR(x,p) \
   (MPFR_MANT(x) = (mp_limb_t*) ((mpfr_size_limb_t*) p + 1))
#define MPFR_GET_REAL_PTR(x) \
   ((mp_limb_t*) ((mpfr_size_limb_t*) MPFR_MANT(x) - 1))

/* Temporary memory gestion */
#ifndef TMP_SALLOC
/* GMP 4.1.x or below or internals */
#define MPFR_TMP_DECL TMP_DECL
#define MPFR_TMP_MARK TMP_MARK
#define MPFR_TMP_ALLOC TMP_ALLOC
#define MPFR_TMP_FREE TMP_FREE
#else
#define MPFR_TMP_DECL(x) TMP_DECL
#define MPFR_TMP_MARK(x) TMP_MARK
#define MPFR_TMP_ALLOC(s) TMP_ALLOC(s)
#define MPFR_TMP_FREE(x) TMP_FREE
#endif

/* This code is experimental: don't use it */
#ifdef MPFR_USE_OWN_MPFR_TMP_ALLOC
extern unsigned char *mpfr_stack;
#undef MPFR_TMP_DECL
#undef MPFR_TMP_MARK
#undef MPFR_TMP_ALLOC
#undef MPFR_TMP_FREE
#define MPFR_TMP_DECL(_x) unsigned char *(_x)
#define MPFR_TMP_MARK(_x) ((_x) = mpfr_stack)
#define MPFR_TMP_ALLOC(_s) (mpfr_stack += (_s), mpfr_stack - (_s))
#define MPFR_TMP_FREE(_x) (mpfr_stack = (_x))
#endif

#define MPFR_TMP_LIMBS_ALLOC(N) \
  ((mp_limb_t *) MPFR_TMP_ALLOC ((size_t) (N) * BYTES_PER_MP_LIMB))

/* temporary allocate 1 limb at xp, and initialize mpfr variable x */
/* The temporary var doesn't have any size field, but it doesn't matter
 * since only functions dealing with the Heap care about it */
#define MPFR_TMP_INIT1(xp, x, p)                                     \
 ( MPFR_PREC(x) = (p),                                               \
   MPFR_MANT(x) = (xp),                                              \
   MPFR_SET_POS(x),                                                  \
   MPFR_SET_INVALID_EXP(x))

#define MPFR_TMP_INIT(xp, x, p, s)                                   \
  (xp = MPFR_TMP_LIMBS_ALLOC(s),                                     \
   MPFR_TMP_INIT1(xp, x, p))

#define MPFR_TMP_INIT_ABS(d, s)                                      \
 ( MPFR_PREC(d) = MPFR_PREC(s),                                      \
   MPFR_MANT(d) = MPFR_MANT(s),                                      \
   MPFR_SET_POS(d),                                                  \
   MPFR_EXP(d)  = MPFR_EXP(s))



/******************************************************
 *****************  Cache macros **********************
 ******************************************************/

#define mpfr_const_pi(_d,_r)    mpfr_cache(_d, __gmpfr_cache_const_pi,_r)
#define mpfr_const_log2(_d,_r)  mpfr_cache(_d, __gmpfr_cache_const_log2, _r)
#define mpfr_const_euler(_d,_r) mpfr_cache(_d, __gmpfr_cache_const_euler, _r)
#define mpfr_const_catalan(_d,_r) mpfr_cache(_d,__gmpfr_cache_const_catalan,_r)

#define MPFR_DECL_INIT_CACHE(_cache,_func)                           \
 mpfr_cache_t MPFR_THREAD_ATTR _cache =                              \
    {{{{0,MPFR_SIGN_POS,0,(mp_limb_t*)0}},0,_func}}



/******************************************************
 *******************  Threshold ***********************
 ******************************************************/

#include "mparam.h"

/******************************************************
 *****************  Useful macros *********************
 ******************************************************/

/* Theses macros help the compiler to determine if a test is
   likely or unlikely. The !! is necessary in case x is larger
   than a long. */
#if __MPFR_GNUC(3,0) || __MPFR_ICC(8,1,0)
# define MPFR_LIKELY(x) (__builtin_expect(!!(x),1))
# define MPFR_UNLIKELY(x) (__builtin_expect(!!(x),0))
#else
# define MPFR_LIKELY(x) (x)
# define MPFR_UNLIKELY(x) (x)
#endif

/* Declare that some variable is initialized before being used (without a
   dummy initialization) in order to avoid some compiler warnings. Use the
   VAR = VAR trick (see http://gcc.gnu.org/bugzilla/show_bug.cgi?id=36296)
   only with gcc as this is undefined behavior, and we don't know what
   other compilers do (they may also be smarter). This trick could be
   disabled with future gcc versions. */
#if defined(__GNUC__)
# define INITIALIZED(VAR) VAR = VAR
#else
# define INITIALIZED(VAR) VAR
#endif

/* Ceil log 2: If GCC, uses a GCC extension, otherwise calls a function */
/* Warning:
 *   Needs to define MPFR_NEED_LONGLONG.
 *   Computes ceil(log2(x)) only for x integer (unsigned long)
 *   Undefined if x is 0 */
#if __MPFR_GNUC(2,95) || __MPFR_ICC(8,1,0)
# define MPFR_INT_CEIL_LOG2(x)                            \
    (MPFR_UNLIKELY ((x) == 1) ? 0 :                       \
     __extension__ ({ int _b; mp_limb_t _limb;            \
      MPFR_ASSERTN ((x) > 1);                             \
      _limb = (x) - 1;                                    \
      MPFR_ASSERTN (_limb == (x) - 1);                    \
      count_leading_zeros (_b, _limb);                    \
      (GMP_NUMB_BITS - _b); }))
#else
# define MPFR_INT_CEIL_LOG2(x) (__gmpfr_int_ceil_log2(x))
#endif

/* Add two integers with overflow handling */
/* Example: MPFR_SADD_OVERFLOW (c, a, b, long, unsigned long,
 *                              LONG_MIN, LONG_MAX,
 *                              goto overflow, goto underflow); */
#define MPFR_UADD_OVERFLOW(c,a,b,ACTION_IF_OVERFLOW)                  \
 do {                                                                 \
  (c) = (a) + (b);                                                    \
  if ((c) < (a)) ACTION_IF_OVERFLOW;                                  \
 } while (0)

#define MPFR_SADD_OVERFLOW(c,a,b,STYPE,UTYPE,MIN,MAX,ACTION_IF_POS_OVERFLOW,ACTION_IF_NEG_OVERFLOW) \
  do {                                                                \
  if ((a) >= 0 && (b) >= 0) {                                         \
         UTYPE uc,ua,ub;                                              \
         ua = (UTYPE) (a); ub = (UTYPE) (b);                          \
         MPFR_UADD_OVERFLOW (uc, ua, ub, ACTION_IF_POS_OVERFLOW);     \
         if (uc > (UTYPE)(MAX)) ACTION_IF_POS_OVERFLOW;               \
         else (c) = (STYPE) uc;                                       \
  } else if ((a) < 0 && (b) < 0) {                                    \
         UTYPE uc,ua,ub;                                              \
         ua = -(UTYPE) (a); ub = -(UTYPE) (b);                        \
         MPFR_UADD_OVERFLOW (uc, ua, ub, ACTION_IF_NEG_OVERFLOW);     \
         if (uc >= -(UTYPE)(MIN) || uc > (UTYPE)(MAX)) {              \
           if (uc ==  -(UTYPE)(MIN)) (c) = (MIN);                     \
           else  ACTION_IF_NEG_OVERFLOW; }                            \
         else (c) = -(STYPE) uc;                                      \
  } else (c) = (a) + (b);                                             \
 } while (0)


/* Set a number to 1 (Fast) - It doesn't check if 1 is in the exponent range */
#define MPFR_SET_ONE(x)                                               \
do {                                                                  \
  mp_size_t _size = MPFR_LAST_LIMB(x);                                \
  MPFR_SET_POS(x);                                                    \
  MPFR_EXP(x) = 1;                                                    \
  MPN_ZERO ( MPFR_MANT(x), _size);                                    \
  MPFR_MANT(x)[_size] = MPFR_LIMB_HIGHBIT;                            \
} while (0)

/* Compute s = (-a) % GMP_NUMB_BITS as unsigned */
#define MPFR_UNSIGNED_MINUS_MODULO(s, a)                              \
  do                                                                  \
    {                                                                 \
      if (IS_POW2 (GMP_NUMB_BITS))                                    \
        (s) = (- (unsigned int) (a)) % GMP_NUMB_BITS;                 \
      else                                                            \
        {                                                             \
          (s) = (a) % GMP_NUMB_BITS;                                  \
          if ((s) != 0)                                               \
            (s) = GMP_NUMB_BITS - (s);                                \
        }                                                             \
      MPFR_ASSERTD ((s) >= 0 && (s) < GMP_NUMB_BITS);                 \
    }                                                                 \
  while (0)

/* Use it only for debug reasons */
/*   MPFR_TRACE (operation) : execute operation iff DEBUG flag is set */
/*   MPFR_DUMP (x) : print x (a mpfr_t) on stdout */
#ifdef DEBUG
# define MPFR_TRACE(x) x
#else
# define MPFR_TRACE(x) (void) 0
#endif
#define MPFR_DUMP(x) ( printf(#x"="), mpfr_dump(x) )

/* Test if X (positive) is a power of 2 */
#define IS_POW2(X) (((X) & ((X) - 1)) == 0)
#define NOT_POW2(X) (((X) & ((X) - 1)) != 0)

/* Safe absolute value (to avoid possible integer overflow) */
/* type is the target (unsigned) type */
#define SAFE_ABS(type,x) ((x) >= 0 ? (type)(x) : -(type)(x))

#define mpfr_get_d1(x) mpfr_get_d(x,__gmpfr_default_rounding_mode)

/* Store in r the size in bits of the mpz_t z */
#define MPFR_MPZ_SIZEINBASE2(r, z)              \
  do {                                          \
   int _cnt;                                    \
   mp_size_t _size;                             \
   MPFR_ASSERTD (mpz_sgn (z) != 0);             \
   _size = ABSIZ(z);                            \
   count_leading_zeros (_cnt, PTR(z)[_size-1]); \
   (r) = _size * GMP_NUMB_BITS - _cnt;       \
  } while (0)

/* Needs <locale.h> */
#ifdef HAVE_LOCALE_H
#include <locale.h>
/* Warning! In case of signed char, the value of MPFR_DECIMAL_POINT may
   be negative (the ISO C99 does not seem to forbid negative values). */
#define MPFR_DECIMAL_POINT (localeconv()->decimal_point[0])
#define MPFR_THOUSANDS_SEPARATOR (localeconv()->thousands_sep[0])
#else
#define MPFR_DECIMAL_POINT ((char) '.')
#define MPFR_THOUSANDS_SEPARATOR ('\0')
#endif


/* Set y to s*significand(x)*2^e, for example MPFR_ALIAS(y,x,1,MPFR_EXP(x))
   sets y to |x|, and MPFR_ALIAS(y,x,MPFR_SIGN(x),0) sets y to x*2^f such
   that 1/2 <= |y| < 1. Does not check y is in the valid exponent range.
   WARNING! x and y share the same mantissa. So, some operations are
   not valid if x has been provided via an argument, e.g., trying to
   modify the mantissa of y, even temporarily, or calling mpfr_clear on y.
*/
#define MPFR_ALIAS(y,x,s,e)                     \
  do                                            \
    {                                           \
      MPFR_PREC(y) = MPFR_PREC(x);              \
      MPFR_SIGN(y) = (s);                       \
      MPFR_EXP(y) = (e);                        \
      MPFR_MANT(y) = MPFR_MANT(x);              \
    } while (0)


/******************************************************
 **************  Save exponent macros  ****************
 ******************************************************/

/* See README.dev for details on how to use the macros.
   They are used to set the exponent range to the maximum
   temporarily */

typedef struct {
  mpfr_flags_t saved_flags;
  mpfr_exp_t saved_emin;
  mpfr_exp_t saved_emax;
} mpfr_save_expo_t;

/* Minimum and maximum exponents of the extended exponent range. */
#define MPFR_EXT_EMIN MPFR_EMIN_MIN
#define MPFR_EXT_EMAX MPFR_EMAX_MAX

#define MPFR_SAVE_EXPO_DECL(x) mpfr_save_expo_t x
#define MPFR_SAVE_EXPO_MARK(x)     \
 ((x).saved_flags = __gmpfr_flags, \
  (x).saved_emin = __gmpfr_emin,   \
  (x).saved_emax = __gmpfr_emax,   \
  __gmpfr_emin = MPFR_EXT_EMIN,    \
  __gmpfr_emax = MPFR_EXT_EMAX)
#define MPFR_SAVE_EXPO_FREE(x)     \
 (__gmpfr_flags = (x).saved_flags, \
  __gmpfr_emin = (x).saved_emin,   \
  __gmpfr_emax = (x).saved_emax)
#define MPFR_SAVE_EXPO_UPDATE_FLAGS(x, flags)  \
  (x).saved_flags |= (flags)

/* Speed up final checking */
#define mpfr_check_range(x,t,r) \
 (MPFR_LIKELY (MPFR_EXP (x) >= __gmpfr_emin && MPFR_EXP (x) <= __gmpfr_emax) \
  ? ((t) ? (__gmpfr_flags |= MPFR_FLAGS_INEXACT, (t)) : 0)                   \
  : mpfr_check_range(x,t,r))


/******************************************************
 *****************  Inline Rounding *******************
 ******************************************************/

/*
 * Note: due to the labels, one cannot use a macro MPFR_RNDRAW* more than
 * once in a function (otherwise these labels would not be unique).
 */

/*
 * Round mantissa (srcp, sprec) to mpfr_t dest using rounding mode rnd
 * assuming dest's sign is sign.
 * In rounding to nearest mode, execute MIDDLE_HANDLER when the value
 * is the middle of two consecutive numbers in dest precision.
 * Execute OVERFLOW_HANDLER in case of overflow when rounding.
 */
#define MPFR_RNDRAW_GEN(inexact, dest, srcp, sprec, rnd, sign,              \
                        MIDDLE_HANDLER, OVERFLOW_HANDLER)                   \
  do {                                                                      \
    mp_size_t _dests, _srcs;                                                \
    mp_limb_t *_destp;                                                      \
    mpfr_prec_t _destprec, _srcprec;                                        \
                                                                            \
    /* Check Trivial Case when Dest Mantissa has more bits than source */   \
    _srcprec = (sprec);                                                     \
    _destprec = MPFR_PREC (dest);                                           \
    _destp = MPFR_MANT (dest);                                              \
    if (MPFR_UNLIKELY (_destprec >= _srcprec))                              \
      {                                                                     \
        _srcs  = MPFR_PREC2LIMBS (_srcprec);                                \
        _dests = MPFR_PREC2LIMBS (_destprec) - _srcs;                       \
        MPN_COPY (_destp + _dests, srcp, _srcs);                            \
        MPN_ZERO (_destp, _dests);                                          \
        inexact = 0;                                                        \
      }                                                                     \
    else                                                                    \
      {                                                                     \
        /* Non trivial case: rounding needed */                             \
        mpfr_prec_t _sh;                                                    \
        mp_limb_t *_sp;                                                     \
        mp_limb_t _rb, _sb, _ulp;                                           \
                                                                            \
        /* Compute Position and shift */                                    \
        _srcs  = MPFR_PREC2LIMBS (_srcprec);                                \
        _dests = MPFR_PREC2LIMBS (_destprec);                               \
        MPFR_UNSIGNED_MINUS_MODULO (_sh, _destprec);                        \
        _sp = (srcp) + _srcs - _dests;                                      \
                                                                            \
        /* General case when prec % GMP_NUMB_BITS != 0 */                   \
        if (MPFR_LIKELY (_sh != 0))                                         \
          {                                                                 \
            mp_limb_t _mask;                                                \
            /* Compute Rounding Bit and Sticky Bit */                       \
            /* Note: in directed rounding modes, if the rounding bit */     \
            /* is 1, the behavior does not depend on the sticky bit; */     \
            /* thus we will not try to compute it in this case (this */     \
            /* can be much faster and avoids to read uninitialized   */     \
            /* data in the current mpfr_mul implementation). We just */     \
            /* make sure that _sb is initialized.                    */     \
            _mask = MPFR_LIMB_ONE << (_sh - 1);                             \
            _rb = _sp[0] & _mask;                                           \
            _sb = _sp[0] & (_mask - 1);                                     \
            if (MPFR_UNLIKELY (_sb == 0) &&                                 \
                ((rnd) == MPFR_RNDN || _rb == 0))                           \
              { /* TODO: Improve it */                                      \
                mp_limb_t *_tmp;                                            \
                mp_size_t _n;                                               \
                for (_tmp = _sp, _n = _srcs - _dests ;                      \
                     _n != 0 && _sb == 0 ; _n--)                            \
                  _sb = *--_tmp;                                            \
              }                                                             \
            _ulp = 2 * _mask;                                               \
          }                                                                 \
        else /* _sh == 0 */                                                 \
          {                                                                 \
            MPFR_ASSERTD (_dests < _srcs);                                  \
            /* Compute Rounding Bit and Sticky Bit - see note above */      \
            _rb = _sp[-1] & MPFR_LIMB_HIGHBIT;                              \
            _sb = _sp[-1] & (MPFR_LIMB_HIGHBIT-1);                          \
            if (MPFR_UNLIKELY (_sb == 0) &&                                 \
                ((rnd) == MPFR_RNDN || _rb == 0))                           \
              {                                                             \
                mp_limb_t *_tmp;                                            \
                mp_size_t _n;                                               \
                for (_tmp = _sp - 1, _n = _srcs - _dests - 1 ;              \
                     _n != 0 && _sb == 0 ; _n--)                            \
                  _sb = *--_tmp;                                            \
              }                                                             \
            _ulp = MPFR_LIMB_ONE;                                           \
          }                                                                 \
        /* Rounding */                                                      \
        if (MPFR_LIKELY (rnd == MPFR_RNDN))                                 \
          {                                                                 \
            if (_rb == 0)                                                   \
              {                                                             \
              trunc:                                                        \
                inexact = MPFR_LIKELY ((_sb | _rb) != 0) ? -sign : 0;       \
              trunc_doit:                                                   \
                MPN_COPY (_destp, _sp, _dests);                             \
                _destp[0] &= ~(_ulp - 1);                                   \
              }                                                             \
            else if (MPFR_UNLIKELY (_sb == 0))                              \
              { /* Middle of two consecutive representable numbers */       \
                MIDDLE_HANDLER;                                             \
              }                                                             \
            else                                                            \
              {                                                             \
                if (0)                                                      \
                  goto addoneulp_doit; /* dummy code to avoid warning */    \
              addoneulp:                                                    \
                inexact = sign;                                             \
              addoneulp_doit:                                               \
                if (MPFR_UNLIKELY (mpn_add_1 (_destp, _sp, _dests, _ulp)))  \
                  {                                                         \
                    _destp[_dests - 1] = MPFR_LIMB_HIGHBIT;                 \
                    OVERFLOW_HANDLER;                                       \
                  }                                                         \
                _destp[0] &= ~(_ulp - 1);                                   \
              }                                                             \
          }                                                                 \
        else                                                                \
          { /* Directed rounding mode */                                    \
            if (MPFR_LIKELY (MPFR_IS_LIKE_RNDZ (rnd,                        \
                                                MPFR_IS_NEG_SIGN (sign))))  \
              goto trunc;                                                   \
             else if (MPFR_UNLIKELY ((_sb | _rb) == 0))                     \
               {                                                            \
                 inexact = 0;                                               \
                 goto trunc_doit;                                           \
               }                                                            \
             else                                                           \
              goto addoneulp;                                               \
          }                                                                 \
      }                                                                     \
  } while (0)

/*
 * Round mantissa (srcp, sprec) to mpfr_t dest using rounding mode rnd
 * assuming dest's sign is sign.
 * Execute OVERFLOW_HANDLER in case of overflow when rounding.
 */
#define MPFR_RNDRAW(inexact, dest, srcp, sprec, rnd, sign, OVERFLOW_HANDLER) \
   MPFR_RNDRAW_GEN (inexact, dest, srcp, sprec, rnd, sign,                   \
     if ((_sp[0] & _ulp) == 0)                                               \
       {                                                                     \
         inexact = -sign;                                                    \
         goto trunc_doit;                                                    \
       }                                                                     \
     else                                                                    \
       goto addoneulp;                                                       \
     , OVERFLOW_HANDLER)

/*
 * Round mantissa (srcp, sprec) to mpfr_t dest using rounding mode rnd
 * assuming dest's sign is sign.
 * Execute OVERFLOW_HANDLER in case of overflow when rounding.
 * Set inexact to +/- MPFR_EVEN_INEX in case of even rounding.
 */
#define MPFR_RNDRAW_EVEN(inexact, dest, srcp, sprec, rnd, sign, \
                         OVERFLOW_HANDLER)                      \
   MPFR_RNDRAW_GEN (inexact, dest, srcp, sprec, rnd, sign,      \
     if ((_sp[0] & _ulp) == 0)                                  \
       {                                                        \
         inexact = -MPFR_EVEN_INEX * sign;                      \
         goto trunc_doit;                                       \
       }                                                        \
     else                                                       \
       {                                                        \
         inexact = MPFR_EVEN_INEX * sign;                       \
         goto addoneulp_doit;                                   \
       }                                                        \
     , OVERFLOW_HANDLER)

/* Return TRUE if b is non singular and we can round it to precision 'prec'
   and determine the ternary value, with rounding mode 'rnd', and with
   error at most 'error' */
#define MPFR_CAN_ROUND(b,err,prec,rnd)                                       \
 (!MPFR_IS_SINGULAR (b) && mpfr_round_p (MPFR_MANT (b), MPFR_LIMB_SIZE (b),  \
                                         (err), (prec) + ((rnd)==MPFR_RNDN)))

/* Copy the sign and the significand, and handle the exponent in exp. */
#define MPFR_SETRAW(inexact,dest,src,exp,rnd)                           \
  if (MPFR_UNLIKELY (dest != src))                                      \
    {                                                                   \
      MPFR_SET_SIGN (dest, MPFR_SIGN (src));                            \
      if (MPFR_LIKELY (MPFR_PREC (dest) == MPFR_PREC (src)))            \
        {                                                               \
          MPN_COPY (MPFR_MANT (dest), MPFR_MANT (src),                  \
                    MPFR_LIMB_SIZE (src));                              \
          inexact = 0;                                                  \
        }                                                               \
      else                                                              \
        {                                                               \
          MPFR_RNDRAW (inexact, dest, MPFR_MANT (src), MPFR_PREC (src), \
                       rnd, MPFR_SIGN (src), exp++);                    \
        }                                                               \
    }                                                                   \
  else                                                                  \
    inexact = 0;

/* TODO: fix this description (see round_near_x.c). */
/* Assuming that the function has a Taylor expansion which looks like:
    y=o(f(x)) = o(v + g(x)) with |g(x)| <= 2^(EXP(v)-err)
   we can quickly set y to v if x is small (ie err > prec(y)+1) in most
   cases. It assumes that f(x) is not representable exactly as a FP number.
   v must not be a singular value (NAN, INF or ZERO); usual values are
   v=1 or v=x.

   y is the destination (a mpfr_t), v the value to set (a mpfr_t),
   err1+err2 with err2 <= 3 the error term (mpfr_exp_t's), dir (an int) is
   the direction of the committed error (if dir = 0, it rounds toward 0,
   if dir=1, it rounds away from 0), rnd the rounding mode.

   It returns from the function a ternary value in case of success.
   If you want to free something, you must fill the "extra" field
   in consequences, otherwise put nothing in it.

   The test is less restrictive than necessary, but the function
   will finish the check itself.

   Note: err1 + err2 is allowed to overflow as mpfr_exp_t, but it must give
   its real value as mpfr_uexp_t.
*/
#define MPFR_FAST_COMPUTE_IF_SMALL_INPUT(y,v,err1,err2,dir,rnd,extra)   \
  do {                                                                  \
    mpfr_ptr _y = (y);                                                  \
    mpfr_exp_t _err1 = (err1);                                          \
    mpfr_exp_t _err2 = (err2);                                          \
    if (_err1 > 0)                                                      \
      {                                                                 \
        mpfr_uexp_t _err = (mpfr_uexp_t) _err1 + _err2;                 \
        if (MPFR_UNLIKELY (_err > MPFR_PREC (_y) + 1))                  \
          {                                                             \
            int _inexact = mpfr_round_near_x (_y,(v),_err,(dir),(rnd)); \
            if (_inexact != 0)                                          \
              {                                                         \
                extra;                                                  \
                return _inexact;                                        \
              }                                                         \
          }                                                             \
      }                                                                 \
  } while (0)

/* Variant, to be called somewhere after MPFR_SAVE_EXPO_MARK. This variant
   is needed when there are some computations before or when some non-zero
   real constant is used, such as __gmpfr_one for mpfr_cos. */
#define MPFR_SMALL_INPUT_AFTER_SAVE_EXPO(y,v,err1,err2,dir,rnd,expo,extra) \
  do {                                                                  \
    mpfr_ptr _y = (y);                                                  \
    mpfr_exp_t _err1 = (err1);                                          \
    mpfr_exp_t _err2 = (err2);                                          \
    if (_err1 > 0)                                                      \
      {                                                                 \
        mpfr_uexp_t _err = (mpfr_uexp_t) _err1 + _err2;                 \
        if (MPFR_UNLIKELY (_err > MPFR_PREC (_y) + 1))                  \
          {                                                             \
            int _inexact;                                               \
            MPFR_CLEAR_FLAGS ();                                        \
            _inexact = mpfr_round_near_x (_y,(v),_err,(dir),(rnd));     \
            if (_inexact != 0)                                          \
              {                                                         \
                extra;                                                  \
                MPFR_SAVE_EXPO_UPDATE_FLAGS (expo, __gmpfr_flags);      \
                MPFR_SAVE_EXPO_FREE (expo);                             \
                return mpfr_check_range (_y, _inexact, (rnd));          \
              }                                                         \
          }                                                             \
      }                                                                 \
  } while (0)

/******************************************************
 ***************  Ziv Loop Macro  *********************
 ******************************************************/

/* To safely increase some precision, detecting integer overflows.
   This macro is particularly useful when determining the initial
   working precision before Ziv's loop. P is a precision, X is an
   arbitrary non-negative integer.
   Note: On 2012-02-23, the MPFR_PREC_MAX value has been decreased
   by 256 from the maximum value representable in the mpfr_prec_t
   type, in order to avoid some integer overflows when this macro
   is not used (if the result is larger than MPFR_PREC_MAX, this
   should be detected with a later assertion, e.g. in mpfr_init2).
   But this change is mainly for existing code that has not been
   updated yet. So, it is advised to always use MPFR_ADD_PREC if
   the result can be larger than MPFR_PREC_MAX. */
#define MPFR_ADD_PREC(P,X) \
  (MPFR_ASSERTN ((X) <= MPFR_PREC_MAX - (P)), (P) + (X))

#ifndef MPFR_USE_LOGGING

#define MPFR_ZIV_DECL(_x) mpfr_prec_t _x
#define MPFR_ZIV_INIT(_x, _p) (_x) = GMP_NUMB_BITS
#define MPFR_ZIV_NEXT(_x, _p) ((_p) = MPFR_ADD_PREC (_p, _x), (_x) = (_p)/2)
#define MPFR_ZIV_FREE(x)

#else

/* The following test on glibc is there mainly for Darwin (Mac OS X), to
   obtain a better error message. The real test should have been a test
   concerning nested functions in gcc, which are disabled by default on
   Darwin; but it is not possible to do that without a configure test. */
# if defined (__cplusplus) || !(__MPFR_GNUC(3,0) && __MPFR_GLIBC(2,0))
#  error "Logging not supported (needs gcc >= 3.0 and GNU C Library >= 2.0)."
# endif

/* Use LOGGING */

/* Note: the mpfr_log_level >= 0 below avoids to take into account
   Ziv loops used by the MPFR functions called by the mpfr_fprintf
   in LOG_PRINT. */

#define MPFR_ZIV_DECL(_x)                                               \
  mpfr_prec_t _x;                                                       \
  int _x ## _cpt = 1;                                                   \
  static unsigned long  _x ## _loop = 0, _x ## _bad = 0;                \
  static const char *_x ## _fname = __func__;                           \
  auto void __attribute__ ((destructor)) x ## _f  (void);               \
  void __attribute__ ((destructor)) x ## _f  (void) {                   \
    if (_x ## _loop != 0 && (MPFR_LOG_STAT_F & mpfr_log_type))          \
      fprintf (mpfr_log_file,                                           \
               "%s: Ziv failed %2.2f%% (%lu bad cases / %lu calls)\n",  \
               _x ## _fname, (double) 100.0 * _x ## _bad / _x ## _loop, \
               _x ## _bad, _x ## _loop ); }

#define MPFR_ZIV_INIT(_x, _p)                                           \
  do                                                                    \
    {                                                                   \
      (_x) = GMP_NUMB_BITS;                                             \
      if (mpfr_log_level >= 0)                                          \
        _x ## _loop ++;                                                 \
      if ((MPFR_LOG_BADCASE_F & mpfr_log_type) &&                       \
          (mpfr_log_current <= mpfr_log_level))                         \
        LOG_PRINT ("%s:ZIV 1st prec=%Pd\n",                             \
                   __func__, (mpfr_prec_t) (_p));                       \
    }                                                                   \
  while (0)

#define MPFR_ZIV_NEXT(_x, _p)                                           \
  do                                                                    \
    {                                                                   \
      (_p) = MPFR_ADD_PREC (_p, _x);                                    \
      (_x) = (_p) / 2;                                                  \
      if (mpfr_log_level >= 0)                                          \
        _x ## _bad += (_x ## _cpt == 1);                                \
      _x ## _cpt ++;                                                    \
      if ((MPFR_LOG_BADCASE_F & mpfr_log_type) &&                       \
          (mpfr_log_current <= mpfr_log_level))                         \
        LOG_PRINT ("%s:ZIV new prec=%Pd\n",                             \
                   __func__, (mpfr_prec_t) (_p));                       \
    }                                                                   \
  while (0)

#define MPFR_ZIV_FREE(_x)                                               \
  do                                                                    \
    {                                                                   \
      if ((MPFR_LOG_BADCASE_F & mpfr_log_type) && _x ## _cpt > 1 &&     \
          (mpfr_log_current <= mpfr_log_level))                         \
        fprintf (mpfr_log_file, "%s:ZIV %d loops\n",                    \
                 __func__, _x ## _cpt);                                 \
    }                                                                   \
  while (0)

#endif


/******************************************************
 ***************  Logging Macros  *********************
 ******************************************************/

/* The different kind of LOG */
#define MPFR_LOG_INPUT_F    1
#define MPFR_LOG_OUTPUT_F   2
#define MPFR_LOG_INTERNAL_F 4
#define MPFR_LOG_TIME_F     8
#define MPFR_LOG_BADCASE_F  16
#define MPFR_LOG_MSG_F      32
#define MPFR_LOG_STAT_F     64

#ifdef MPFR_USE_LOGGING

/* Check if we can support this feature */
# ifdef MPFR_USE_THREAD_SAFE
#  error "Enable either `Logging' or `thread-safe', not both"
# endif
# if !__MPFR_GNUC(3,0)
#  error "Logging not supported (GCC >= 3.0)"
# endif

#if defined (__cplusplus)
extern "C" {
#endif

__MPFR_DECLSPEC extern FILE *mpfr_log_file;
__MPFR_DECLSPEC extern int   mpfr_log_type;
__MPFR_DECLSPEC extern int   mpfr_log_level;
__MPFR_DECLSPEC extern int   mpfr_log_current;
__MPFR_DECLSPEC extern mpfr_prec_t mpfr_log_prec;

#if defined (__cplusplus)
 }
#endif

/* LOG_PRINT calls mpfr_fprintf on mpfr_log_file with logging disabled
   (recursive logging is not wanted and freezes MPFR). */
#define LOG_PRINT(format, ...)                                          \
  do                                                                    \
    {                                                                   \
      int old_level = mpfr_log_level;                                   \
      mpfr_log_level = -1;  /* disable logging in mpfr_fprintf */       \
      __gmpfr_cache_const_pi = __gmpfr_logging_pi;                      \
      __gmpfr_cache_const_log2 = __gmpfr_logging_log2;                  \
      mpfr_fprintf (mpfr_log_file, format, __VA_ARGS__);                \
      mpfr_log_level = old_level;                                       \
      __gmpfr_cache_const_pi = __gmpfr_normal_pi;                       \
      __gmpfr_cache_const_log2 = __gmpfr_normal_log2;                   \
    }                                                                   \
  while (0)

#define MPFR_LOG_VAR(x)                                                 \
  do                                                                    \
    if ((MPFR_LOG_INTERNAL_F & mpfr_log_type) &&                        \
        (mpfr_log_current <= mpfr_log_level))                           \
      LOG_PRINT ("%s.%d:%s[%#Pu]=%.*Rg\n", __func__, __LINE__,          \
                 #x, mpfr_get_prec (x), mpfr_log_prec, x);              \
  while (0)

#define MPFR_LOG_MSG2(format, ...)                                      \
  do                                                                    \
    if ((MPFR_LOG_MSG_F & mpfr_log_type) &&                             \
        (mpfr_log_current <= mpfr_log_level))                           \
      LOG_PRINT ("%s.%d: "format, __func__, __LINE__, __VA_ARGS__);     \
  while (0)
#define MPFR_LOG_MSG(x) MPFR_LOG_MSG2 x

#define MPFR_LOG_BEGIN2(format, ...)                                    \
  mpfr_log_current ++;                                                  \
  if ((MPFR_LOG_INPUT_F & mpfr_log_type) &&                             \
      (mpfr_log_current <= mpfr_log_level))                             \
    LOG_PRINT ("%s:IN  "format"\n", __func__, __VA_ARGS__);             \
  if ((MPFR_LOG_TIME_F & mpfr_log_type) &&                              \
      (mpfr_log_current <= mpfr_log_level))                             \
    __gmpfr_log_time = mpfr_get_cputime ();
#define MPFR_LOG_BEGIN(x)                                               \
  int __gmpfr_log_time = 0;                                             \
  MPFR_LOG_BEGIN2 x

#define MPFR_LOG_END2(format, ...)                                      \
  if ((MPFR_LOG_TIME_F & mpfr_log_type) &&                              \
      (mpfr_log_current <= mpfr_log_level))                             \
    fprintf (mpfr_log_file, "%s:TIM %dms\n", __mpfr_log_fname,          \
             mpfr_get_cputime () - __gmpfr_log_time);                   \
  if ((MPFR_LOG_OUTPUT_F & mpfr_log_type) &&                            \
      (mpfr_log_current <= mpfr_log_level))                             \
    LOG_PRINT ("%s:OUT "format"\n", __mpfr_log_fname, __VA_ARGS__);     \
  mpfr_log_current --;
#define MPFR_LOG_END(x)                                                 \
  static const char *__mpfr_log_fname = __func__;                       \
  MPFR_LOG_END2 x

#define MPFR_LOG_FUNC(begin,end)                                        \
  static const char *__mpfr_log_fname = __func__;                       \
  auto void __mpfr_log_cleanup (int *time);                             \
  void __mpfr_log_cleanup (int *time) {                                 \
    int __gmpfr_log_time = *time;                                       \
    MPFR_LOG_END2 end; }                                                \
  int __gmpfr_log_time __attribute__ ((cleanup (__mpfr_log_cleanup)));  \
  __gmpfr_log_time = 0;                                                 \
  MPFR_LOG_BEGIN2 begin

#else /* MPFR_USE_LOGGING */

/* Define void macro for logging */

#define MPFR_LOG_VAR(x)
#define MPFR_LOG_BEGIN(x)
#define MPFR_LOG_END(x)
#define MPFR_LOG_MSG(x)
#define MPFR_LOG_FUNC(x,y)

#endif /* MPFR_USE_LOGGING */


/**************************************************************
 ************  Group Initialize Functions Macros  *************
 **************************************************************/

#ifndef MPFR_GROUP_STATIC_SIZE
# define MPFR_GROUP_STATIC_SIZE 16
#endif

struct mpfr_group_t {
  size_t     alloc;
  mp_limb_t *mant;
  mp_limb_t  tab[MPFR_GROUP_STATIC_SIZE];
};

#define MPFR_GROUP_DECL(g) struct mpfr_group_t g
#define MPFR_GROUP_CLEAR(g) do {                                 \
 MPFR_LOG_MSG (("GROUP_CLEAR: ptr = 0x%lX, size = %lu\n",        \
                (unsigned long) (g).mant,                        \
                (unsigned long) (g).alloc));                     \
 if (MPFR_UNLIKELY ((g).alloc != 0)) {                           \
   MPFR_ASSERTD ((g).mant != (g).tab);                           \
   (*__gmp_free_func) ((g).mant, (g).alloc);                     \
 }} while (0)

#define MPFR_GROUP_INIT_TEMPLATE(g, prec, num, handler) do {            \
 mpfr_prec_t _prec = (prec);                                            \
 mp_size_t _size;                                                       \
 MPFR_ASSERTD (_prec >= MPFR_PREC_MIN);                                 \
 if (MPFR_UNLIKELY (_prec > MPFR_PREC_MAX))                             \
   mpfr_abort_prec_max ();                                              \
 _size = MPFR_PREC2LIMBS (_prec);                                       \
 if (MPFR_UNLIKELY (_size * (num) > MPFR_GROUP_STATIC_SIZE))            \
   {                                                                    \
     (g).alloc = (num) * _size * sizeof (mp_limb_t);                    \
     (g).mant = (mp_limb_t *) (*__gmp_allocate_func) ((g).alloc);       \
   }                                                                    \
 else                                                                   \
   {                                                                    \
     (g).alloc = 0;                                                     \
     (g).mant = (g).tab;                                                \
   }                                                                    \
 MPFR_LOG_MSG (("GROUP_INIT: ptr = 0x%lX, size = %lu\n",                \
                (unsigned long) (g).mant, (unsigned long) (g).alloc));  \
 handler;                                                               \
 } while (0)
#define MPFR_GROUP_TINIT(g, n, x)                       \
  MPFR_TMP_INIT1 ((g).mant + _size * (n), x, _prec)

#define MPFR_GROUP_INIT_1(g, prec, x)                            \
 MPFR_GROUP_INIT_TEMPLATE(g, prec, 1, MPFR_GROUP_TINIT(g, 0, x))
#define MPFR_GROUP_INIT_2(g, prec, x, y)                         \
 MPFR_GROUP_INIT_TEMPLATE(g, prec, 2,                            \
   MPFR_GROUP_TINIT(g, 0, x);MPFR_GROUP_TINIT(g, 1, y))
#define MPFR_GROUP_INIT_3(g, prec, x, y, z)                      \
 MPFR_GROUP_INIT_TEMPLATE(g, prec, 3,                            \
   MPFR_GROUP_TINIT(g, 0, x);MPFR_GROUP_TINIT(g, 1, y);          \
   MPFR_GROUP_TINIT(g, 2, z))
#define MPFR_GROUP_INIT_4(g, prec, x, y, z, t)                   \
 MPFR_GROUP_INIT_TEMPLATE(g, prec, 4,                            \
   MPFR_GROUP_TINIT(g, 0, x);MPFR_GROUP_TINIT(g, 1, y);          \
   MPFR_GROUP_TINIT(g, 2, z);MPFR_GROUP_TINIT(g, 3, t))
#define MPFR_GROUP_INIT_5(g, prec, x, y, z, t, a)                \
 MPFR_GROUP_INIT_TEMPLATE(g, prec, 5,                            \
   MPFR_GROUP_TINIT(g, 0, x);MPFR_GROUP_TINIT(g, 1, y);          \
   MPFR_GROUP_TINIT(g, 2, z);MPFR_GROUP_TINIT(g, 3, t);          \
   MPFR_GROUP_TINIT(g, 4, a))
#define MPFR_GROUP_INIT_6(g, prec, x, y, z, t, a, b)             \
 MPFR_GROUP_INIT_TEMPLATE(g, prec, 6,                            \
   MPFR_GROUP_TINIT(g, 0, x);MPFR_GROUP_TINIT(g, 1, y);          \
   MPFR_GROUP_TINIT(g, 2, z);MPFR_GROUP_TINIT(g, 3, t);          \
   MPFR_GROUP_TINIT(g, 4, a);MPFR_GROUP_TINIT(g, 5, b))

#define MPFR_GROUP_REPREC_TEMPLATE(g, prec, num, handler) do {          \
 mpfr_prec_t _prec = (prec);                                            \
 size_t    _oalloc = (g).alloc;                                         \
 mp_size_t _size;                                                       \
 MPFR_LOG_MSG (("GROUP_REPREC: oldptr = 0x%lX, oldsize = %lu\n",        \
                (unsigned long) (g).mant, (unsigned long) _oalloc));    \
 MPFR_ASSERTD (_prec >= MPFR_PREC_MIN);                                 \
 if (MPFR_UNLIKELY (_prec > MPFR_PREC_MAX))                             \
   mpfr_abort_prec_max ();                                              \
 _size = MPFR_PREC2LIMBS (_prec);                                       \
 (g).alloc = (num) * _size * sizeof (mp_limb_t);                        \
 if (MPFR_LIKELY (_oalloc == 0))                                        \
   (g).mant = (mp_limb_t *) (*__gmp_allocate_func) ((g).alloc);         \
 else                                                                   \
   (g).mant = (mp_limb_t *)                                             \
     (*__gmp_reallocate_func) ((g).mant, _oalloc, (g).alloc);           \
 MPFR_LOG_MSG (("GROUP_REPREC: newptr = 0x%lX, newsize = %lu\n",        \
                (unsigned long) (g).mant, (unsigned long) (g).alloc));  \
 handler;                                                               \
 } while (0)

#define MPFR_GROUP_REPREC_1(g, prec, x)                          \
 MPFR_GROUP_REPREC_TEMPLATE(g, prec, 1, MPFR_GROUP_TINIT(g, 0, x))
#define MPFR_GROUP_REPREC_2(g, prec, x, y)                       \
 MPFR_GROUP_REPREC_TEMPLATE(g, prec, 2,                          \
   MPFR_GROUP_TINIT(g, 0, x);MPFR_GROUP_TINIT(g, 1, y))
#define MPFR_GROUP_REPREC_3(g, prec, x, y, z)                    \
 MPFR_GROUP_REPREC_TEMPLATE(g, prec, 3,                          \
   MPFR_GROUP_TINIT(g, 0, x);MPFR_GROUP_TINIT(g, 1, y);          \
   MPFR_GROUP_TINIT(g, 2, z))
#define MPFR_GROUP_REPREC_4(g, prec, x, y, z, t)                 \
 MPFR_GROUP_REPREC_TEMPLATE(g, prec, 4,                          \
   MPFR_GROUP_TINIT(g, 0, x);MPFR_GROUP_TINIT(g, 1, y);          \
   MPFR_GROUP_TINIT(g, 2, z);MPFR_GROUP_TINIT(g, 3, t))
#define MPFR_GROUP_REPREC_5(g, prec, x, y, z, t, a)              \
 MPFR_GROUP_REPREC_TEMPLATE(g, prec, 5,                          \
   MPFR_GROUP_TINIT(g, 0, x);MPFR_GROUP_TINIT(g, 1, y);          \
   MPFR_GROUP_TINIT(g, 2, z);MPFR_GROUP_TINIT(g, 3, t);          \
   MPFR_GROUP_TINIT(g, 4, a))
#define MPFR_GROUP_REPREC_6(g, prec, x, y, z, t, a, b)           \
 MPFR_GROUP_REPREC_TEMPLATE(g, prec, 6,                          \
   MPFR_GROUP_TINIT(g, 0, x);MPFR_GROUP_TINIT(g, 1, y);          \
   MPFR_GROUP_TINIT(g, 2, z);MPFR_GROUP_TINIT(g, 3, t);          \
   MPFR_GROUP_TINIT(g, 4, a);MPFR_GROUP_TINIT(g, 5, b))


/******************************************************
 ***************  Internal Functions  *****************
 ******************************************************/

#if defined (__cplusplus)
extern "C" {
#endif

__MPFR_DECLSPEC int mpfr_underflow _MPFR_PROTO ((mpfr_ptr, mpfr_rnd_t, int));
__MPFR_DECLSPEC int mpfr_overflow _MPFR_PROTO ((mpfr_ptr, mpfr_rnd_t, int));

__MPFR_DECLSPEC int mpfr_add1 _MPFR_PROTO ((mpfr_ptr, mpfr_srcptr,
                                            mpfr_srcptr, mpfr_rnd_t));
__MPFR_DECLSPEC int mpfr_sub1 _MPFR_PROTO ((mpfr_ptr, mpfr_srcptr,
                                            mpfr_srcptr, mpfr_rnd_t));
__MPFR_DECLSPEC int mpfr_add1sp _MPFR_PROTO ((mpfr_ptr, mpfr_srcptr,
                                              mpfr_srcptr, mpfr_rnd_t));
__MPFR_DECLSPEC int mpfr_sub1sp _MPFR_PROTO ((mpfr_ptr, mpfr_srcptr,
                                              mpfr_srcptr, mpfr_rnd_t));
__MPFR_DECLSPEC int mpfr_can_round_raw _MPFR_PROTO ((const mp_limb_t *,
             mp_size_t, int, mpfr_exp_t, mpfr_rnd_t, mpfr_rnd_t, mpfr_prec_t));

__MPFR_DECLSPEC int mpfr_cmp2 _MPFR_PROTO ((mpfr_srcptr, mpfr_srcptr,
                                            mpfr_prec_t *));

__MPFR_DECLSPEC long          __gmpfr_ceil_log2     _MPFR_PROTO ((double));
__MPFR_DECLSPEC long          __gmpfr_floor_log2    _MPFR_PROTO ((double));
__MPFR_DECLSPEC double        __gmpfr_ceil_exp2     _MPFR_PROTO ((double));
__MPFR_DECLSPEC unsigned long __gmpfr_isqrt     _MPFR_PROTO ((unsigned long));
__MPFR_DECLSPEC unsigned long __gmpfr_cuberoot  _MPFR_PROTO ((unsigned long));
__MPFR_DECLSPEC int       __gmpfr_int_ceil_log2 _MPFR_PROTO ((unsigned long));

__MPFR_DECLSPEC mpfr_exp_t mpfr_ceil_mul _MPFR_PROTO ((mpfr_exp_t, int, int));

__MPFR_DECLSPEC int mpfr_exp_2 _MPFR_PROTO ((mpfr_ptr, mpfr_srcptr,mpfr_rnd_t));
__MPFR_DECLSPEC int mpfr_exp_3 _MPFR_PROTO ((mpfr_ptr, mpfr_srcptr,mpfr_rnd_t));
__MPFR_DECLSPEC int mpfr_powerof2_raw _MPFR_PROTO ((mpfr_srcptr));

__MPFR_DECLSPEC int mpfr_pow_general _MPFR_PROTO ((mpfr_ptr, mpfr_srcptr,
                           mpfr_srcptr, mpfr_rnd_t, int, mpfr_save_expo_t *));

__MPFR_DECLSPEC void mpfr_setmax _MPFR_PROTO ((mpfr_ptr, mpfr_exp_t));
__MPFR_DECLSPEC void mpfr_setmin _MPFR_PROTO ((mpfr_ptr, mpfr_exp_t));

__MPFR_DECLSPEC long mpfr_mpn_exp _MPFR_PROTO ((mp_limb_t *, mpfr_exp_t *, int,
                                                mpfr_exp_t, size_t));

#ifdef _MPFR_H_HAVE_FILE
__MPFR_DECLSPEC void mpfr_fprint_binary _MPFR_PROTO ((FILE *, mpfr_srcptr));
#endif
__MPFR_DECLSPEC void mpfr_print_binary _MPFR_PROTO ((mpfr_srcptr));
__MPFR_DECLSPEC void mpfr_print_mant_binary _MPFR_PROTO ((const char*,
                                          const mp_limb_t*, mpfr_prec_t));
__MPFR_DECLSPEC void mpfr_set_str_binary _MPFR_PROTO((mpfr_ptr, const char*));

__MPFR_DECLSPEC int mpfr_round_raw _MPFR_PROTO ((mp_limb_t *,
       const mp_limb_t *, mpfr_prec_t, int, mpfr_prec_t, mpfr_rnd_t, int *));
__MPFR_DECLSPEC int mpfr_round_raw_2 _MPFR_PROTO ((const mp_limb_t *,
             mpfr_prec_t, int, mpfr_prec_t, mpfr_rnd_t));
/* No longer defined (see round_prec.c).
   Uncomment if it needs to be defined again.
__MPFR_DECLSPEC int mpfr_round_raw_3 _MPFR_PROTO ((const mp_limb_t *,
             mpfr_prec_t, int, mpfr_prec_t, mpfr_rnd_t, int *));
*/
__MPFR_DECLSPEC int mpfr_round_raw_4 _MPFR_PROTO ((mp_limb_t *,
       const mp_limb_t *, mpfr_prec_t, int, mpfr_prec_t, mpfr_rnd_t));

#define mpfr_round_raw2(xp, xn, neg, r, prec) \
  mpfr_round_raw_2((xp),(xn)*GMP_NUMB_BITS,(neg),(prec),(r))

__MPFR_DECLSPEC int mpfr_check _MPFR_PROTO ((mpfr_srcptr));

__MPFR_DECLSPEC int mpfr_sum_sort _MPFR_PROTO ((mpfr_srcptr *const,
                                                unsigned long, mpfr_srcptr *));

__MPFR_DECLSPEC int mpfr_get_cputime _MPFR_PROTO ((void));

__MPFR_DECLSPEC void mpfr_nexttozero _MPFR_PROTO ((mpfr_ptr));
__MPFR_DECLSPEC void mpfr_nexttoinf _MPFR_PROTO ((mpfr_ptr));

__MPFR_DECLSPEC int mpfr_const_pi_internal _MPFR_PROTO ((mpfr_ptr,mpfr_rnd_t));
__MPFR_DECLSPEC int mpfr_const_log2_internal _MPFR_PROTO((mpfr_ptr,mpfr_rnd_t));
__MPFR_DECLSPEC int mpfr_const_euler_internal _MPFR_PROTO((mpfr_ptr, mpfr_rnd_t));
__MPFR_DECLSPEC int mpfr_const_catalan_internal _MPFR_PROTO((mpfr_ptr, mpfr_rnd_t));

#if 0
__MPFR_DECLSPEC void mpfr_init_cache _MPFR_PROTO ((mpfr_cache_t,
                                           int(*)(mpfr_ptr,mpfr_rnd_t)));
#endif
__MPFR_DECLSPEC void mpfr_clear_cache _MPFR_PROTO ((mpfr_cache_t));
__MPFR_DECLSPEC int  mpfr_cache _MPFR_PROTO ((mpfr_ptr, mpfr_cache_t,
                                              mpfr_rnd_t));

__MPFR_DECLSPEC void mpfr_mulhigh_n _MPFR_PROTO ((mpfr_limb_ptr,
                        mpfr_limb_srcptr, mpfr_limb_srcptr, mp_size_t));
__MPFR_DECLSPEC void mpfr_mullow_n  _MPFR_PROTO ((mpfr_limb_ptr,
                        mpfr_limb_srcptr, mpfr_limb_srcptr, mp_size_t));
__MPFR_DECLSPEC void mpfr_sqrhigh_n _MPFR_PROTO ((mpfr_limb_ptr,
                        mpfr_limb_srcptr, mp_size_t));
__MPFR_DECLSPEC mp_limb_t mpfr_divhigh_n _MPFR_PROTO ((mpfr_limb_ptr,
                        mpfr_limb_ptr, mpfr_limb_ptr, mp_size_t));

__MPFR_DECLSPEC int mpfr_round_p _MPFR_PROTO ((mp_limb_t *, mp_size_t,
                                               mpfr_exp_t, mpfr_prec_t));

__MPFR_DECLSPEC void mpfr_dump_mant _MPFR_PROTO ((const mp_limb_t *,
                                                  mpfr_prec_t, mpfr_prec_t,
                                                  mpfr_prec_t));

__MPFR_DECLSPEC int mpfr_round_near_x _MPFR_PROTO ((mpfr_ptr, mpfr_srcptr,
                                                    mpfr_uexp_t, int,
                                                    mpfr_rnd_t));
__MPFR_DECLSPEC void mpfr_abort_prec_max _MPFR_PROTO ((void))
       MPFR_NORETURN_ATTR;

__MPFR_DECLSPEC void mpfr_rand_raw _MPFR_PROTO((mpfr_limb_ptr, gmp_randstate_t,
                                                mpfr_prec_t));

__MPFR_DECLSPEC mpz_t* mpfr_bernoulli_internal _MPFR_PROTO((mpz_t*,
                                                            unsigned long));

__MPFR_DECLSPEC int mpfr_sincos_fast _MPFR_PROTO((mpfr_t, mpfr_t,
                                                  mpfr_srcptr, mpfr_rnd_t));

__MPFR_DECLSPEC double mpfr_scale2 _MPFR_PROTO((double, int));

__MPFR_DECLSPEC void mpfr_div_ui2 _MPFR_PROTO((mpfr_ptr, mpfr_srcptr,
                                               unsigned long int, unsigned long int,
                                               mpfr_rnd_t));

__MPFR_DECLSPEC void mpfr_gamma_one_and_two_third _MPFR_PROTO((mpfr_ptr, mpfr_ptr, mpfr_prec_t));

#if defined (__cplusplus)
}
#endif

#endif<|MERGE_RESOLUTION|>--- conflicted
+++ resolved
@@ -297,7 +297,6 @@
 #define mpfr_get_default_rounding_mode() (__gmpfr_default_rounding_mode + 0)
 #define mpfr_get_default_prec() (__gmpfr_default_fp_bit_precision + 0)
 
-<<<<<<< HEAD
 /* Flags related macros. */
 /* Note: Function-like macros that modify __gmpfr_flags are not defined
    because of the risk to break the sequence point rules if two such
@@ -309,10 +308,6 @@
   (__gmpfr_flags & (mpfr_flags_t) (mask))
 
 #if MPFR_FLAGS_ALL <= INT_MAX
-=======
-#define mpfr_clear_divby0() \
-  ((void) (__gmpfr_flags &= MPFR_FLAGS_ALL ^ MPFR_FLAGS_DIVBY0))
->>>>>>> 45eb562e
 #define mpfr_underflow_p() \
   ((int) (__gmpfr_flags & MPFR_FLAGS_UNDERFLOW))
 #define mpfr_overflow_p() \
