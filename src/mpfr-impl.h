--- conflicted
+++ resolved
@@ -1,12 +1,7 @@
 /* Utilities for MPFR developers, not exported.
 
-<<<<<<< HEAD
 Copyright 1999-2016 Free Software Foundation, Inc.
 Contributed by the AriC and Caramba projects, INRIA.
-=======
-Copyright 1999-2015 Free Software Foundation, Inc.
-Contributed by the AriC and Caramel projects, INRIA.
->>>>>>> a5aecae4
 
 This file is part of the GNU MPFR Library.
 
@@ -27,11 +22,6 @@
 
 #ifndef __MPFR_IMPL_H__
 #define __MPFR_IMPL_H__
-
-/* Include config.h before using ANY configure macros if needed. */
-#ifdef HAVE_CONFIG_H
-# include "config.h"
-#endif
 
 /* Let's include some standard headers unconditionally as they are
    already needed by several source files or when some options are
@@ -62,35 +52,38 @@
 # define __MPFR_WITHIN_MPFR 1
 #endif
 
-
-
 /******************************************************
  ****************** Include files *********************
  ******************************************************/
+
+/* Include 'config.h' before using ANY configure macros if needed
+   NOTE: It isn't MPFR 'config.h', but GMP's one! */
+#ifdef HAVE_CONFIG_H
+# include "config.h"
+#endif
 
 /* For the definition of MPFR_THREAD_ATTR. GCC/ICC detection macros are
    no longer used, as they sometimes gave incorrect information about
    the support of thread-local variables. A configure check is now done. */
 #include "mpfr-thread.h"
 
-/* For the definition of MPFR_THREAD_ATTR. GCC/ICC detection macros are
-   no longer used, as they sometimes gave incorrect information about
-   the support of thread-local variables. A configure check is now done. */
-#include "mpfr-thread.h"
-
 #ifdef  MPFR_HAVE_GMP_IMPL /* Build with gmp internals */
 
-# include "gmp.h"
-# include "gmp-impl.h"
+# ifndef __GMP_H__
+#  include "gmp.h"
+# endif
+# ifndef __GMP_IMPL_H__
+#  include "gmp-impl.h"
+# endif
 # ifdef MPFR_NEED_LONGLONG_H
 #  include "longlong.h"
 # endif
-# include "mpfr.h"
-# include "mpfr-gmp.h"
+# ifndef __MPFR_H
+#  include "mpfr.h"
+# endif
 
 #else /* Build without gmp internals */
 
-<<<<<<< HEAD
 # ifndef __GMP_H__
 #  include "gmp.h"
 # endif
@@ -100,22 +93,12 @@
 # ifndef __GMPFR_GMP_H__
 #  include "mpfr-gmp.h"
 # endif
-=======
-# include "gmp.h"
-/* if using mini-gmp, include missing definitions in mini-gmp */
-# ifdef MPFR_USE_MINI_GMP
-#  include "mpfr-mini-gmp.h"
-# endif
-# include "mpfr.h"
-# include "mpfr-gmp.h"
->>>>>>> a5aecae4
 # ifdef MPFR_NEED_LONGLONG_H
 #  define LONGLONG_STANDALONE
 #  include "mpfr-longlong.h"
 # endif
 
 #endif
-<<<<<<< HEAD
 #undef MPFR_NEED_LONGLONG_H
 
 /* If a mpn_sqr_n macro is not defined, use mpn_mul. GMP 4.x defines a
@@ -177,10 +160,13 @@
 #endif
 
 
-=======
->>>>>>> a5aecae4
-
-#undef MPFR_NEED_LONGLONG_H
+
+/******************************************************
+ ************* GMP Basic Pointer Types ****************
+ ******************************************************/
+
+typedef mp_limb_t *mpfr_limb_ptr;
+typedef __gmp_const mp_limb_t *mpfr_limb_srcptr;
 
 
 
@@ -190,7 +176,7 @@
 
 /* Let's try to fix UINTMAX_MAX and INTMAX_MAX if these macros don't work
    (e.g. with gcc -ansi -pedantic-errors in 32-bit mode under GNU/Linux),
-   see <https://bugs.debian.org/cgi-bin/bugreport.cgi?bug=582698>. */
+   see <http://bugs.debian.org/cgi-bin/bugreport.cgi?bug=582698>. */
 #ifdef _MPFR_H_HAVE_INTMAX_T
 # ifdef MPFR_HAVE_INTMAX_MAX
 #  define MPFR_UINTMAX_MAX UINTMAX_MAX
@@ -206,10 +192,9 @@
 #define MPFR_BYTES_PER_MP_LIMB (GMP_NUMB_BITS/CHAR_BIT)
 
 /******************************************************
- ************** Attributes definition *****************
- ******************************************************/
-
-<<<<<<< HEAD
+ ******************** Check GMP ***********************
+ ******************************************************/
+
 #if !__MPFR_GMP(4,1,0)
 # error "GMP 4.1.0 or newer needed"
 #endif
@@ -234,26 +219,6 @@
 # define MPFR_LOG2_GMP_NUMB_BITS 8
 #else
 # error "Can't compute log2(GMP_NUMB_BITS)"
-=======
-#if defined(MPFR_HAVE_NORETURN)
-/* _Noreturn is specified by ISO C11 (Section 6.7.4);
-   in GCC, it is supported as of version 4.7. */
-# define MPFR_NORETURN _Noreturn
-#elif !defined(noreturn)
-/* A noreturn macro could be defined if <stdnoreturn.h> has been included,
-   in which case it would make sense to #define MPFR_NORETURN noreturn.
-   But this is unlikely, as MPFR_HAVE_NORETURN should have been defined
-   in such a case. So, in doubt, let us avoid any code that would use a
-   noreturn macro, since it could be invalid. */
-# if __MPFR_GNUC(3,0) || __MPFR_ICC(8,1,0)
-#  define MPFR_NORETURN __attribute__ ((noreturn))
-# elif defined(_MSC_VER) && defined(_WIN32) && (_MSC_VER >= 1200)
-#  define MPFR_NORETURN __declspec (noreturn)
-# endif
-#endif
-#ifndef MPFR_NORETURN
-# define MPFR_NORETURN
->>>>>>> a5aecae4
 #endif
 
 #if __MPFR_GNUC(3,0) || __MPFR_ICC(8,1,0)
@@ -266,41 +231,6 @@
 # define MPFR_CONST_ATTR
 #endif
 
-<<<<<<< HEAD
-=======
-#if __MPFR_GNUC(3,0) || __MPFR_ICC(8,1,0)
-# define MPFR_PURE_FUNCTION_ATTR    __attribute__ ((pure))
-#else
-# define MPFR_PURE_FUNCTION_ATTR
-#endif
-
-/* The hot attribute on a function is used to inform the compiler
-   that the function is a hot spot of the compiled program. */
-#if __MPFR_GNUC(4,3)
-# define MPFR_HOT_FUNCTION_ATTR     __attribute__ ((hot))
-#else
-# define MPFR_HOT_FUNCTION_ATTR
-#endif
-
-/* The cold attribute on functions is used to inform the compiler
-   that the function is unlikely to be executed. */
-#if __MPFR_GNUC(4,3)
-# define MPFR_COLD_FUNCTION_ATTR    __attribute__ ((cold))
-#else
-# define MPFR_COLD_FUNCTION_ATTR
-#endif
-
-/* add MPFR_MAYBE_UNUSED after a variable declaration to avoid compiler
-   warnings if it is not used */
-#if __MPFR_GNUC(3,4)
-#define MPFR_MAYBE_UNUSED __attribute__ ((unused))
-#else
-#define MPFR_MAYBE_UNUSED
-#endif
-
-
-
->>>>>>> a5aecae4
 /******************************************************
  ************* Global Internal Variables **************
  ******************************************************/
@@ -318,19 +248,10 @@
 typedef struct __gmpfr_cache_s mpfr_cache_t[1];
 typedef struct __gmpfr_cache_s *mpfr_cache_ptr;
 
-#if defined(MPFR_USE_THREAD_SAFE) && __GMP_LIBGMP_DLL
+#if __GMP_LIBGMP_DLL
 # define MPFR_WIN_THREAD_SAFE_DLL 1
 #endif
 
-<<<<<<< HEAD
-__MPFR_DECLSPEC extern MPFR_THREAD_ATTR unsigned int __gmpfr_flags;
-__MPFR_DECLSPEC extern MPFR_THREAD_ATTR mpfr_exp_t   __gmpfr_emin;
-__MPFR_DECLSPEC extern MPFR_THREAD_ATTR mpfr_exp_t   __gmpfr_emax;
-__MPFR_DECLSPEC extern MPFR_THREAD_ATTR mpfr_prec_t  __gmpfr_default_fp_bit_precision;
-__MPFR_DECLSPEC extern MPFR_THREAD_ATTR mpfr_rnd_t   __gmpfr_default_rounding_mode;
-__MPFR_DECLSPEC extern MPFR_THREAD_ATTR mpfr_cache_t __gmpfr_cache_const_euler;
-__MPFR_DECLSPEC extern MPFR_THREAD_ATTR mpfr_cache_t __gmpfr_cache_const_catalan;
-=======
 /* Detect some possible inconsistencies under Unix. */
 #if defined(__unix__)
 # if defined(_WIN32)
@@ -343,10 +264,9 @@
 #  error "Both __unix__ and MPFR_WIN_THREAD_SAFE_DLL are defined"
 # endif
 #endif
->>>>>>> a5aecae4
 
 #if defined(__MPFR_WITHIN_MPFR) || !defined(MPFR_WIN_THREAD_SAFE_DLL)
-extern MPFR_THREAD_ATTR mpfr_flags_t __gmpfr_flags;
+extern MPFR_THREAD_ATTR unsigned int __gmpfr_flags;
 extern MPFR_THREAD_ATTR mpfr_exp_t   __gmpfr_emin;
 extern MPFR_THREAD_ATTR mpfr_exp_t   __gmpfr_emax;
 extern MPFR_THREAD_ATTR mpfr_prec_t  __gmpfr_default_fp_bit_precision;
@@ -371,7 +291,7 @@
 #endif
 
 #ifdef MPFR_WIN_THREAD_SAFE_DLL
-__MPFR_DECLSPEC mpfr_flags_t * __gmpfr_flags_f();
+__MPFR_DECLSPEC unsigned int * __gmpfr_flags_f();
 __MPFR_DECLSPEC mpfr_exp_t *   __gmpfr_emin_f();
 __MPFR_DECLSPEC mpfr_exp_t *   __gmpfr_emax_f();
 __MPFR_DECLSPEC mpfr_prec_t *  __gmpfr_default_fp_bit_precision_f();
@@ -420,16 +340,12 @@
 __MPFR_DECLSPEC extern const mpfr_t __gmpfr_one;
 __MPFR_DECLSPEC extern const mpfr_t __gmpfr_two;
 __MPFR_DECLSPEC extern const mpfr_t __gmpfr_four;
-__MPFR_DECLSPEC extern const mpfr_t __gmpfr_mone;
-__MPFR_DECLSPEC extern const mpfr_t __gmpfr_const_log2_RNDD;
-__MPFR_DECLSPEC extern const mpfr_t __gmpfr_const_log2_RNDU;
 
 
 #if defined (__cplusplus)
  }
 #endif
 
-<<<<<<< HEAD
 /* Flags of __gmpfr_flags */
 #define MPFR_FLAGS_UNDERFLOW 1
 #define MPFR_FLAGS_OVERFLOW 2
@@ -459,29 +375,6 @@
   ((void) (__gmpfr_flags &= MPFR_FLAGS_ALL ^ MPFR_FLAGS_ERANGE))
 #define mpfr_clear_divby0() \
   ((void) (__gmpfr_flags &= MPFR_FLAGS_ALL ^ MPFR_FLAGS_DIVBY0))
-=======
-/* Replace some common functions for direct access to the global vars.
-   The casts prevent these macros from being used as a lvalue (and this
-   method makes sure that the expressions have the correct type). */
-#define mpfr_get_emin() ((mpfr_exp_t) __gmpfr_emin)
-#define mpfr_get_emax() ((mpfr_exp_t) __gmpfr_emax)
-#define mpfr_get_default_rounding_mode() \
-  ((mpfr_rnd_t) __gmpfr_default_rounding_mode)
-#define mpfr_get_default_prec() \
-  ((mpfr_prec_t) __gmpfr_default_fp_bit_precision)
-
-/* Flags related macros. */
-/* Note: Function-like macros that modify __gmpfr_flags are not defined
-   because of the risk to break the sequence point rules if two such
-   macros are used in the same expression (without a sequence point
-   between). For instance, mpfr_sgn currently uses mpfr_set_erangeflag,
-   which mustn't be implemented as a macro for this reason. */
-
-#define mpfr_flags_test(mask) \
-  (__gmpfr_flags & (mpfr_flags_t) (mask))
-
-#if MPFR_FLAGS_ALL <= INT_MAX
->>>>>>> a5aecae4
 #define mpfr_underflow_p() \
   ((int) (__gmpfr_flags & MPFR_FLAGS_UNDERFLOW))
 #define mpfr_overflow_p() \
@@ -494,44 +387,6 @@
   ((int) (__gmpfr_flags & MPFR_FLAGS_ERANGE))
 #define mpfr_divby0_p() \
   ((int) (__gmpfr_flags & MPFR_FLAGS_DIVBY0))
-<<<<<<< HEAD
-=======
-#endif
-
-/* Use a do-while statement for the following macros in order to prevent
-   one from using them in an expression, as the sequence point rules could
-   be broken if __gmpfr_flags is assigned twice in the same expression
-   (via macro expansions). For instance, the mpfr_sgn macro currently uses
-   mpfr_set_erangeflag, which mustn't be implemented as a function-like
-   macro for this reason. It is not clear whether an expression with
-   sequence points, like (void) (0, __gmpfr_flags = 0), would avoid UB. */
-#define MPFR_CLEAR_FLAGS() \
-  do __gmpfr_flags = 0; while (0)
-#define MPFR_CLEAR_UNDERFLOW() \
-  do __gmpfr_flags &= MPFR_FLAGS_ALL ^ MPFR_FLAGS_UNDERFLOW; while (0)
-#define MPFR_CLEAR_OVERFLOW() \
-  do __gmpfr_flags &= MPFR_FLAGS_ALL ^ MPFR_FLAGS_OVERFLOW; while (0)
-#define MPFR_CLEAR_DIVBY0() \
-  do __gmpfr_flags &= MPFR_FLAGS_ALL ^ MPFR_FLAGS_DIVBY0; while (0)
-#define MPFR_CLEAR_NANFLAG() \
-  do __gmpfr_flags &= MPFR_FLAGS_ALL ^ MPFR_FLAGS_NAN; while (0)
-#define MPFR_CLEAR_INEXFLAG() \
-  do __gmpfr_flags &= MPFR_FLAGS_ALL ^ MPFR_FLAGS_INEXACT; while (0)
-#define MPFR_CLEAR_ERANGEFLAG() \
-  do __gmpfr_flags &= MPFR_FLAGS_ALL ^ MPFR_FLAGS_ERANGE; while (0)
-#define MPFR_SET_UNDERFLOW() \
-  do __gmpfr_flags |= MPFR_FLAGS_UNDERFLOW; while (0)
-#define MPFR_SET_OVERFLOW() \
-  do __gmpfr_flags |= MPFR_FLAGS_OVERFLOW; while (0)
-#define MPFR_SET_DIVBY0() \
-  do __gmpfr_flags |= MPFR_FLAGS_DIVBY0; while (0)
-#define MPFR_SET_NANFLAG() \
-  do __gmpfr_flags |= MPFR_FLAGS_NAN; while (0)
-#define MPFR_SET_INEXFLAG() \
-  do __gmpfr_flags |= MPFR_FLAGS_INEXACT; while (0)
-#define MPFR_SET_ERANGEFLAG() \
-  do __gmpfr_flags |= MPFR_FLAGS_ERANGE; while (0)
->>>>>>> a5aecae4
 
 /* Testing an exception flag correctly is tricky. There are mainly two
    pitfalls: First, one needs to remember to clear the corresponding
@@ -578,55 +433,21 @@
  ******************** Assertions **********************
  ******************************************************/
 
-/* MPFR_WANT_ASSERT can take 4 values (the default value is 0):
-   -1 (or below): Do not check any assertion. Discouraged, in particular
-     for a shared library (for time-critical applications, LTO with a
-     static library should also be used anyway).
-   0: Check normal assertions.
-   1: Check debugging assertions too.
-   2 (or above): Additional checks that may take time. For instance,
-     some functions may be tested by using two different implementations
-     and comparing the results.
-*/
+/* Compile with -DMPFR_WANT_ASSERT to check all assert statements */
 
 /* Note: do not use GMP macros ASSERT_ALWAYS and ASSERT as they are not
    expressions, and as a consequence, they cannot be used in a for(),
    with a comma operator and so on. */
 
-<<<<<<< HEAD
 /* MPFR_ASSERTN(expr): assertions that should always be checked */
 #define MPFR_ASSERTN(expr)  \
    ((void) ((MPFR_UNLIKELY(expr)) || MPFR_UNLIKELY( (ASSERT_FAIL(expr),0) )))
 
 /* MPFR_ASSERTD(expr): assertions that should be checked when testing */
 #ifdef MPFR_WANT_ASSERT
-=======
-/* MPFR_ASSERTN(expr): assertions that should normally be checked,
-     otherwise give a hint to the compiler.
-   MPFR_ASSERTD(expr): assertions that should be checked when testing,
-     otherwise give a hint to the compiler.
-   MPFR_DBGRES(assignment): to be used when the result is tested only
-     in an MPFR_ASSERTD expression (in order to avoid a warning, e.g.
-     with GCC's -Wunused-but-set-variable, in non-debug mode).
- */
-#ifndef MPFR_WANT_ASSERT
-# define MPFR_WANT_ASSERT 0
-#endif
-
-#if MPFR_WANT_ASSERT < 0
-# undef MPFR_EXP_CHECK
-# define MPFR_ASSERTN(expr)  MPFR_ASSUME (expr)
-#else
-# define MPFR_ASSERTN(expr)  \
-  ((void) ((MPFR_LIKELY(expr)) || (ASSERT_FAIL(expr),0)))
-#endif
-
-#if MPFR_WANT_ASSERT > 0
->>>>>>> a5aecae4
 # define MPFR_EXP_CHECK 1
 # define MPFR_ASSERTD(expr)  MPFR_ASSERTN (expr)
 #else
-<<<<<<< HEAD
 # define MPFR_ASSERTD(expr)  ((void) 0)
 #endif
 
@@ -634,47 +455,6 @@
    WARNING: It doesn't use do { } while (0) for Insure++*/
 #define MPFR_RET_NEVER_GO_HERE()  {MPFR_ASSERTN(0); return 0;}
 
-=======
-# define MPFR_ASSERTD(expr)  MPFR_ASSUME (expr)
-# define MPFR_DBGRES(A)      ((void) (A))
-#endif
-
-/* MPFR_ASSUME is like assert(), but it is a hint to a compiler about a
-   statement of fact in a function call free expression, which allows
-   the compiler to generate better machine code.
-   __builtin_unreachable has been introduced in GCC 4.5 but it works
-   fine since 4.8 only (before it may generate unoptimized code if there
-   are more than one decision).
-   The use of __builtin_constant_p is to avoid calling any function in
-   assertions: it detects if the expression can be reduced to a constant,
-   i.e. if the expression has any other effect than being false or true
-   which is wrong if there is any function call.
-   In the development code, it is better to use MPFR_ASSERTD than
-   MPFR_ASSUME, since it'll check if the condition is true in debug
-   build.
-*/
-#if defined(MPFR_HAVE_BUILTIN_UNREACHABLE) && __MPFR_GNUC(4, 8)
-# define MPFR_ASSUME(x)                                 \
-    (! __builtin_constant_p (!!(x) || !(x)) || (x) ?    \
-     (void) 0 : __builtin_unreachable())
-#elif defined(_MSC_VER)
-# define MPFR_ASSUME(x) __assume(x)
-#else
-# define MPFR_ASSUME(x) ((void) 0)
-#endif
-
-#include "mpfr-sassert.h"
-
-/* Code to deal with impossible, for functions returning an int.
-   The "return 0;" avoids an error with current GCC versions and
-   "-Werror=return-type".
-   WARNING: It doesn't use do { } while (0) for Insure++ */
-#if defined(HAVE_BUILTIN_UNREACHABLE)
-# define MPFR_RET_NEVER_GO_HERE() { __builtin_unreachable(); }
-#else
-# define MPFR_RET_NEVER_GO_HERE()  { MPFR_ASSERTN(0); return 0; }
-#endif
->>>>>>> a5aecae4
 
 /******************************************************
  ******************** Warnings ************************
@@ -932,9 +712,6 @@
  **************** mpfr_t properties *******************
  ******************************************************/
 
-#define MPFR_PREC_COND(p) ((p) >= MPFR_PREC_MIN && (p) <= MPFR_PREC_MAX)
-#define MPFR_PREC_IN_RANGE(p) (MPFR_ASSERTD (MPFR_PREC_COND(p)), (p))
-
 /* In the following macro, p is usually a mpfr_prec_t, but this macro
    works with other integer types (without integer overflow). Checking
    that p >= 1 in debug mode is useful here because this macro can be
@@ -951,8 +728,7 @@
 #define MPFR_PREC(x)      ((x)->_mpfr_prec)
 #define MPFR_EXP(x)       ((x)->_mpfr_exp)
 #define MPFR_MANT(x)      ((x)->_mpfr_d)
-#define MPFR_GET_PREC(x)  MPFR_PREC_IN_RANGE (MPFR_PREC (x))
-#define MPFR_LAST_LIMB(x) ((MPFR_GET_PREC (x) - 1) / GMP_NUMB_BITS)
+#define MPFR_LAST_LIMB(x) ((MPFR_PREC (x) - 1) / GMP_NUMB_BITS)
 #define MPFR_LIMB_SIZE(x) (MPFR_LAST_LIMB (x) + 1)
 
 
@@ -972,8 +748,6 @@
 # define MPFR_EXP_MAX (LONG_MAX)
 # define MPFR_EXP_MIN (LONG_MIN)
 #elif _MPFR_EXP_FORMAT == 4
-/* Note: MPFR_EXP_MAX and MPFR_EXP_MIN must not be used in #if directives
-   if _MPFR_EXP_FORMAT == 4 and MPFR_HAVE_INTMAX_MAX is not defined. */
 # define MPFR_EXP_MAX (MPFR_INTMAX_MAX)
 # define MPFR_EXP_MIN (MPFR_INTMAX_MIN)
 #else
@@ -984,16 +758,18 @@
    nonnegative. */
 #define MPFR_UEXP(X) (MPFR_ASSERTD ((X) >= 0), (mpfr_uexp_t) (X))
 
-#if _MPFR_EXP_FORMAT <= 3
+#if MPFR_EXP_MIN >= LONG_MIN && MPFR_EXP_MAX <= LONG_MAX
 typedef long int mpfr_eexp_t;
 # define mpfr_get_exp_t(x,r) mpfr_get_si((x),(r))
 # define mpfr_set_exp_t(x,e,r) mpfr_set_si((x),(e),(r))
 # define MPFR_EXP_FSPEC "l"
-#else
+#elif defined (_MPFR_H_HAVE_INTMAX_T)
 typedef intmax_t mpfr_eexp_t;
 # define mpfr_get_exp_t(x,r) mpfr_get_sj((x),(r))
 # define mpfr_set_exp_t(x,e,r) mpfr_set_sj((x),(e),(r))
 # define MPFR_EXP_FSPEC "j"
+#else
+# error "Cannot define mpfr_get_exp_t and mpfr_set_exp_t"
 #endif
 
 /* Invalid exponent value (to track bugs...) */
@@ -1019,19 +795,11 @@
    setting the exponent before calling mpfr_check_range.
    MPFR_EXP_CHECK is defined when MPFR_WANT_ASSERT is defined, but if you
    don't use MPFR_WANT_ASSERT (for speed reasons), you can still define
-   MPFR_EXP_CHECK by setting -DMPFR_EXP_CHECK in $CFLAGS.
-   Note about MPFR_SET_EXP:
-     The exp expression is required to have a signed type. To avoid spurious
-     failures, we could cast (exp) to mpfr_exp_t, but this wouldn't allow us
-     to detect some bugs that can occur on particular platforms. Anyway, an
-     unsigned type for exp is suspicious and should be regarded as a bug.
-*/
+   MPFR_EXP_CHECK by setting -DMPFR_EXP_CHECK in $CFLAGS. */
 
 #ifdef MPFR_EXP_CHECK
 # define MPFR_GET_EXP(x)          (mpfr_get_exp) (x)
-# define MPFR_SET_EXP(x, exp)     (MPFR_ASSERTN ((exp) >= __gmpfr_emin && \
-                                                 (exp) <= __gmpfr_emax),  \
-                                   (void) (MPFR_EXP (x) = (exp)))
+# define MPFR_SET_EXP(x, exp)     MPFR_ASSERTN (!mpfr_set_exp ((x), (exp)))
 # define MPFR_SET_INVALID_EXP(x)  ((void) (MPFR_EXP (x) = MPFR_EXP_INVALID))
 #else
 # define MPFR_GET_EXP(x)          MPFR_EXP (x)
@@ -1058,13 +826,11 @@
 #define MPFR_SET_ZERO(x) (MPFR_EXP(x) =  MPFR_EXP_ZERO)
 #define MPFR_NOTZERO(x)  (MPFR_EXP(x) != MPFR_EXP_ZERO)
 
-#define MPFR_IS_NORMALIZED(x) \
-  (MPFR_LIMB_MSB (MPFR_MANT(x)[MPFR_LAST_LIMB(x)]) != 0)
-
 #define MPFR_IS_FP(x)       (!MPFR_IS_NAN(x) && !MPFR_IS_INF(x))
 #define MPFR_IS_SINGULAR(x) (MPFR_EXP(x) <= MPFR_EXP_INF)
-#define MPFR_IS_PURE_FP(x) \
-  (!MPFR_IS_SINGULAR(x) && (MPFR_ASSERTD (MPFR_IS_NORMALIZED (x)), 1))
+#define MPFR_IS_PURE_FP(x)  (!MPFR_IS_SINGULAR(x) && \
+  (MPFR_ASSERTD ((MPFR_MANT(x)[MPFR_LAST_LIMB(x)]  \
+                  & MPFR_LIMB_HIGHBIT) != 0), 1))
 
 #define MPFR_ARE_SINGULAR(x,y) \
   (MPFR_UNLIKELY(MPFR_IS_SINGULAR(x)) || MPFR_UNLIKELY(MPFR_IS_SINGULAR(y)))
@@ -1080,8 +846,8 @@
 #define MPFR_SIGN_POS (1)
 #define MPFR_SIGN_NEG (-1)
 
-#define MPFR_IS_STRICTPOS(x)  (MPFR_NOTZERO (x) && MPFR_IS_POS (x))
-#define MPFR_IS_STRICTNEG(x)  (MPFR_NOTZERO (x) && MPFR_IS_NEG (x))
+#define MPFR_IS_STRICTPOS(x)  (MPFR_NOTZERO((x)) && MPFR_SIGN(x) > 0)
+#define MPFR_IS_STRICTNEG(x)  (MPFR_NOTZERO((x)) && MPFR_SIGN(x) < 0)
 
 #define MPFR_IS_NEG(x) (MPFR_SIGN(x) < 0)
 #define MPFR_IS_POS(x) (MPFR_SIGN(x) > 0)
@@ -1096,8 +862,8 @@
  (MPFR_ASSERTD((s) == MPFR_SIGN_POS || (s) == MPFR_SIGN_NEG))
 #define MPFR_SET_SIGN(x, s) \
   (MPFR_ASSERT_SIGN(s), MPFR_SIGN(x) = s)
-#define MPFR_IS_POS_SIGN(s1) ((s1) > 0)
-#define MPFR_IS_NEG_SIGN(s1) ((s1) < 0)
+#define MPFR_IS_POS_SIGN(s1) (s1 > 0)
+#define MPFR_IS_NEG_SIGN(s1) (s1 < 0)
 #define MPFR_MULT_SIGN(s1, s2) ((s1) * (s2))
 /* Transform a sign to 1 or -1 */
 #define MPFR_FROM_SIGN_TO_INT(s) (s)
@@ -1149,43 +915,33 @@
 /* We want to test if rnd = Zero, or Away.
    'test' is 1 if negative, and 0 if positive. */
 #define MPFR_IS_LIKE_RNDZ(rnd, test) \
-  ((rnd) == MPFR_RNDZ || MPFR_IS_RNDUTEST_OR_RNDDNOTTEST (rnd, test))
-
-#define MPFR_IS_LIKE_RNDU(rnd, sign)                    \
-  (((rnd) == MPFR_RNDU) ||                              \
-   ((rnd) == MPFR_RNDZ && MPFR_IS_NEG_SIGN (sign)) ||   \
-   ((rnd) == MPFR_RNDA && MPFR_IS_POS_SIGN (sign)))
-
-#define MPFR_IS_LIKE_RNDD(rnd, sign)                    \
-  (((rnd) == MPFR_RNDD) ||                              \
-   ((rnd) == MPFR_RNDZ && MPFR_IS_POS_SIGN (sign)) ||   \
-   ((rnd) == MPFR_RNDA && MPFR_IS_NEG_SIGN (sign)))
-
-<<<<<<< HEAD
+  ((rnd==MPFR_RNDZ) || MPFR_IS_RNDUTEST_OR_RNDDNOTTEST (rnd, test))
+
+#define MPFR_IS_LIKE_RNDU(rnd, sign) \
+  ((rnd==MPFR_RNDU) || (rnd==MPFR_RNDZ && sign<0) || (rnd==MPFR_RNDA && sign>0))
+
+#define MPFR_IS_LIKE_RNDD(rnd, sign) \
+  ((rnd==MPFR_RNDD) || (rnd==MPFR_RNDZ && sign>0) || (rnd==MPFR_RNDA && sign<0))
+
 /* Invert a rounding mode, RNDN, RNDZ and RNDA are unchanged */
 #define MPFR_INVERT_RND(rnd) ((rnd == MPFR_RNDU) ? MPFR_RNDD : \
                              ((rnd == MPFR_RNDD) ? MPFR_RNDU : rnd))
-=======
-/* Invert a rounding mode, RNDZ and RNDA are unchanged */
-#define MPFR_INVERT_RND(rnd) ((rnd) == MPFR_RNDU ? MPFR_RNDD :          \
-                              (rnd) == MPFR_RNDD ? MPFR_RNDU : (rnd))
->>>>>>> a5aecae4
 
 /* Transform RNDU and RNDD to RNDZ according to test */
-#define MPFR_UPDATE_RND_MODE(rnd, test)                             \
-  do {                                                              \
-    if (MPFR_UNLIKELY(MPFR_IS_RNDUTEST_OR_RNDDNOTTEST(rnd, test)))  \
+#define MPFR_UPDATE_RND_MODE(rnd, test)                            \
+  do {                                                             \
+    if (MPFR_UNLIKELY(MPFR_IS_RNDUTEST_OR_RNDDNOTTEST(rnd, test))) \
       rnd = MPFR_RNDZ;                                              \
   } while (0)
 
 /* Transform RNDU and RNDD to RNDZ or RNDA according to sign,
    leave the other modes unchanged */
-#define MPFR_UPDATE2_RND_MODE(rnd, sign)                       \
-  do {                                                         \
-    if (rnd == MPFR_RNDU)                                      \
-      rnd = MPFR_IS_POS_SIGN (sign) ? MPFR_RNDA : MPFR_RNDZ;   \
-    else if (rnd == MPFR_RNDD)                                 \
-      rnd = MPFR_IS_NEG_SIGN (sign) ? MPFR_RNDA : MPFR_RNDZ;   \
+#define MPFR_UPDATE2_RND_MODE(rnd, sign)        \
+  do {                                          \
+  if (rnd == MPFR_RNDU)                          \
+    rnd = (sign > 0) ? MPFR_RNDA : MPFR_RNDZ;     \
+  else if (rnd == MPFR_RNDD)                     \
+    rnd = (sign < 0) ? MPFR_RNDA : MPFR_RNDZ;     \
   } while (0)
 
 
@@ -1193,17 +949,29 @@
  ******************* Limb Macros **********************
  ******************************************************/
 
-/* Definition of simple mp_limb_t constants */
-#define MPFR_LIMB_ZERO    ((mp_limb_t) 0)
-#define MPFR_LIMB_ONE     ((mp_limb_t) 1)
-#define MPFR_LIMB_HIGHBIT (MPFR_LIMB_ONE << (GMP_NUMB_BITS - 1))
-#define MPFR_LIMB_MAX     ((mp_limb_t) -1)
+ /* Definition of MPFR_LIMB_HIGHBIT */
+#if defined(GMP_LIMB_HIGHBIT)
+# define MPFR_LIMB_HIGHBIT GMP_LIMB_HIGHBIT
+#elif defined(MP_LIMB_T_HIGHBIT)
+# define MPFR_LIMB_HIGHBIT MP_LIMB_T_HIGHBIT
+#else
+# error "Neither GMP_LIMB_HIGHBIT nor MP_LIMB_T_HIGHBIT defined in GMP"
+#endif
 
 /* Mask to get the Most Significant Bit of a limb */
-#define MPFR_LIMB_MSB(l) ((l) & MPFR_LIMB_HIGHBIT)
+#define MPFR_LIMB_MSB(l) ((l)&MPFR_LIMB_HIGHBIT)
+
+/* Definition of MPFR_LIMB_ONE & MPFR_LIMB_ZERO */
+#ifdef CNST_LIMB
+# define MPFR_LIMB_ONE  CNST_LIMB(1)
+# define MPFR_LIMB_ZERO CNST_LIMB(0)
+#else
+# define MPFR_LIMB_ONE  ((mp_limb_t) 1L)
+# define MPFR_LIMB_ZERO ((mp_limb_t) 0L)
+#endif
 
 /* Mask for the low 's' bits of a limb */
-#define MPFR_LIMB_MASK(s) ((MPFR_LIMB_ONE << (s)) - MPFR_LIMB_ONE)
+#define MPFR_LIMB_MASK(s) ((MPFR_LIMB_ONE<<(s))-MPFR_LIMB_ONE)
 
 
 
@@ -1303,82 +1071,21 @@
 /* Theses macros help the compiler to determine if a test is
    likely or unlikely. The !! is necessary in case x is larger
    than a long. */
-#if defined MPFR_DEBUG_PREDICTION && __MPFR_GNUC(3,0)
-
-/* Code to debug branch prediction, based on Ulrich Drepper's paper
- * "What Every Programmer Should Know About Memory":
- *   http://people.freebsd.org/~lstewart/articles/cpumemory.pdf
- */
-asm (".section predict_data, \"aw\"; .previous\n"
-     ".section predict_line, \"a\"; .previous\n"
-     ".section predict_file, \"a\"; .previous");
-# if defined __x86_64__
-#  define MPFR_DEBUGPRED__(e,E)                                         \
-  ({ long int _e = !!(e);                                               \
-    asm volatile (".pushsection predict_data\n"                         \
-                  "..predictcnt%=: .quad 0; .quad 0\n"                  \
-                  ".section predict_line; .quad %c1\n"                  \
-                  ".section predict_file; .quad %c2; .popsection\n"     \
-                  "addq $1,..predictcnt%=(,%0,8)"                       \
-                  : : "r" (_e == E), "i" (__LINE__), "i" (__FILE__));   \
-    __builtin_expect (_e, E);                                           \
-  })
-# elif defined __i386__
-#  define MPFR_DEBUGPRED__(e,E)                                         \
-  ({ long int _e = !!(e);                                               \
-    asm volatile (".pushsection predict_data\n"                         \
-                  "..predictcnt%=: .long 0; .long 0\n"                  \
-                  ".section predict_line; .long %c1\n"                  \
-                  ".section predict_file; .long %c2; .popsection\n"     \
-                  "incl ..predictcnt%=(,%0,4)"                          \
-                  : : "r" (_e == E), "i" (__LINE__), "i" (__FILE__));   \
-    __builtin_expect (_e, E);                                           \
-  })
-# else
-#  error "MPFR_DEBUGPRED__ definition missing"
-# endif
-
-# define MPFR_LIKELY(x) MPFR_DEBUGPRED__ ((x), 1)
-# define MPFR_UNLIKELY(x) MPFR_DEBUGPRED__ ((x), 0)
-
-#elif __MPFR_GNUC(3,0) || __MPFR_ICC(8,1,0)
-
-# define MPFR_LIKELY(x) (__builtin_expect(!!(x), 1))
-# define MPFR_UNLIKELY(x) (__builtin_expect(!!(x), 0))
-
-#else
-
+#if __MPFR_GNUC(3,0) || __MPFR_ICC(8,1,0)
+# define MPFR_LIKELY(x) (__builtin_expect(!!(x),1))
+# define MPFR_UNLIKELY(x) (__builtin_expect(!!(x),0))
+#else
 # define MPFR_LIKELY(x) (x)
 # define MPFR_UNLIKELY(x) (x)
-
 #endif
 
 /* Declare that some variable is initialized before being used (without a
    dummy initialization) in order to avoid some compiler warnings. Use the
-<<<<<<< HEAD
    VAR = VAR trick (see http://gcc.gnu.org/bugzilla/show_bug.cgi?id=36296)
    only with gcc as this is undefined behavior, and we don't know what
    other compilers do (they may also be smarter). This trick could be
    disabled with future gcc versions. */
 #if defined(__GNUC__)
-=======
-   VAR = VAR trick (see https://gcc.gnu.org/bugzilla/show_bug.cgi?id=36296#c3)
-   only with gcc as this is undefined behavior, and we don't know what other
-   compilers do (they may also be smarter). This self-initialization trick
-   could be disabled with future gcc versions.
-   However, for clang (which defines __GNUC__), this trick must not be used
-   as it currently generates a warning, at least with:
-     Debian clang version 3.0-6.2 (tags/RELEASE_30/final) (based on LLVM 3.0)
-     __VERSION__ "4.2.1 Compatible Debian Clang 3.0 (tags/RELEASE_30/final)"
-     __clang__ 1
-     __clang_major__ 3
-     __clang_minor__ 0
-     __clang_patchlevel__ 0
-     __clang_version__ "3.0 (tags/RELEASE_30/final)"
-   (see https://bugs.debian.org/cgi-bin/bugreport.cgi?bug=705583 for this
-   problem with clang). */
-#if defined(__GNUC__) && !defined(__clang__)
->>>>>>> a5aecae4
 # define INITIALIZED(VAR) VAR = VAR
 #else
 # define INITIALIZED(VAR) VAR
@@ -1472,10 +1179,9 @@
 #define IS_POW2(X) (((X) & ((X) - 1)) == 0)
 #define NOT_POW2(X) (((X) & ((X) - 1)) != 0)
 
-/* Safe absolute value and difference (to avoid possible integer overflow) */
+/* Safe absolute value (to avoid possible integer overflow) */
 /* type is the target (unsigned) type */
 #define SAFE_ABS(type,x) ((x) >= 0 ? (type)(x) : -(type)(x))
-#define SAFE_DIFF(type,x,y) (MPFR_ASSERTD((x) >= (y)), (type)(x) - (type)(y))
 
 #define mpfr_get_d1(x) mpfr_get_d(x,__gmpfr_default_rounding_mode)
 
@@ -1486,9 +1192,8 @@
    mp_size_t _size;                             \
    MPFR_ASSERTD (mpz_sgn (z) != 0);             \
    _size = ABSIZ(z);                            \
-   MPFR_ASSERTD (_size >= 1);                   \
    count_leading_zeros (_cnt, PTR(z)[_size-1]); \
-   (r) = _size * GMP_NUMB_BITS - _cnt;          \
+   (r) = _size * GMP_NUMB_BITS - _cnt;       \
   } while (0)
 
 /* MPFR_LCONV_DPTS can also be forced to 0 or 1 by the user. */
@@ -1596,8 +1301,6 @@
     /* Check Trivial Case when Dest Mantissa has more bits than source */   \
     _srcprec = (sprec);                                                     \
     _destprec = MPFR_PREC (dest);                                           \
-    MPFR_ASSERTD (_srcprec >= MPFR_PREC_MIN);                               \
-    MPFR_ASSERTD (_destprec >= MPFR_PREC_MIN);                              \
     _destp = MPFR_MANT (dest);                                              \
     if (MPFR_UNLIKELY (_destprec >= _srcprec))                              \
       {                                                                     \
@@ -1876,15 +1579,11 @@
   static const char *_x ## _fname = __func__;                           \
   auto void __attribute__ ((destructor)) x ## _f  (void);               \
   void __attribute__ ((destructor)) x ## _f  (void) {                   \
-    if (_x ## _loop != 0 && (MPFR_LOG_STAT_F & mpfr_log_type)) {        \
+    if (_x ## _loop != 0 && (MPFR_LOG_STAT_F & mpfr_log_type))          \
       fprintf (mpfr_log_file,                                           \
                "%s: Ziv failed %2.2f%% (%lu bad cases / %lu calls)\n",  \
                _x ## _fname, (double) 100.0 * _x ## _bad / _x ## _loop, \
-               _x ## _bad, _x ## _loop );                               \
-      if (mpfr_log_flush)                                               \
-        fflush (mpfr_log_file);                                         \
-    }                                                                   \
-  }
+               _x ## _bad, _x ## _loop ); }
 
 #define MPFR_ZIV_INIT(_x, _p)                                           \
   do                                                                    \
@@ -1892,8 +1591,10 @@
       (_x) = GMP_NUMB_BITS;                                             \
       if (mpfr_log_level >= 0)                                          \
         _x ## _loop ++;                                                 \
-      LOG_PRINT (MPFR_LOG_BADCASE_F, "%s:ZIV 1st prec=%Pd\n",           \
-                 __func__, (mpfr_prec_t) (_p));                         \
+      if ((MPFR_LOG_BADCASE_F & mpfr_log_type) &&                       \
+          (mpfr_log_current <= mpfr_log_level))                         \
+        LOG_PRINT ("%s:ZIV 1st prec=%Pd\n",                             \
+                   __func__, (mpfr_prec_t) (_p));                       \
     }                                                                   \
   while (0)
 
@@ -1905,16 +1606,21 @@
       if (mpfr_log_level >= 0)                                          \
         _x ## _bad += (_x ## _cpt == 1);                                \
       _x ## _cpt ++;                                                    \
-      LOG_PRINT (MPFR_LOG_BADCASE_F, "%s:ZIV new prec=%Pd\n",           \
-                 __func__, (mpfr_prec_t) (_p));                         \
+      if ((MPFR_LOG_BADCASE_F & mpfr_log_type) &&                       \
+          (mpfr_log_current <= mpfr_log_level))                         \
+        LOG_PRINT ("%s:ZIV new prec=%Pd\n",                             \
+                   __func__, (mpfr_prec_t) (_p));                       \
     }                                                                   \
   while (0)
 
 #define MPFR_ZIV_FREE(_x)                                               \
   do                                                                    \
-    if (_x ## _cpt > 1)                                                 \
-      LOG_PRINT (MPFR_LOG_BADCASE_F, "%s:ZIV %d loops\n",               \
+    {                                                                   \
+      if ((MPFR_LOG_BADCASE_F & mpfr_log_type) && _x ## _cpt > 1 &&     \
+          (mpfr_log_current <= mpfr_log_level))                         \
+        fprintf (mpfr_log_file, "%s:ZIV %d loops\n",                    \
                  __func__, _x ## _cpt);                                 \
+    }                                                                   \
   while (0)
 
 #endif
@@ -1948,7 +1654,6 @@
 #endif
 
 __MPFR_DECLSPEC extern FILE *mpfr_log_file;
-__MPFR_DECLSPEC extern int   mpfr_log_flush;
 __MPFR_DECLSPEC extern int   mpfr_log_type;
 __MPFR_DECLSPEC extern int   mpfr_log_level;
 __MPFR_DECLSPEC extern int   mpfr_log_current;
@@ -1960,34 +1665,41 @@
 
 /* LOG_PRINT calls mpfr_fprintf on mpfr_log_file with logging disabled
    (recursive logging is not wanted and freezes MPFR). */
-#define LOG_PRINT(type, format, ...)                                    \
+#define LOG_PRINT(format, ...)                                          \
   do                                                                    \
-    if ((mpfr_log_type & (type)) && mpfr_log_current <= mpfr_log_level) \
-      {                                                                 \
-        int old_level = mpfr_log_level;                                 \
-        mpfr_log_level = -1;  /* disable logging in mpfr_fprintf */     \
-        __gmpfr_cache_const_pi = __gmpfr_logging_pi;                    \
-        __gmpfr_cache_const_log2 = __gmpfr_logging_log2;                \
-        mpfr_fprintf (mpfr_log_file, format, __VA_ARGS__);              \
-        if (mpfr_log_flush)                                             \
-          fflush (mpfr_log_file);                                       \
-        mpfr_log_level = old_level;                                     \
-        __gmpfr_cache_const_pi = __gmpfr_normal_pi;                     \
-        __gmpfr_cache_const_log2 = __gmpfr_normal_log2;                 \
-      }                                                                 \
+    {                                                                   \
+      int old_level = mpfr_log_level;                                   \
+      mpfr_log_level = -1;  /* disable logging in mpfr_fprintf */       \
+      __gmpfr_cache_const_pi = __gmpfr_logging_pi;                      \
+      __gmpfr_cache_const_log2 = __gmpfr_logging_log2;                  \
+      mpfr_fprintf (mpfr_log_file, format, __VA_ARGS__);                \
+      mpfr_log_level = old_level;                                       \
+      __gmpfr_cache_const_pi = __gmpfr_normal_pi;                       \
+      __gmpfr_cache_const_log2 = __gmpfr_normal_log2;                   \
+    }                                                                   \
   while (0)
 
 #define MPFR_LOG_VAR(x)                                                 \
-  LOG_PRINT (MPFR_LOG_INTERNAL_F, "%s.%d:%s[%#Pu]=%.*Rg\n", __func__,   \
-             __LINE__, #x, mpfr_get_prec (x), mpfr_log_prec, x)
+  do                                                                    \
+    if ((MPFR_LOG_INTERNAL_F & mpfr_log_type) &&                        \
+        (mpfr_log_current <= mpfr_log_level))                           \
+      LOG_PRINT ("%s.%d:%s[%#Pu]=%.*Rg\n", __func__, __LINE__,          \
+                 #x, mpfr_get_prec (x), mpfr_log_prec, x);              \
+  while (0)
 
 #define MPFR_LOG_MSG2(format, ...)                                      \
-  LOG_PRINT (MPFR_LOG_MSG_F, "%s.%d: "format, __func__, __LINE__, __VA_ARGS__)
+  do                                                                    \
+    if ((MPFR_LOG_MSG_F & mpfr_log_type) &&                             \
+        (mpfr_log_current <= mpfr_log_level))                           \
+      LOG_PRINT ("%s.%d: "format, __func__, __LINE__, __VA_ARGS__);     \
+  while (0)
 #define MPFR_LOG_MSG(x) MPFR_LOG_MSG2 x
 
 #define MPFR_LOG_BEGIN2(format, ...)                                    \
   mpfr_log_current ++;                                                  \
-  LOG_PRINT (MPFR_LOG_INPUT_F, "%s:IN  "format"\n", __func__, __VA_ARGS__); \
+  if ((MPFR_LOG_INPUT_F & mpfr_log_type) &&                             \
+      (mpfr_log_current <= mpfr_log_level))                             \
+    LOG_PRINT ("%s:IN  "format"\n", __func__, __VA_ARGS__);             \
   if ((MPFR_LOG_TIME_F & mpfr_log_type) &&                              \
       (mpfr_log_current <= mpfr_log_level))                             \
     __gmpfr_log_time = mpfr_get_cputime ();
@@ -1996,10 +1708,13 @@
   MPFR_LOG_BEGIN2 x
 
 #define MPFR_LOG_END2(format, ...)                                      \
-  LOG_PRINT (MPFR_LOG_TIME_F, "%s:TIM %dms\n", __mpfr_log_fname,        \
+  if ((MPFR_LOG_TIME_F & mpfr_log_type) &&                              \
+      (mpfr_log_current <= mpfr_log_level))                             \
+    fprintf (mpfr_log_file, "%s:TIM %dms\n", __mpfr_log_fname,          \
              mpfr_get_cputime () - __gmpfr_log_time);                   \
-  LOG_PRINT (MPFR_LOG_OUTPUT_F, "%s:OUT "format"\n", __mpfr_log_fname,  \
-             __VA_ARGS__);                                              \
+  if ((MPFR_LOG_OUTPUT_F & mpfr_log_type) &&                            \
+      (mpfr_log_current <= mpfr_log_level))                             \
+    LOG_PRINT ("%s:OUT "format"\n", __mpfr_log_fname, __VA_ARGS__);     \
   mpfr_log_current --;
 #define MPFR_LOG_END(x)                                                 \
   static const char *__mpfr_log_fname = __func__;                       \
@@ -2154,10 +1869,8 @@
 extern "C" {
 #endif
 
-MPFR_COLD_FUNCTION_ATTR __MPFR_DECLSPEC int
-  mpfr_underflow _MPFR_PROTO ((mpfr_ptr, mpfr_rnd_t, int));
-MPFR_COLD_FUNCTION_ATTR __MPFR_DECLSPEC int
-  mpfr_overflow _MPFR_PROTO ((mpfr_ptr, mpfr_rnd_t, int));
+__MPFR_DECLSPEC int mpfr_underflow _MPFR_PROTO ((mpfr_ptr, mpfr_rnd_t, int));
+__MPFR_DECLSPEC int mpfr_overflow _MPFR_PROTO ((mpfr_ptr, mpfr_rnd_t, int));
 
 __MPFR_DECLSPEC int mpfr_add1 _MPFR_PROTO ((mpfr_ptr, mpfr_srcptr,
                                             mpfr_srcptr, mpfr_rnd_t));
@@ -2261,19 +1974,14 @@
 __MPFR_DECLSPEC int mpfr_round_near_x _MPFR_PROTO ((mpfr_ptr, mpfr_srcptr,
                                                     mpfr_uexp_t, int,
                                                     mpfr_rnd_t));
-<<<<<<< HEAD
 __MPFR_DECLSPEC void mpfr_abort_prec_max _MPFR_PROTO ((void))
        MPFR_NORETURN_ATTR;
-=======
-__MPFR_DECLSPEC MPFR_COLD_FUNCTION_ATTR MPFR_NORETURN void
-  mpfr_abort_prec_max _MPFR_PROTO ((void));
->>>>>>> a5aecae4
 
 __MPFR_DECLSPEC void mpfr_rand_raw _MPFR_PROTO((mpfr_limb_ptr, gmp_randstate_t,
                                                 mpfr_prec_t));
 
-__MPFR_DECLSPEC mpz_srcptr mpfr_bernoulli_cache _MPFR_PROTO ((unsigned long));
-__MPFR_DECLSPEC void mpfr_bernoulli_freecache _MPFR_PROTO ((void));
+__MPFR_DECLSPEC mpz_t* mpfr_bernoulli_internal _MPFR_PROTO((mpz_t*,
+                                                            unsigned long));
 
 __MPFR_DECLSPEC int mpfr_sincos_fast _MPFR_PROTO((mpfr_t, mpfr_t,
                                                   mpfr_srcptr, mpfr_rnd_t));
@@ -2286,77 +1994,8 @@
 
 __MPFR_DECLSPEC void mpfr_gamma_one_and_two_third _MPFR_PROTO((mpfr_ptr, mpfr_ptr, mpfr_prec_t));
 
-__MPFR_DECLSPEC void mpfr_mpz_init _MPFR_PROTO((mpz_ptr));
-__MPFR_DECLSPEC void mpfr_mpz_clear _MPFR_PROTO((mpz_ptr));
-
 #if defined (__cplusplus)
 }
 #endif
 
-/******************************************************
- **************  Internal mpz caching *****************
- ******************************************************/
-
-/* Cache for mpz_t */
-#if !defined(MPFR_MY_MPZ_INIT) || MPFR_MY_MPZ_INIT != 0
-# undef mpz_init
-# undef mpz_clear
-# define mpz_init mpfr_mpz_init
-# define mpz_clear mpfr_mpz_clear
-#endif
-
-/******************************************************
- ********** Compute LOG2(LOG2(MPFR_PREC_MAX))**********
- ******************************************************/
-#if   _MPFR_PREC_FORMAT == 1
-# define MPFR_PREC_MAX_TEMP USHRT_MAX
-#elif _MPFR_PREC_FORMAT == 2
-# define MPFR_PREC_MAX_TEMP UINT_MAX
-#elif _MPFR_PREC_FORMAT == 3
-# define MPFR_PREC_MAX_TEMP ULONG_MAX
-#endif
-
-#if MPFR_PREC_MAX_TEMP == 255UL
-# define MPFR_PREC_BITS 8
-# define MPFR_LOG2_PREC_BITS 3
-#elif MPFR_PREC_MAX_TEMP == 65535UL
-# define MPFR_PREC_BITS 16
-# define MPFR_LOG2_PREC_BITS 4
-#elif MPFR_PREC_MAX_TEMP == 4294967295UL
-# define MPFR_PREC_BITS 32
-# define MPFR_LOG2_PREC_BITS 5
-#else
-/* Assume MPFR_PREC_MAX_TEMP == 18446744073709551615ULL */
-# define MPFR_PREC_BITS 64
-# define MPFR_LOG2_PREC_BITS 6
-#endif
-
-
-/******************************************************
- *************  Value Coverage Checking  **************
- ******************************************************/
-
-#ifdef MPFR_COV_CHECK
-
-/* Variable names should start with the __gmpfr_cov_ prefix. */
-
-#define MPFR_COV_SET(X) (__gmpfr_cov_ ## X = 1)
-
-#if defined (__cplusplus)
-extern "C" {
-#endif
-
-__MPFR_DECLSPEC extern int __gmpfr_cov_sum_tmd[MPFR_RND_MAX][2][2][3][2];
-
-#if defined (__cplusplus)
-}
-#endif
-
-#else
-
-#define MPFR_COV_SET(X) ((void) 0)
-
-#endif
-
-
 #endif