/* mpfr_const_catalan -- compute Catalan's constant.

<<<<<<< HEAD
Copyright 2005-2016 Free Software Foundation, Inc.
Contributed by the AriC and Caramba projects, INRIA.
=======
Copyright 2005-2015 Free Software Foundation, Inc.
Contributed by the AriC and Caramel projects, INRIA.
>>>>>>> a5aecae4

This file is part of the GNU MPFR Library.

The GNU MPFR Library is free software; you can redistribute it and/or modify
it under the terms of the GNU Lesser General Public License as published by
the Free Software Foundation; either version 3 of the License, or (at your
option) any later version.

The GNU MPFR Library is distributed in the hope that it will be useful, but
WITHOUT ANY WARRANTY; without even the implied warranty of MERCHANTABILITY
or FITNESS FOR A PARTICULAR PURPOSE.  See the GNU Lesser General Public
License for more details.

You should have received a copy of the GNU Lesser General Public License
along with the GNU MPFR Library; see the file COPYING.LESSER.  If not, see
http://www.gnu.org/licenses/ or write to the Free Software Foundation, Inc.,
51 Franklin St, Fifth Floor, Boston, MA 02110-1301, USA. */

#define MPFR_NEED_LONGLONG_H
#include "mpfr-impl.h"

/* Declare the cache */
MPFR_DECL_INIT_CACHE(__gmpfr_cache_const_catalan, mpfr_const_catalan_internal);

#ifdef MPFR_WIN_THREAD_SAFE_DLL
mpfr_cache_t *
__gmpfr_cache_const_catalan_f()
{
  return &__gmpfr_cache_const_catalan;
}
#endif

/* Set User Interface */
#undef mpfr_const_catalan
int
mpfr_const_catalan (mpfr_ptr x, mpfr_rnd_t rnd_mode) {
  return mpfr_cache (x, __gmpfr_cache_const_catalan, rnd_mode);
}

/* return T, Q such that T/Q = sum(k!^2/(2k)!/(2k+1)^2, k=n1..n2-1) */
static void
S (mpz_t T, mpz_t P, mpz_t Q, unsigned long n1, unsigned long n2)
{
  if (n2 == n1 + 1)
    {
      if (n1 == 0)
        {
          mpz_set_ui (P, 1);
          mpz_set_ui (Q, 1);
        }
      else
        {
          mpz_set_ui (P, 2 * n1 - 1);
          mpz_mul_ui (P, P, n1);
          mpz_ui_pow_ui (Q, 2 * n1 + 1, 2);
          mpz_mul_2exp (Q, Q, 1);
        }
      mpz_set (T, P);
    }
  else
    {
      unsigned long m = (n1 + n2) / 2;
      mpz_t T2, P2, Q2;
      S (T, P, Q, n1, m);
      mpz_init (T2);
      mpz_init (P2);
      mpz_init (Q2);
      S (T2, P2, Q2, m, n2);
      mpz_mul (T, T, Q2);
      mpz_mul (T2, T2, P);
      mpz_add (T, T, T2);
      mpz_mul (P, P, P2);
      mpz_mul (Q, Q, Q2);
      mpz_clear (T2);
      mpz_clear (P2);
      mpz_clear (Q2);
    }
}

/* Don't need to save/restore exponent range: the cache does it.
   Catalan's constant is G = sum((-1)^k/(2*k+1)^2, k=0..infinity).
   We compute it using formula (31) of Victor Adamchik's page
   "33 representations for Catalan's constant"
   http://www-2.cs.cmu.edu/~adamchik/articles/catalan/catalan.htm

   G = Pi/8*log(2+sqrt(3)) + 3/8*sum(k!^2/(2k)!/(2k+1)^2,k=0..infinity)
*/
int
mpfr_const_catalan_internal (mpfr_ptr g, mpfr_rnd_t rnd_mode)
{
  mpfr_t x, y, z;
  mpz_t T, P, Q;
  mpfr_prec_t pg, p;
  int inex;
  MPFR_ZIV_DECL (loop);
  MPFR_GROUP_DECL (group);

  MPFR_LOG_FUNC (("rnd_mode=%d", rnd_mode),
    ("g[%Pu]=%.*Rg inex=%d", mpfr_get_prec (g), mpfr_log_prec, g, inex));

  /* Here are the WC (max prec = 100.000.000)
     Once we have found a chain of 11, we only look for bigger chain.
     Found 3 '1' at 0
     Found 5 '1' at 9
     Found 6 '0' at 34
     Found 9 '1' at 176
     Found 11 '1' at 705
     Found 12 '0' at 913
     Found 14 '1' at 12762
     Found 15 '1' at 152561
     Found 16 '0' at 171725
     Found 18 '0' at 525355
     Found 20 '0' at 529245
     Found 21 '1' at 6390133
     Found 22 '0' at 7806417
     Found 25 '1' at 11936239
     Found 27 '1' at 51752950
  */
  pg = MPFR_PREC (g);
  p = pg + MPFR_INT_CEIL_LOG2 (pg) + 7;

  MPFR_GROUP_INIT_3 (group, p, x, y, z);
  mpz_init (T);
  mpz_init (P);
  mpz_init (Q);

  MPFR_ZIV_INIT (loop, p);
  for (;;) {
    mpfr_sqrt_ui (x, 3, MPFR_RNDU);
    mpfr_add_ui (x, x, 2, MPFR_RNDU);
    mpfr_log (x, x, MPFR_RNDU);
    mpfr_const_pi (y, MPFR_RNDU);
    mpfr_mul (x, x, y, MPFR_RNDN);
    S (T, P, Q, 0, (p - 1) / 2);
    mpz_mul_ui (T, T, 3);
    mpfr_set_z (y, T, MPFR_RNDU);
    mpfr_set_z (z, Q, MPFR_RNDD);
    mpfr_div (y, y, z, MPFR_RNDN);
    mpfr_add (x, x, y, MPFR_RNDN);
    mpfr_div_2ui (x, x, 3, MPFR_RNDN);

    if (MPFR_LIKELY (MPFR_CAN_ROUND (x, p - 5, pg, rnd_mode)))
      break;

    MPFR_ZIV_NEXT (loop, p);
    MPFR_GROUP_REPREC_3 (group, p, x, y, z);
  }
  MPFR_ZIV_FREE (loop);
  inex = mpfr_set (g, x, rnd_mode);

  MPFR_GROUP_CLEAR (group);
  mpz_clear (T);
  mpz_clear (P);
  mpz_clear (Q);

  return inex;
}<|MERGE_RESOLUTION|>--- conflicted
+++ resolved
@@ -1,12 +1,7 @@
 /* mpfr_const_catalan -- compute Catalan's constant.
 
-<<<<<<< HEAD
 Copyright 2005-2016 Free Software Foundation, Inc.
 Contributed by the AriC and Caramba projects, INRIA.
-=======
-Copyright 2005-2015 Free Software Foundation, Inc.
-Contributed by the AriC and Caramel projects, INRIA.
->>>>>>> a5aecae4
 
 This file is part of the GNU MPFR Library.
 
