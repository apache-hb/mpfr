/* mpfr_div -- divide two floating-point numbers

Copyright 1999, 2001-2017 Free Software Foundation, Inc.
Contributed by the AriC and Caramba projects, INRIA.

This file is part of the GNU MPFR Library.

The GNU MPFR Library is free software; you can redistribute it and/or modify
it under the terms of the GNU Lesser General Public License as published by
the Free Software Foundation; either version 3 of the License, or (at your
option) any later version.

The GNU MPFR Library is distributed in the hope that it will be useful, but
WITHOUT ANY WARRANTY; without even the implied warranty of MERCHANTABILITY
or FITNESS FOR A PARTICULAR PURPOSE.  See the GNU Lesser General Public
License for more details.

You should have received a copy of the GNU Lesser General Public License
along with the GNU MPFR Library; see the file COPYING.LESSER.  If not, see
http://www.gnu.org/licenses/ or write to the Free Software Foundation, Inc.,
51 Franklin St, Fifth Floor, Boston, MA 02110-1301, USA. */

/* References:
   [1] Short Division of Long Integers, David Harvey and Paul Zimmermann,
       Proceedings of the 20th Symposium on Computer Arithmetic (ARITH-20),
       July 25-27, 2011, pages 7-14.
   [2] Improved Division by Invariant Integers, Niels Möller and Torbjörn Granlund,
       IEEE Transactions on Computers, volume 60, number 2, pages 165-175, 2011.
*/

#define MPFR_NEED_LONGLONG_H
#include "mpfr-impl.h"

#if !defined(MPFR_GENERIC_ABI)

#if GMP_NUMB_BITS == 64

#include "invert_limb.h"

/* Given u = u1*B+u0 < v = v1*B+v0 with v normalized (high bit of v1 set),
   put in q = Q1*B+Q0 an approximation of floor(u*B^2/v), with:
   B = 2^GMP_NUMB_BITS and q <= floor(u*B^2/v) <= q + 21.
   Note: this function requires __gmpfr_invert_limb_approx (from invert_limb.h)
   which is only provided so far for 64-bit limb.
   Note: __gmpfr_invert_limb_approx can be replaced by __gmpfr_invert_limb,
   in that case the bound 21 reduces to 16. */
static void
mpfr_div2_approx (mpfr_limb_ptr Q1, mpfr_limb_ptr Q0,
                  mp_limb_t u1, mp_limb_t u0,
                  mp_limb_t v1, mp_limb_t v0)
{
  mp_limb_t inv, q1, q0, r1, r0, cy, xx, yy;

  /* first compute an approximation of q1, using a lower approximation of
     B^2/(v1+1) - B */
  if (MPFR_UNLIKELY(v1 == MPFR_LIMB_MAX))
    inv = MPFR_LIMB_ZERO;
  else
    __gmpfr_invert_limb_approx (inv, v1 + 1);
  /* now inv <= B^2/(v1+1) - B */
  umul_ppmm (q1, q0, u1, inv);
  q1 += u1;
  /* now q1 <= u1*B/(v1+1) < (u1*B+u0)*B/(v1*B+v0) */

  /* compute q1*(v1*B+v0) into r1:r0:yy and subtract from u1:u0:0 */
  umul_ppmm (r1, r0, q1, v1);
  umul_ppmm (xx, yy, q1, v0);

  ADD_LIMB (r0, xx, cy);
  r1 += cy;

  /* we ignore yy below, but first increment r0, to ensure we get a lower
     approximation of the remainder */
  r0 += (yy != 0);
  r0 = u0 - r0;
  r1 = u1 - r1 - (r0 > u0);

  /* r1:r0 should be nonnegative */
  MPFR_ASSERTD((r1 & MPFR_LIMB_HIGHBIT) == 0);

  /* the second quotient limb is approximated by (r1*B^2+r0*B) / v1,
     and since (B+inv)/B approximates B/v1, this is in turn approximated
     by (r1*B+r0)*(B+inv)/B = r1*B*r1*inv+r0+(r0*inv/B) */

  q0 = r0;
  q1 += r1;
  /* add floor(r0*inv/B) to q0 */
  umul_ppmm (xx, yy, r0, inv);
  ADD_LIMB (q0, xx, cy);
  q1 += cy;
  MPFR_ASSERTD (r1 <= 4);
  /* TODO: use value coverage on r1 to check that the 5 cases are tested. */
  while (r1) /* the number of loops is at most 4 */
    {
      /* add inv to q0 */
      ADD_LIMB (q0, inv, cy);
      q1 += cy;
      r1 --;
    }

  *Q1 = q1;
  *Q0 = q0;
}

#endif /* GMP_NUMB_BITS == 64 */

/* Special code for PREC(q) = PREC(u) = PREC(v) = p < GMP_NUMB_BITS */
static int
mpfr_div_1 (mpfr_ptr q, mpfr_srcptr u, mpfr_srcptr v, mpfr_rnd_t rnd_mode)
{
  mpfr_prec_t p = MPFR_GET_PREC(q);
  mpfr_limb_ptr qp = MPFR_MANT(q);
  mpfr_exp_t qx = MPFR_GET_EXP(u) - MPFR_GET_EXP(v);
  mpfr_prec_t sh = GMP_NUMB_BITS - p;
  mp_limb_t u0 = MPFR_MANT(u)[0];
  mp_limb_t v0 = MPFR_MANT(v)[0];
  mp_limb_t q0, rb, sb, mask = MPFR_LIMB_MASK(sh);
  int extra;

  if ((extra = (u0 >= v0)))
    u0 -= v0;

#if GMP_NUMB_BITS == 64 /* __gmpfr_invert_limb_approx only exists for 64-bit */
  /* First try with an approximate quotient.
     FIXME: for p<=62 we have sh-1<2 and will never be able to round correctly.
     Even for p=61 we have sh-1=2 and we can round correctly only when the two
     last bist of q0 are 01, which happens with probability 25% only. */
  {
    mp_limb_t inv;
    __gmpfr_invert_limb_approx (inv, v0);
    umul_ppmm (rb, sb, u0, inv);
  }
  rb += u0;
  q0 = rb >> extra;
  /* rb does not exceed the true quotient floor(u0*2^GMP_NUMB_BITS/v0),
     with error at most 2, which means the rational quotient q satisfies
     rb <= q < rb + 3. We can round correctly except when the last sh-1 bits
     of q0 are 000..000 or 111..111 or 111..110. */
  if (MPFR_LIKELY(((q0 + 2) & (mask >> 1)) > 2))
    {
      rb = q0 & (MPFR_LIMB_ONE << (sh - 1));
      sb = 1; /* result cannot be exact in this case */
<<<<<<< HEAD
    }
  else /* the true quotient is rb, rb+1 or rb+2 */
    {
      mp_limb_t h, l;
      q0 = rb;
      umul_ppmm (h, l, q0, v0);
      MPFR_ASSERTD(h < u0 || (h == u0 && l == MPFR_LIMB_ZERO));
      /* subtract {h,l} from {u0,0} */
      sub_ddmmss (h, l, u0, 0, h, l);
      /* the remainder {h, l} should be < v0 */
      /* This while loop is executed at most two times, but does not seem
         slower than two consecutive identical if-statements. */
      while (h || l >= v0)
        {
          q0 ++;
          h -= (l < v0);
          l -= v0;
        }
      MPFR_ASSERTD(h == 0 && l < v0);
      sb = l | (q0 & extra);
      q0 >>= extra;
      rb = q0 & (MPFR_LIMB_ONE << (sh - 1));
      sb |= q0 & (mask >> 1);
=======
    }
  else /* the true quotient is rb, rb+1 or rb+2 */
    {
      mp_limb_t h, l;
      q0 = rb;
      umul_ppmm (h, l, q0, v0);
      MPFR_ASSERTD(h < u0 || (h == u0 && l == MPFR_LIMB_ZERO));
      /* subtract {h,l} from {u0,0} */
      sub_ddmmss (h, l, u0, 0, h, l);
      /* the remainder {h, l} should be < v0 */
      /* This while loop is executed at most two times, but does not seem
         slower than two consecutive identical if-statements. */
      while (h || l >= v0)
        {
          q0 ++;
          h -= (l < v0);
          l -= v0;
        }
      MPFR_ASSERTD(h == 0 && l < v0);
      sb = l | (q0 & extra);
      q0 >>= extra;
      rb = q0 & (MPFR_LIMB_ONE << (sh - 1));
      sb |= q0 & (mask >> 1);
    }
#else
  udiv_qrnnd (q0, sb, u0, 0, v0);
  sb |= q0 & extra;
  q0 >>= extra;
  rb = q0 & (MPFR_LIMB_ONE << (sh - 1));
  sb |= q0 & (mask >> 1);
#endif

  qp[0] = (MPFR_LIMB_HIGHBIT | q0) & ~mask;
  qx += extra;
  MPFR_SIGN(q) = MPFR_MULT_SIGN (MPFR_SIGN (u), MPFR_SIGN (v));

  /* rounding */
  if (MPFR_UNLIKELY(qx > __gmpfr_emax))
    return mpfr_overflow (q, rnd_mode, MPFR_SIGN(q));

  /* Warning: underflow should be checked *after* rounding, thus when rounding
     away and when q > 0.111...111*2^(emin-1), or when rounding to nearest and
     q >= 0.111...111[1]*2^(emin-1), there is no underflow. */
  if (MPFR_UNLIKELY(qx < __gmpfr_emin))
    {
      /* Note: the case 0.111...111*2^(emin-1) < q < 2^(emin-1) is not possible
         here since (up to exponent) this would imply 1 - 2^(-p) < u/v < 1,
         thus v - 2^(-p)*v < u < v, and since we can assume 1/2 <= v < 1, it
         would imply v - 2^(-p) = v - ulp(v) < u < v, which has no solution. */

      /* For RNDN, mpfr_underflow always rounds away, thus for |q|<=2^(emin-2)
         we have to change to RNDZ. This corresponds to:
         (a) either qx < emin - 1
         (b) or qx = emin - 1 and qp[0] = 1000....000 and rb = sb = 0.
         Note: in case (b), it suffices to check whether sb = 0, since rb = 1
         and sb = 0 is not possible (the exact quotient would have p+1 bits,
         thus u would need at least p+1 bits). */
      if (rnd_mode == MPFR_RNDN &&
          (qx < __gmpfr_emin - 1 || (qp[0] == MPFR_LIMB_HIGHBIT && sb == 0)))
        rnd_mode = MPFR_RNDZ;
      return mpfr_underflow (q, rnd_mode, MPFR_SIGN(q));
    }

  MPFR_EXP (q) = qx; /* Don't use MPFR_SET_EXP since qx might be < __gmpfr_emin
                        in the cases "goto rounding" above. */
  if (rb == 0 && sb == 0)
    {
      MPFR_ASSERTD(qx >= __gmpfr_emin);
      return 0; /* idem than MPFR_RET(0) but faster */
    }
  else if (rnd_mode == MPFR_RNDN)
    {
      /* It is not possible to have rb <> 0 and sb = 0 here, since it would
         mean a n-bit by n-bit division gives an exact (n+1)-bit number.
         And since the case rb = sb = 0 was already dealt with, we cannot
         have sb = 0. Thus we cannot be in the middle of two numbers. */
      MPFR_ASSERTD(sb != 0);
      if (rb == 0)
        goto truncate;
      else
        goto add_one_ulp;
    }
  else if (MPFR_IS_LIKE_RNDZ(rnd_mode, MPFR_IS_NEG(q)))
    {
    truncate:
      MPFR_ASSERTD(qx >= __gmpfr_emin);
      MPFR_RET(-MPFR_SIGN(q));
    }
  else /* round away from zero */
    {
    add_one_ulp:
      qp[0] += MPFR_LIMB_ONE << sh;
      if (qp[0] == 0)
        {
          qp[0] = MPFR_LIMB_HIGHBIT;
          if (MPFR_UNLIKELY(qx + 1 > __gmpfr_emax))
            return mpfr_overflow (q, rnd_mode, MPFR_SIGN(q));
          MPFR_ASSERTD(qx + 1 <= __gmpfr_emax);
          MPFR_ASSERTD(qx + 1 >= __gmpfr_emin);
          MPFR_SET_EXP (q, qx + 1);
        }
      MPFR_RET(MPFR_SIGN(q));
    }
}

/* Special code for PREC(q) = GMP_NUMB_BITS,
   with PREC(u), PREC(v) <= GMP_NUMB_BITS. */
static int
mpfr_div_1n (mpfr_ptr q, mpfr_srcptr u, mpfr_srcptr v, mpfr_rnd_t rnd_mode)
{
  mpfr_limb_ptr qp = MPFR_MANT(q);
  mpfr_exp_t qx = MPFR_GET_EXP(u) - MPFR_GET_EXP(v);
  mp_limb_t u0 = MPFR_MANT(u)[0];
  mp_limb_t v0 = MPFR_MANT(v)[0];
  mp_limb_t q0, rb, sb, l;
  int extra;

  MPFR_ASSERTD(MPFR_PREC(q) == GMP_NUMB_BITS);
  MPFR_ASSERTD(MPFR_PREC(u) <= GMP_NUMB_BITS);
  MPFR_ASSERTD(MPFR_PREC(v) <= GMP_NUMB_BITS);

  if ((extra = (u0 >= v0)))
    u0 -= v0;

#if GMP_NUMB_BITS == 64 /* __gmpfr_invert_limb_approx only exists for 64-bit */
  {
    mp_limb_t inv, h;

    /* First compute an approximate quotient. */
    __gmpfr_invert_limb_approx (inv, v0);
    umul_ppmm (rb, sb, u0, inv);
    q0 = u0 + rb;
    /* rb does not exceed the true quotient floor(u0*2^GMP_NUMB_BITS/v0),
       with error at most 2, which means the rational quotient q satisfies
       rb <= q < rb + 3, thus the true quotient is rb, rb+1 or rb+2 */
    umul_ppmm (h, l, q0, v0);
    MPFR_ASSERTD(h < u0 || (h == u0 && l == MPFR_LIMB_ZERO));
    /* subtract {h,l} from {u0,0} */
    sub_ddmmss (h, l, u0, 0, h, l);
    /* the remainder {h, l} should be < v0 */
    /* This while loop is executed at most two times, but does not seem
       slower than two consecutive identical if-statements. */
    while (h || l >= v0)
      {
        q0 ++;
        h -= (l < v0);
        l -= v0;
      }
    MPFR_ASSERTD(h == 0 && l < v0);
  }
#else
  udiv_qrnnd (q0, l, u0, 0, v0);
#endif

  /* now (u0 - extra*v0) * 2^GMP_NUMB_BITS = q0*v0 + l with 0 <= l < v0 */

  /* If extra=0, the quotient is q0, the round bit is 1 if l >= v0/2,
     and sb are the remaining bits from l.
     If extra=1, the quotient is MPFR_LIMB_HIGHBIT + (q0 >> 1), the round bit
     is the least significant bit of q0, and sb is l. */

  if (extra == 0)
    {
      qp[0] = q0;
      /* If "l + l < l", then there is a carry in l + l, thus 2*l > v0.
         Otherwise if there is no carry, we check whether 2*l >= v0. */
      rb = (l + l < l) || (l + l >= v0);
      sb = (rb) ? l + l - v0 : l;
    }
  else
    {
      qp[0] = MPFR_LIMB_HIGHBIT | (q0 >> 1);
      rb = q0 & MPFR_LIMB_ONE;
      sb = l;
      qx ++;
>>>>>>> d0e8a374
    }
#else
  udiv_qrnnd (q0, sb, u0, 0, v0);
  sb |= q0 & extra;
  q0 >>= extra;
  rb = q0 & (MPFR_LIMB_ONE << (sh - 1));
  sb |= q0 & (mask >> 1);
#endif

  qp[0] = (MPFR_LIMB_HIGHBIT | q0) & ~mask;
  qx += extra;
  MPFR_SIGN(q) = MPFR_MULT_SIGN (MPFR_SIGN (u), MPFR_SIGN (v));

  /* rounding */
  if (MPFR_UNLIKELY(qx > __gmpfr_emax))
    return mpfr_overflow (q, rnd_mode, MPFR_SIGN(q));

  /* Warning: underflow should be checked *after* rounding, thus when rounding
     away and when q > 0.111...111*2^(emin-1), or when rounding to nearest and
     q >= 0.111...111[1]*2^(emin-1), there is no underflow. */
  if (MPFR_UNLIKELY(qx < __gmpfr_emin))
    {
      /* Note: the case 0.111...111*2^(emin-1) < q < 2^(emin-1) is not possible
         here since (up to exponent) this would imply 1 - 2^(-p) < u/v < 1,
         thus v - 2^(-p)*v < u < v, and since we can assume 1/2 <= v < 1, it
         would imply v - 2^(-p) = v - ulp(v) < u < v, which has no solution. */

      /* For RNDN, mpfr_underflow always rounds away, thus for |q|<=2^(emin-2)
         we have to change to RNDZ. This corresponds to:
         (a) either qx < emin - 1
         (b) or qx = emin - 1 and qp[0] = 1000....000 and rb = sb = 0.
         Note: in case (b), it suffices to check whether sb = 0, since rb = 1
         and sb = 0 is not possible (the exact quotient would have p+1 bits,
         thus u would need at least p+1 bits). */
      if (rnd_mode == MPFR_RNDN &&
          (qx < __gmpfr_emin - 1 || (qp[0] == MPFR_LIMB_HIGHBIT && sb == 0)))
        rnd_mode = MPFR_RNDZ;
      return mpfr_underflow (q, rnd_mode, MPFR_SIGN(q));
    }

  MPFR_EXP (q) = qx; /* Don't use MPFR_SET_EXP since qx might be < __gmpfr_emin
                        in the cases "goto rounding" above. */
  if ((rb == 0 && sb == 0) || (rnd_mode == MPFR_RNDF))
    {
      MPFR_ASSERTD(qx >= __gmpfr_emin);
      return 0; /* idem than MPFR_RET(0) but faster */
    }
  else if (rnd_mode == MPFR_RNDN)
    {
      /* It is not possible to have rb <> 0 and sb = 0 here, since it would
         mean a n-bit by n-bit division gives an exact (n+1)-bit number.
         And since the case rb = sb = 0 was already dealt with, we cannot
         have sb = 0. Thus we cannot be in the middle of two numbers. */
      MPFR_ASSERTD(sb != 0);
      if (rb == 0)
        goto truncate;
      else
        goto add_one_ulp;
    }
  else if (MPFR_IS_LIKE_RNDZ(rnd_mode, MPFR_IS_NEG(q)))
    {
    truncate:
      MPFR_ASSERTD(qx >= __gmpfr_emin);
      MPFR_RET(-MPFR_SIGN(q));
    }
  else /* round away from zero */
    {
    add_one_ulp:
      qp[0] += MPFR_LIMB_ONE;
      if (qp[0] == 0)
        {
          qp[0] = MPFR_LIMB_HIGHBIT;
          if (MPFR_UNLIKELY(qx + 1 > __gmpfr_emax))
            return mpfr_overflow (q, rnd_mode, MPFR_SIGN(q));
          MPFR_ASSERTD(qx + 1 <= __gmpfr_emax);
          MPFR_ASSERTD(qx + 1 >= __gmpfr_emin);
          MPFR_SET_EXP (q, qx + 1);
        }
      MPFR_RET(MPFR_SIGN(q));
    }
}

/* Special code for GMP_NUMB_BITS < PREC(q) < 2*GMP_NUMB_BITS and
   PREC(u) = PREC(v) = PREC(q) */
static int
mpfr_div_2 (mpfr_ptr q, mpfr_srcptr u, mpfr_srcptr v, mpfr_rnd_t rnd_mode)
{
  mpfr_prec_t p = MPFR_GET_PREC(q);
  mpfr_limb_ptr qp = MPFR_MANT(q);
  mpfr_exp_t qx = MPFR_GET_EXP(u) - MPFR_GET_EXP(v);
  mpfr_prec_t sh = 2*GMP_NUMB_BITS - p;
  mp_limb_t h, rb, sb, mask = MPFR_LIMB_MASK(sh);
  mp_limb_t v1 = MPFR_MANT(v)[1], v0 = MPFR_MANT(v)[0];
  mp_limb_t q1, q0, r3, r2, r1, r0, l, t;
  int extra;

  r3 = MPFR_MANT(u)[1];
  r2 = MPFR_MANT(u)[0];
  extra = r3 > v1 || (r3 == v1 && r2 >= v0);
  if (extra)
    sub_ddmmss (r3, r2, r3, r2, v1, v0);
<<<<<<< HEAD

  MPFR_ASSERTD(r3 < v1 || (r3 == v1 && r2 < v0));

#if GMP_NUMB_BITS == 64
  mpfr_div2_approx (&q1, &q0, r3, r2, v1, v0);
  /* we know q1*B+q0 is smaller or equal to the exact quotient, with
     difference at most 21 */
  if (MPFR_LIKELY(((q0 + 21) & (mask >> 1)) > 21))
    sb = 1; /* result is not exact when we can round with an approximation */
  else
    {
      /* we know q1:q0 is a good-enough approximation, use it! */
      mp_limb_t s0, s1, s2, h, l;

      /* Since we know the difference should be at most 21*(v1:v0) after the
         subtraction below, thus at most 21*2^128, it suffices to compute the
         lower 3 limbs of (q1:q0) * (v1:v0). */
      umul_ppmm (s1, s0, q0, v0);
      umul_ppmm (s2, l, q0, v1);
      s1 += l;
      s2 += (s1 < l);
      umul_ppmm (h, l, q1, v0);
      s1 += l;
      s2 += h + (s1 < l);
      s2 += q1 * v1;
      /* Subtract s2:s1:s0 from r2:0:0, with result in s2:s1:s0. */
      s2 = r2 - s2;
      /* now negate s1:s0 */
      s0 = -s0;
      s1 = -s1 - (s0 != 0);
      /* there is a borrow in s2 when s0 and s1 are not both zero */
      s2 -= (s1 != 0 || s0 != 0);
      while (s2 > 0 || (s1 > v1) || (s1 == v1 && s0 >= v0))
        {
          /* add 1 to q1:q0 */
          q0 ++;
          q1 += (q0 == 0);
          /* subtract v1:v0 to s2:s1:s0 */
          s2 -= (s1 < v1) || (s1 == v1 && s0 < v0);
          sub_ddmmss (s1, s0, s1, s0, v1, v0);
        }
      sb = s1 | s0;
    }
  goto round_div2;
#endif

=======

  MPFR_ASSERTD(r3 < v1 || (r3 == v1 && r2 < v0));

#if GMP_NUMB_BITS == 64
  mpfr_div2_approx (&q1, &q0, r3, r2, v1, v0);
  /* we know q1*B+q0 is smaller or equal to the exact quotient, with
     difference at most 21 */
  if (MPFR_LIKELY(((q0 + 21) & (mask >> 1)) > 21))
    sb = 1; /* result is not exact when we can round with an approximation */
  else
    {
      /* we know q1:q0 is a good-enough approximation, use it! */
      mp_limb_t s0, s1, s2, h, l;

      /* Since we know the difference should be at most 21*(v1:v0) after the
         subtraction below, thus at most 21*2^128, it suffices to compute the
         lower 3 limbs of (q1:q0) * (v1:v0). */
      umul_ppmm (s1, s0, q0, v0);
      umul_ppmm (s2, l, q0, v1);
      s1 += l;
      s2 += (s1 < l);
      umul_ppmm (h, l, q1, v0);
      s1 += l;
      s2 += h + (s1 < l);
      s2 += q1 * v1;
      /* Subtract s2:s1:s0 from r2:0:0, with result in s2:s1:s0. */
      s2 = r2 - s2;
      /* now negate s1:s0 */
      s0 = -s0;
      s1 = -s1 - (s0 != 0);
      /* there is a borrow in s2 when s0 and s1 are not both zero */
      s2 -= (s1 != 0 || s0 != 0);
      while (s2 > 0 || (s1 > v1) || (s1 == v1 && s0 >= v0))
        {
          /* add 1 to q1:q0 */
          q0 ++;
          q1 += (q0 == 0);
          /* subtract v1:v0 to s2:s1:s0 */
          s2 -= (s1 < v1) || (s1 == v1 && s0 < v0);
          sub_ddmmss (s1, s0, s1, s0, v1, v0);
        }
      sb = s1 | s0;
    }
  goto round_div2;
#endif

>>>>>>> d0e8a374
  /* now r3:r2 < v1:v0 */
  if (MPFR_UNLIKELY(r3 == v1)) /* can occur in some rare cases */
    {
      /* This can only occur in case extra=0, since otherwise we would have
         u_old >= u_new + v >= B^2/2 + B^2/2 = B^2. In this case we have
         r3 = u1 and r2 = u0, thus the remainder u*B-q1*v is
         v1*B^2+u0*B-(B-1)*(v1*B+v0) = (u0-v0+v1)*B+v0.
         Warning: in this case q1 = B-1 can be too large, for example with
         u = B^2/2 and v = B^2/2 + B - 1, then u*B-(B-1)*u = -1/2*B^2+2*B-1. */
      MPFR_ASSERTD(extra == 0);
      q1 = MPFR_LIMB_MAX;
      r1 = v0;
      t = v0 - r2; /* t > 0 since r3:r2 < v1:v0 */
      r2 = v1 - t;
      if (t > v1) /* q1 = B-1 is too large, we need q1 = B-2, which is ok
                        since u*B - q1*v >= v1*B^2-(B-2)*(v1*B+B-1) =
                        -B^2 + 2*B*v1 + 3*B - 2 >= 0 since v1>=B/2 and B>=2 */
        {
          q1 --;
          /* add v to r2:r1 */
          r1 += v0;
          r2 += v1 + (r1 < v0);
        }
    }
  else
    {
      /* divide r3:r2 by v1: requires r3 < v1 */
      udiv_qrnnd (q1, r2, r3, r2, v1);
      /* u-extra*v = q1 * v1 + r2 */

      /* now subtract q1*v0 to r2:0 */
      umul_ppmm (h, l, q1, v0);
      t = r2; /* save old value of r2 */
      r1 = -l;
      r2 -= h + (l != 0);
      /* Note: h + (l != 0) < 2^GMP_NUMB_BITS. */

      /* we have r2:r1 = oldr2:0 - q1*v0 mod 2^(2*GMP_NUMB_BITS)
         thus (u-extra*v)*B = q1 * v + r2:r1 mod 2^(2*GMP_NUMB_BITS) */

      /* this while loop should be run at most twice */
      while (r2 > t) /* borrow when subtracting h + (l != 0), q1 too large */
        {
          q1 --;
          /* add v1:v0 to r2:r1 */
          t = r2;
          r1 += v0;
          r2 += v1 + (r1 < v0);
          /* note: since 2^(GMP_NUMB_BITS-1) <= v1 + (r1 < v0)
             <= 2^GMP_NUMB_BITS, it suffices to check if r2 <= t to see
             if there was a carry or not. */
        }
    }

  /* now (u-extra*v)*B = q1 * v + r2:r1 with 0 <= r2:r1 < v */

  MPFR_ASSERTD(r2 < v1 || (r2 == v1 && r1 < v0));

  if (MPFR_UNLIKELY(r2 == v1))
    {
      q0 = MPFR_LIMB_MAX;
      /* r2:r1:0 - q0*(v1:v0) = v1:r1:0 - (B-1)*(v1:v0)
         = r1:0 - v0:0 + v1:v0 */
      r0 = v0;
      t = v0 - r1; /* t > 0 since r2:r1 < v1:v0 */
      r1 = v1 - t;
      if (t > v1)
        {
          q0 --;
          /* add v to r1:r0 */
          r0 += v0;
          r1 += v1 + (r0 < v0);
        }
    }
  else
    {
      /* divide r2:r1 by v1: requires r2 < v1 */
      udiv_qrnnd (q0, r1, r2, r1, v1);

      /* r2:r1 = q0*v1 + r1 */

      /* subtract q0*v0 to r1:0 */
      umul_ppmm (h, l, q0, v0);
      t = r1;
      r0 = -l;
      r1 -= h + (l != 0);

      /* this while loop should be run at most twice */
      while (r1 > t) /* borrow when subtracting h + (l != 0),
                        q0 was too large */
        {
          q0 --;
          /* add v1:v0 to r1:r0 */
          t = r1;
          r0 += v0;
          r1 += v1 + (r0 < v0);
          /* note: since 2^(GMP_NUMB_BITS-1) <= v1 + (r0 < v0)
             <= 2^GMP_NUMB_BITS, it suffices to check if r1 <= t to see
             if there was a carry or not. */
        }
    }

  MPFR_ASSERTD(r1 < v1 || (r1 == v1 && r0 < v0));

  /* now (u-extra*v)*B^2 = (q1:q0) * v + r1:r0 */

  sb = r1 | r0;

  /* here, q1:q0 should be an approximation of the quotient (or the exact
     quotient), and sb the sticky bit */

#if GMP_NUMB_BITS == 64
 round_div2:
#endif
  if (extra)
    {
      qx ++;
      sb |= q0 & 1;
      q0 = (q1 << (GMP_NUMB_BITS - 1)) | (q0 >> 1);
      q1 = MPFR_LIMB_HIGHBIT | (q1 >> 1);
    }
  rb = q0 & (MPFR_LIMB_ONE << (sh - 1));
  sb |= (q0 & mask) ^ rb;
  qp[1] = q1;
  qp[0] = q0 & ~mask;

  MPFR_SIGN(q) = MPFR_MULT_SIGN (MPFR_SIGN (u), MPFR_SIGN (v));

  /* rounding */
  if (qx > __gmpfr_emax)
    return mpfr_overflow (q, rnd_mode, MPFR_SIGN(q));

  /* Warning: underflow should be checked *after* rounding, thus when rounding
     away and when q > 0.111...111*2^(emin-1), or when rounding to nearest and
     q >= 0.111...111[1]*2^(emin-1), there is no underflow. */
  if (qx < __gmpfr_emin)
    {
      /* Note: the case 0.111...111*2^(emin-1) < q < 2^(emin-1) is not possible
         here since (up to exponent) this would imply 1 - 2^(-p) < u/v < 1,
         thus v - 2^(-p)*v < u < v, and since we can assume 1/2 <= v < 1, it
         would imply v - 2^(-p) = v - ulp(v) < u < v, which has no solution. */

      /* For RNDN, mpfr_underflow always rounds away, thus for |q|<=2^(emin-2)
         we have to change to RNDZ. This corresponds to:
         (a) either qx < emin - 1
         (b) or qx = emin - 1 and qp[1] = 100....000, qp[0] = 0 and rb = sb = 0.
         Note: in case (b), it suffices to check whether sb = 0, since rb = 1
         and sb = 0 is not possible (the exact quotient would have p+1 bits, thus
         u would need at least p+1 bits). */
      if (rnd_mode == MPFR_RNDN &&
          (qx < __gmpfr_emin - 1 ||
           (qp[1] == MPFR_LIMB_HIGHBIT && qp[0] == MPFR_LIMB_ZERO && sb == 0)))
        rnd_mode = MPFR_RNDZ;
      return mpfr_underflow (q, rnd_mode, MPFR_SIGN(q));
    }

  MPFR_EXP (q) = qx; /* Don't use MPFR_SET_EXP since qx might be < __gmpfr_emin
                        in the cases "goto rounding" above. */
  if ((rb == 0 && sb == 0) || (rnd_mode == MPFR_RNDF))
    {
      MPFR_ASSERTD(qx >= __gmpfr_emin);
      return 0; /* idem than MPFR_RET(0) but faster */
    }
  else if (rnd_mode == MPFR_RNDN)
    {
      /* See the comment in mpfr_div_1. */
      MPFR_ASSERTD(sb != 0);
      if (rb == 0)
        goto truncate;
      else
        goto add_one_ulp;
    }
  else if (MPFR_IS_LIKE_RNDZ(rnd_mode, MPFR_IS_NEG(q)))
    {
    truncate:
      MPFR_ASSERTD(qx >= __gmpfr_emin);
      MPFR_RET(-MPFR_SIGN(q));
    }
  else /* round away from zero */
    {
    add_one_ulp:
      qp[0] += MPFR_LIMB_ONE << sh;
      qp[1] += (qp[0] == 0);
      if (qp[1] == 0)
        {
          qp[1] = MPFR_LIMB_HIGHBIT;
          if (MPFR_UNLIKELY(qx + 1 > __gmpfr_emax))
            return mpfr_overflow (q, rnd_mode, MPFR_SIGN(q));
          MPFR_ASSERTD(qx + 1 <= __gmpfr_emax);
          MPFR_ASSERTD(qx + 1 >= __gmpfr_emin);
          MPFR_SET_EXP (q, qx + 1);
        }
      MPFR_RET(MPFR_SIGN(q));
    }
}

#endif /* !defined(MPFR_GENERIC_ABI) */

#ifdef DEBUG2
#define mpfr_mpn_print(ap,n) mpfr_mpn_print3 (ap,n,MPFR_LIMB_ZERO)
static void
mpfr_mpn_print3 (mpfr_limb_ptr ap, mp_size_t n, mp_limb_t cy)
{
  mp_size_t i;
  for (i = 0; i < n; i++)
    printf ("+%lu*2^%lu", (unsigned long) ap[i], (unsigned long)
            (GMP_NUMB_BITS * i));
  if (cy)
    printf ("+2^%lu", (unsigned long) (GMP_NUMB_BITS * n));
  printf ("\n");
}
#endif

/* check if {ap, an} is zero */
static int
mpfr_mpn_cmpzero (mpfr_limb_ptr ap, mp_size_t an)
{
  MPFR_ASSERTD (an >= 0);
  while (an > 0)
    if (MPFR_LIKELY(ap[--an] != MPFR_LIMB_ZERO))
      return 1;
  return 0;
}

/* compare {ap, an} and {bp, bn} >> extra,
   aligned by the more significant limbs.
   Takes into account bp[0] for extra=1.
*/
static int
mpfr_mpn_cmp_aux (mpfr_limb_ptr ap, mp_size_t an,
                  mpfr_limb_ptr bp, mp_size_t bn, int extra)
{
  int cmp = 0;
  mp_size_t k;
  mp_limb_t bb;

  MPFR_ASSERTD (an >= 0);
  MPFR_ASSERTD (bn >= 0);
  MPFR_ASSERTD (extra == 0 || extra == 1);

  if (an >= bn)
    {
      k = an - bn;
      while (cmp == 0 && bn > 0)
        {
          bn --;
          bb = (extra) ? ((bp[bn+1] << (GMP_NUMB_BITS - 1)) | (bp[bn] >> 1))
            : bp[bn];
          cmp = (ap[k + bn] > bb) ? 1 : ((ap[k + bn] < bb) ? -1 : 0);
        }
      bb = (extra) ? bp[0] << (GMP_NUMB_BITS - 1) : MPFR_LIMB_ZERO;
      while (cmp == 0 && k > 0)
        {
          k--;
          cmp = (ap[k] > bb) ? 1 : ((ap[k] < bb) ? -1 : 0);
          bb = MPFR_LIMB_ZERO; /* ensure we consider only once bp[0] & 1 */
        }
      if (cmp == 0 && bb != MPFR_LIMB_ZERO)
        cmp = -1;
    }
  else /* an < bn */
    {
      k = bn - an;
      while (cmp == 0 && an > 0)
        {
          an --;
          bb = (extra) ? ((bp[k+an+1] << (GMP_NUMB_BITS - 1)) | (bp[k+an] >> 1))
            : bp[k+an];
          if (ap[an] > bb)
            cmp = 1;
          else if (ap[an] < bb)
            cmp = -1;
        }
      while (cmp == 0 && k > 0)
        {
          k--;
          bb = (extra) ? ((bp[k+1] << (GMP_NUMB_BITS - 1)) | (bp[k] >> 1))
            : bp[k];
          cmp = (bb != MPFR_LIMB_ZERO) ? -1 : 0;
        }
      if (cmp == 0 && extra && (bp[0] & MPFR_LIMB_ONE))
        cmp = -1;
    }
  return cmp;
}

/* {ap, n} <- {ap, n} - {bp, n} >> extra - cy, with cy = 0 or 1.
   Return borrow out.
*/
static mp_limb_t
mpfr_mpn_sub_aux (mpfr_limb_ptr ap, mpfr_limb_ptr bp, mp_size_t n,
                  mp_limb_t cy, int extra)
{
  mp_limb_t bb, rp;

  MPFR_ASSERTD (cy <= 1);
  MPFR_ASSERTD (n >= 0);

  while (n--)
    {
      bb = (extra) ? ((bp[1] << (GMP_NUMB_BITS-1)) | (bp[0] >> 1)) : bp[0];
      rp = ap[0] - bb - cy;
      cy = (ap[0] < bb) || (cy && ~rp == MPFR_LIMB_ZERO) ?
        MPFR_LIMB_ONE : MPFR_LIMB_ZERO;
      ap[0] = rp;
      ap ++;
      bp ++;
    }
  MPFR_ASSERTD (cy <= 1);
  return cy;
}

/* For large precision, mpz_tdiv_q (which computes only quotient)
   is faster than mpn_divrem (which computes also the remainder).
   Unfortunately as of GMP 6.0.0 the corresponding mpn_div_q function
   is not in the public interface, thus we call mpz_tdiv_q.

   If this function succeeds in computing the correct rounding, return 1,
   and put the ternary value in inex.

   Otherwise return 0 (and inex is undefined).
*/
static int
mpfr_div_with_mpz_tdiv_q (mpfr_ptr q, mpfr_srcptr u, mpfr_srcptr v,
                          mpfr_rnd_t rnd_mode, int *inex)
{
  mpz_t qm, um, vm;
  mpfr_exp_t ue, ve;
  mpfr_prec_t qp = MPFR_PREC(q), wp = qp + GMP_NUMB_BITS;
  mp_size_t up, vp, k;
  int ok;

  mpz_init (qm);
  mpz_init (um);
  mpz_init (vm);

  ue = mpfr_get_z_2exp (um, u); /* u = um * 2^ue */
  ve = mpfr_get_z_2exp (vm, v); /* v = vm * 2^ve */

  vp = mpz_sizeinbase (vm, 2);
  if (vp > wp)
    {
      k = vp - wp; /* truncate k bits of vm */
      mpz_tdiv_q_2exp (vm, vm, k);
      ve += k;
      vp -= k;
    }

  /* we want about qp + GMP_NUMB_BITS bits of the quotient, thus um should
     have qp + GMP_NUMB_BITS more bits than vm */

  up = mpz_sizeinbase (um, 2);
  if (up > vp + wp)
    {
      k = up - (vp + wp); /* truncate k bits of um */
      mpz_tdiv_q_2exp (um, um, k);
      ue += k;
      up -= k;
    }
  else if (up < vp + wp) /* we need more bits */
    {
      k = (vp + wp) - up;
      mpz_mul_2exp (um, um, k);
      ue -= k;
      up += k;
    }

  /* now um has exactly wp more bits than vp */
  mpz_tdiv_q (qm, um, vm);
  /* qm has either wp or wp+1 bits, and we have:
     (a) um = u/2^ue*(1-tu) with tu=0 if no truncation of um,
                            and 0 <= tu < 2^(1-wp) otherwise;
     (b) vm = v/2^ve*(1-tv) with tv=0 if no truncation of vm,
                             and 0 <= tv < 2^(1-wp) otherwise;
     (c) um/vm - 1 < qm <= um/vm, thus qm = um/vm*(1-tq) with
         0 <= tw < 2^(1-wp) since um/vm >= 2^(wp-1)
     Altogether we have:
     q = u/v*2^(ve-ue)*(1-tu)/(1-tv)*(1-tq)
     Thus:
     u/v*2^(ve-ue)*(1-2^(2-wp)) < q < u/v*2^(ve-ue)*(1+2^(2-wp)).
     If q has wp bits, the error is less than 2^(wp-1)*2^(2-wp) <= 2.
     If q has wp+1 bits, the error is less than 2^wp*2^(2-wp) <= 4.
  */

  k = mpz_sizeinbase (qm, 2) - wp; /* 0 or 1 */
  /* Assume qm has wp bits (i.e. k=0) and a directed rounding: if the first
     set bit after position 1 has position less than GMP_NUMB_BITS, then
     subtracting 2 to qm will not change the bits beyond the GMP_NUMB_BITS
     low ones, thus we get correct rounding.
     For k=1, we need to start at position 2, and the first set bit has to be
     in posiiton less than GMP_NUMB_BITS+1.
     For rounding to nearest, the first set bit has to be in position less
     than GMP_NUMB_BITS-1 for k=0 (or less than GMP_NUMB_BITS for k=1).
  */
  if (mpz_scan1 (qm, k + 1) < GMP_NUMB_BITS + k - (rnd_mode == MPFR_RNDN) &&
      mpz_scan0 (qm, k + 1) < GMP_NUMB_BITS + k - (rnd_mode == MPFR_RNDN))
    {
      MPFR_SAVE_EXPO_DECL (expo);
      ok = 1;
      MPFR_SAVE_EXPO_MARK (expo);
      *inex = mpfr_set_z (q, qm, rnd_mode);
      MPFR_SAVE_EXPO_FREE (expo);
      /* if we got an underflow or overflow, the result is not valid */
      if (MPFR_IS_SINGULAR(q) || MPFR_EXP(q) == MPFR_EXT_EMIN ||
          MPFR_EXP(q) == MPFR_EXT_EMAX)
        ok =  0;
      MPFR_EXP(q) += ue - ve;
      *inex = mpfr_check_range (q, *inex, rnd_mode);
    }
  else
    ok = 0;

  mpz_clear (qm);
  mpz_clear (um);
  mpz_clear (vm);

  return ok;
}

MPFR_HOT_FUNCTION_ATTR int
mpfr_div (mpfr_ptr q, mpfr_srcptr u, mpfr_srcptr v, mpfr_rnd_t rnd_mode)
{
  mp_size_t q0size, usize, vsize;
  mp_size_t qsize; /* number of limbs wanted for the computed quotient */
  mp_size_t qqsize;
  mp_size_t k;
  mpfr_limb_ptr q0p, qp;
  mpfr_limb_ptr up, vp;
  mpfr_limb_ptr ap;
  mpfr_limb_ptr bp;
  mp_limb_t qh;
  mp_limb_t sticky_u, sticky_v;
  mp_limb_t low_u;
  mp_limb_t sticky;
  mp_limb_t sticky3;
  mp_limb_t round_bit;
  mpfr_exp_t qexp;
  int sign_quotient;
  int extra_bit;
  int sh, sh2;
  int inex;
  int like_rndz;
  MPFR_TMP_DECL(marker);

  MPFR_LOG_FUNC (
    ("u[%Pu]=%.*Rg v[%Pu]=%.*Rg rnd=%d",
     mpfr_get_prec(u), mpfr_log_prec, u,
     mpfr_get_prec (v),mpfr_log_prec, v, rnd_mode),
    ("q[%Pu]=%.*Rg inexact=%d", mpfr_get_prec(q), mpfr_log_prec, q, inex));

  /**************************************************************************
   *                                                                        *
   *              This part of the code deals with special cases            *
   *                                                                        *
   **************************************************************************/

  if (MPFR_UNLIKELY(MPFR_ARE_SINGULAR(u,v)))
    {
      if (MPFR_IS_NAN(u) || MPFR_IS_NAN(v))
        {
          MPFR_SET_NAN(q);
          MPFR_RET_NAN;
        }
      sign_quotient = MPFR_MULT_SIGN( MPFR_SIGN(u) , MPFR_SIGN(v) );
      MPFR_SET_SIGN(q, sign_quotient);
      if (MPFR_IS_INF(u))
        {
          if (MPFR_IS_INF(v))
            {
              MPFR_SET_NAN(q);
              MPFR_RET_NAN;
            }
          else
            {
              MPFR_SET_INF(q);
              MPFR_RET(0);
            }
        }
      else if (MPFR_IS_INF(v))
        {
          MPFR_SET_ZERO (q);
          MPFR_RET (0);
        }
      else if (MPFR_IS_ZERO (v))
        {
          if (MPFR_IS_ZERO (u))
            {
              MPFR_SET_NAN(q);
              MPFR_RET_NAN;
            }
          else
            {
              MPFR_ASSERTD (! MPFR_IS_INF (u));
              MPFR_SET_INF(q);
              MPFR_SET_DIVBY0 ();
              MPFR_RET(0);
            }
        }
      else
        {
          MPFR_ASSERTD (MPFR_IS_ZERO (u));
          MPFR_SET_ZERO (q);
          MPFR_RET (0);
        }
    }

  /* When MPFR_GENERIC_ABI is defined, we don't use special code. */
#if !defined(MPFR_GENERIC_ABI)
  if (MPFR_GET_PREC(u) == MPFR_GET_PREC(q) &&
      MPFR_GET_PREC(v) == MPFR_GET_PREC(q))
    {
      if (MPFR_GET_PREC(q) < GMP_NUMB_BITS)
        return mpfr_div_1 (q, u, v, rnd_mode);

      if (GMP_NUMB_BITS < MPFR_GET_PREC(q) &&
          MPFR_GET_PREC(q) < 2 * GMP_NUMB_BITS)
<<<<<<< HEAD
    return mpfr_div_2 (q, u, v, rnd_mode);
=======
        return mpfr_div_2 (q, u, v, rnd_mode);

      if (MPFR_GET_PREC(q) == GMP_NUMB_BITS)
        return mpfr_div_1n (q, u, v, rnd_mode);
>>>>>>> d0e8a374
    }
#endif /* !defined(MPFR_GENERIC_ABI) */

  usize = MPFR_LIMB_SIZE(u);
  vsize = MPFR_LIMB_SIZE(v);
  q0size = MPFR_LIMB_SIZE(q); /* number of limbs of destination */
  q0p = MPFR_MANT(q);
  up = MPFR_MANT(u);
  vp = MPFR_MANT(v);
  sticky_u = MPFR_LIMB_ZERO;
  sticky_v = MPFR_LIMB_ZERO;
  round_bit = MPFR_LIMB_ZERO;

  /**************************************************************************
   *                                                                        *
   *              End of the part concerning special values.                *
   *                                                                        *
   **************************************************************************/

  /* when the divisor has one limb, we can use mpfr_div_ui, which should be
     faster, assuming there is no intermediate overflow or underflow.
     The divisor interpreted as an integer satisfies
     2^(GMP_NUMB_BITS-1) <= vm < 2^GMP_NUMB_BITS, thus the quotient
     satisfies 2^(EXP(u)-1-GMP_NUMB_BITS) < u/vm < 2^(EXP(u)-GMP_NUMB_BITS+1)
     and its exponent is either EXP(u)-GMP_NUMB_BITS or one more. */
  if (vsize <= 1 && __gmpfr_emin <= MPFR_EXP(u) - GMP_NUMB_BITS
      && MPFR_EXP(u) - GMP_NUMB_BITS + 1 <= __gmpfr_emax
      && vp[0] <= ULONG_MAX)
    {
      mpfr_exp_t exp_v = MPFR_EXP(v); /* save it in case q=v */
      if (MPFR_IS_POS (v))
        inex = mpfr_div_ui (q, u, vp[0], rnd_mode);
      else
        {
          inex = -mpfr_div_ui (q, u, vp[0], MPFR_INVERT_RND(rnd_mode));
          MPFR_CHANGE_SIGN(q);
        }
      /* q did not under/overflow */
      MPFR_EXP(q) -= exp_v;
      /* The following test is needed, otherwise the next addition
         on the exponent may overflow, e.g. when dividing the
         largest finite MPFR number by the smallest positive one. */
      if (MPFR_UNLIKELY (MPFR_EXP(q) > __gmpfr_emax - GMP_NUMB_BITS))
        return mpfr_overflow (q, rnd_mode, MPFR_SIGN(q));
      MPFR_EXP(q) += GMP_NUMB_BITS;
      return mpfr_check_range (q, inex, rnd_mode);
    }

  /* for large precisions, try using truncated division first */
  if (q0size >= 32 && mpfr_div_with_mpz_tdiv_q (q, u, v, rnd_mode, &inex))
    return inex;

  MPFR_TMP_MARK(marker);

  /* set sign */
  sign_quotient = MPFR_MULT_SIGN( MPFR_SIGN(u) , MPFR_SIGN(v) );
  MPFR_SET_SIGN(q, sign_quotient);

  /* determine if an extra bit comes from the division, i.e. if the
     significand of u (as a fraction in [1/2, 1[) is larger than that
     of v */
  if (MPFR_LIKELY(up[usize - 1] != vp[vsize - 1]))
    extra_bit = (up[usize - 1] > vp[vsize - 1]) ? 1 : 0;
  else /* most significant limbs are equal, must look at further limbs */
    {
      mp_size_t l;

      k = usize - 1;
      l = vsize - 1;
      while (k != 0 && l != 0 && up[--k] == vp[--l]);
      /* now k=0 or l=0 or up[k] != vp[l] */
      if (up[k] != vp[l])
        extra_bit = (up[k] > vp[l]);
      /* now up[k] = vp[l], thus either k=0 or l=0 */
      else if (l == 0) /* no more divisor limb */
        extra_bit = 1;
      else /* k=0: no more dividend limb */
        extra_bit = mpfr_mpn_cmpzero (vp, l) == 0;
    }
#ifdef DEBUG
  printf ("extra_bit=%d\n", extra_bit);
#endif

  /* set exponent */
  qexp = MPFR_GET_EXP (u) - MPFR_GET_EXP (v) + extra_bit;

  /* sh is the number of zero bits in the low limb of the quotient */
  MPFR_UNSIGNED_MINUS_MODULO(sh, MPFR_PREC(q));

  like_rndz = rnd_mode == MPFR_RNDZ ||
    rnd_mode == (sign_quotient < 0 ? MPFR_RNDU : MPFR_RNDD);

  /**************************************************************************
   *                                                                        *
   *       We first try Mulders' short division (for large operands)        *
   *                                                                        *
   **************************************************************************/

  if (MPFR_UNLIKELY(q0size >= MPFR_DIV_THRESHOLD &&
                    vsize >= MPFR_DIV_THRESHOLD))
    {
      mp_size_t n = q0size + 1; /* we will perform a short (2n)/n division */
      mpfr_limb_ptr ap, bp, qp;
      mpfr_prec_t p;

      /* since Mulders' short division clobbers the dividend, we have to
         copy it */
      ap = MPFR_TMP_LIMBS_ALLOC (n + n);
      if (usize >= n + n) /* truncate the dividend */
        MPN_COPY(ap, up + usize - (n + n), n + n);
      else                /* zero-pad the dividend */
        {
          MPN_COPY(ap + (n + n) - usize, up, usize);
          MPN_ZERO(ap, (n + n) - usize);
        }

      if (vsize >= n) /* truncate the divisor */
        bp = vp + vsize - n;
      else            /* zero-pad the divisor */
        {
          bp = MPFR_TMP_LIMBS_ALLOC (n);
          MPN_COPY(bp + n - vsize, vp, vsize);
          MPN_ZERO(bp, n - vsize);
        }

      qp = MPFR_TMP_LIMBS_ALLOC (n);
      qh = mpfr_divhigh_n (qp, ap, bp, n);
      MPFR_ASSERTD (qh == 0 || qh == 1);
      /* in all cases, the error is at most (2n+2) ulps on qh*B^n+{qp,n},
         cf algorithms.tex */

      p = n * GMP_NUMB_BITS - MPFR_INT_CEIL_LOG2 (2 * n + 2);
      /* If rnd=RNDN, we need to be able to round with a directed rounding
         and one more bit. */
      if (qh == 1)
        {
          mpn_rshift (qp, qp, n, 1);
          qp[n - 1] |= MPFR_LIMB_HIGHBIT;
        }
      if (MPFR_LIKELY (mpfr_round_p (qp, n, p,
                                     MPFR_PREC(q) + (rnd_mode == MPFR_RNDN))))
        {
          /* we can round correctly whatever the rounding mode */
          MPN_COPY (q0p, qp + 1, q0size);
          q0p[0] &= ~MPFR_LIMB_MASK(sh); /* put to zero low sh bits */

          if (rnd_mode == MPFR_RNDN) /* round to nearest */
            {
              /* we know we can round, thus we are never in the even rule case:
                 if the round bit is 0, we truncate
                 if the round bit is 1, we add 1 */
              if (sh > 0)
                round_bit = (qp[1] >> (sh - 1)) & 1;
              else
                round_bit = qp[0] >> (GMP_NUMB_BITS - 1);
              /* TODO: add value coverage tests in tdiv to check that
                 we reach this part with different values of qh and
                 round_bit (4 cases). */
              if (round_bit == 0)
                {
                  inex = -1;
                  goto truncate;
                }
              else /* round_bit = 1 */
                goto add_one_ulp;
            }
          else if (! like_rndz) /* round away */
            goto add_one_ulp;
          else /* round to zero: nothing to do */
            {
              inex = -1;
              goto truncate;
            }
        }
    }

  /**************************************************************************
   *                                                                        *
   *     Mulders' short division failed: we revert to integer division      *
   *                                                                        *
   **************************************************************************/

  if (MPFR_UNLIKELY(rnd_mode == MPFR_RNDN && sh == 0))
    { /* we compute the quotient with one more limb, in order to get
         the round bit in the quotient, and the remainder only contains
         sticky bits */
      qsize = q0size + 1;
      /* need to allocate memory for the quotient */
      qp = MPFR_TMP_LIMBS_ALLOC (qsize);
    }
  else
    {
      qsize = q0size;
      qp = q0p; /* directly put the quotient in the destination */
    }
  qqsize = qsize + qsize;

  /* prepare the dividend */
  ap = MPFR_TMP_LIMBS_ALLOC (qqsize);
  if (MPFR_LIKELY(qqsize > usize)) /* use the full dividend */
    {
      k = qqsize - usize; /* k > 0 */
      MPN_ZERO(ap, k);
      if (extra_bit)
        ap[k - 1] = mpn_rshift (ap + k, up, usize, 1);
      else
        MPN_COPY(ap + k, up, usize);
    }
  else /* truncate the dividend */
    {
      k = usize - qqsize;
      if (extra_bit)
        sticky_u = mpn_rshift (ap, up + k, qqsize, 1);
      else
        MPN_COPY(ap, up + k, qqsize);
      sticky_u = sticky_u || mpfr_mpn_cmpzero (up, k);
    }
  low_u = sticky_u;

  /* now sticky_u is non-zero iff the truncated part of u is non-zero */

  /* prepare the divisor */
  if (MPFR_LIKELY(vsize >= qsize))
    {
      k = vsize - qsize;
      if (qp != vp)
        bp = vp + k; /* avoid copying the divisor */
      else /* need to copy, since mpn_divrem doesn't allow overlap
              between quotient and divisor, necessarily k = 0
              since quotient and divisor are the same mpfr variable */
        {
          bp = MPFR_TMP_LIMBS_ALLOC (qsize);
          MPN_COPY(bp, vp, vsize);
        }
      sticky_v = sticky_v || mpfr_mpn_cmpzero (vp, k);
      k = 0;
    }
  else /* vsize < qsize: small divisor case */
    {
      bp = vp;
      k = qsize - vsize;
    }

  /**************************************************************************
   *                                                                        *
   *  Here we perform the real division of {ap+k,qqsize-k} by {bp,qsize-k}  *
   *                                                                        *
   **************************************************************************/

  /* if Mulders' short division failed, we revert to division with remainder */
  qh = mpn_divrem (qp, 0, ap + k, qqsize - k, bp, qsize - k);
  /* warning: qh may be 1 if u1 == v1, but u < v */
#ifdef DEBUG2
  printf ("q="); mpfr_mpn_print (qp, qsize);
  printf ("r="); mpfr_mpn_print (ap, qsize);
#endif

  k = qsize;
  sticky_u = sticky_u || mpfr_mpn_cmpzero (ap, k);

  sticky = sticky_u | sticky_v;

  /* now sticky is non-zero iff one of the following holds:
     (a) the truncated part of u is non-zero
     (b) the truncated part of v is non-zero
     (c) the remainder from division is non-zero */

  if (MPFR_LIKELY(qsize == q0size))
    {
      sticky3 = qp[0] & MPFR_LIMB_MASK(sh); /* does nothing when sh=0 */
      sh2 = sh;
    }
  else /* qsize = q0size + 1: only happens when rnd_mode=MPFR_RNDN and sh=0 */
    {
      MPN_COPY (q0p, qp + 1, q0size);
      sticky3 = qp[0];
      sh2 = GMP_NUMB_BITS;
    }
  qp[0] ^= sticky3;
  /* sticky3 contains the truncated bits from the quotient,
     including the round bit, and 1 <= sh2 <= GMP_NUMB_BITS
     is the number of bits in sticky3 */
  inex = (sticky != MPFR_LIMB_ZERO) || (sticky3 != MPFR_LIMB_ZERO);
#ifdef DEBUG
  printf ("sticky=%lu sticky3=%lu inex=%d\n",
          (unsigned long) sticky, (unsigned long) sticky3, inex);
#endif

  /* to round, we distinguish two cases:
     (a) vsize <= qsize: we used the full divisor
     (b) vsize > qsize: the divisor was truncated
  */

#ifdef DEBUG
  printf ("vsize=%lu qsize=%lu\n",
          (unsigned long) vsize, (unsigned long) qsize);
#endif
  if (MPFR_LIKELY(vsize <= qsize)) /* use the full divisor */
    {
      if (MPFR_LIKELY(rnd_mode == MPFR_RNDN))
        {
          round_bit = sticky3 & (MPFR_LIMB_ONE << (sh2 - 1));
          sticky = (sticky3 ^ round_bit) | sticky_u;
        }
      else if (like_rndz || inex == 0)
        sticky = (inex == 0) ? MPFR_LIMB_ZERO : MPFR_LIMB_ONE;
      else  /* round away from zero */
        sticky = MPFR_LIMB_ONE;
      goto case_1;
    }
  else /* vsize > qsize: need to truncate the divisor */
    {
      if (inex == 0)
        goto truncate;
      else
        {
          /* We know the estimated quotient is an upper bound of the exact
             quotient (with rounding toward zero), with a difference of at
             most 2 in qp[0].
             Thus we can round except when sticky3 is 000...000 or 000...001
             for directed rounding, and 100...000 or 100...001 for rounding
             to nearest. (For rounding to nearest, we cannot determine the
             inexact flag for 000...000 or 000...001.)
          */
          mp_limb_t sticky3orig = sticky3;
          if (rnd_mode == MPFR_RNDN)
            {
              round_bit = sticky3 & (MPFR_LIMB_ONE << (sh2 - 1));
              sticky3   = sticky3 ^ round_bit;
#ifdef DEBUG
              printf ("rb=%lu sb=%lu\n",
                      (unsigned long) round_bit, (unsigned long) sticky3);
#endif
            }
          if (sticky3 != MPFR_LIMB_ZERO && sticky3 != MPFR_LIMB_ONE)
            {
              sticky = sticky3;
              goto case_1;
            }
          else /* hard case: we have to compare q1 * v0 and r + low(u),
                 where q1 * v0 has qsize + (vsize-qsize) = vsize limbs, and
                 r + low(u) has qsize + (usize-2*qsize) = usize-qsize limbs */
            {
              mp_size_t l;
              mpfr_limb_ptr sp;
              int cmp_s_r;
              mp_limb_t qh2;

              sp = MPFR_TMP_LIMBS_ALLOC (vsize);
              k = vsize - qsize;
              /* sp <- {qp, qsize} * {vp, vsize-qsize} */
              qp[0] ^= sticky3orig; /* restore original quotient */
              if (qsize >= k)
                mpn_mul (sp, qp, qsize, vp, k);
              else
                mpn_mul (sp, vp, k, qp, qsize);
              if (qh)
                qh2 = mpn_add_n (sp + qsize, sp + qsize, vp, k);
              else
                qh2 = MPFR_LIMB_ZERO;
              qp[0] ^= sticky3orig; /* restore truncated quotient */

              /* compare qh2 + {sp, k + qsize} to {ap, qsize} + low(u) */
              cmp_s_r = (qh2 != 0) ? 1 : mpn_cmp (sp + k, ap, qsize);
              if (cmp_s_r == 0) /* compare {sp, k} and low(u) */
                {
                  cmp_s_r = (usize >= qqsize) ?
                    mpfr_mpn_cmp_aux (sp, k, up, usize - qqsize, extra_bit) :
                    mpfr_mpn_cmpzero (sp, k);
                }
#ifdef DEBUG
              printf ("cmp(q*v0,r+u0)=%d\n", cmp_s_r);
#endif
              /* now cmp_s_r > 0 if {sp, vsize} > {ap, qsize} + low(u)
                     cmp_s_r = 0 if {sp, vsize} = {ap, qsize} + low(u)
                     cmp_s_r < 0 if {sp, vsize} < {ap, qsize} + low(u) */
              if (cmp_s_r <= 0) /* quotient is in [q1, q1+1) */
                {
                  sticky = (cmp_s_r == 0) ? sticky3 : MPFR_LIMB_ONE;
                  goto case_1;
                }
              else /* cmp_s_r > 0, quotient is < q1: to determine if it is
                      in [q1-2,q1-1] or in [q1-1,q1], we need to subtract
                      the low part u0 of the dividend u0 from q*v0 */
                {
                  mp_limb_t cy = MPFR_LIMB_ZERO;

                  /* subtract low(u)>>extra_bit if non-zero */
                  if (qh2 != 0) /* whatever the value of {up, m + k}, it
                                   will be smaller than qh2 + {sp, k} */
                    cmp_s_r = 1;
                  else
                    {
                      if (low_u != MPFR_LIMB_ZERO)
                        {
                          mp_size_t m;
                          l = usize - qqsize; /* number of low limbs in u */
                          m = (l > k) ? l - k : 0;
                          cy = (extra_bit) ?
                            (up[m] & MPFR_LIMB_ONE) : MPFR_LIMB_ZERO;
                          if (l >= k) /* u0 has more limbs than s:
                                         first look if {up, m} is not zero,
                                         and compare {sp, k} and {up + m, k} */
                            {
                              cy = cy || mpfr_mpn_cmpzero (up, m);
                              low_u = cy;
                              cy = mpfr_mpn_sub_aux (sp, up + m, k,
                                                     cy, extra_bit);
                            }
                          else /* l < k: s has more limbs than u0 */
                            {
                              low_u = MPFR_LIMB_ZERO;
                              if (cy != MPFR_LIMB_ZERO)
                                cy = mpn_sub_1 (sp + k - l - 1, sp + k - l - 1,
                                                1, MPFR_LIMB_HIGHBIT);
                              cy = mpfr_mpn_sub_aux (sp + k - l, up, l,
                                                     cy, extra_bit);
                            }
                        }
                      MPFR_ASSERTD (cy <= 1);
                      cy = mpn_sub_1 (sp + k, sp + k, qsize, cy);
                      /* subtract r */
                      cy += mpn_sub_n (sp + k, sp + k, ap, qsize);
                      MPFR_ASSERTD (cy <= 1);
                      /* now compare {sp, ssize} to v */
                      cmp_s_r = mpn_cmp (sp, vp, vsize);
                      if (cmp_s_r == 0 && low_u != MPFR_LIMB_ZERO)
                        cmp_s_r = 1; /* since in fact we subtracted
                                        less than 1 */
                    }
#ifdef DEBUG
                  printf ("cmp(q*v0-(r+u0),v)=%d\n", cmp_s_r);
#endif
                  if (cmp_s_r <= 0) /* q1-1 <= u/v < q1 */
                    {
                      if (sticky3 == MPFR_LIMB_ONE)
                        { /* q1-1 is either representable (directed rounding),
                             or the middle of two numbers (nearest) */
                          sticky = (cmp_s_r) ? MPFR_LIMB_ONE : MPFR_LIMB_ZERO;
                          goto case_1;
                        }
                      /* now necessarily sticky3=0 */
                      else if (round_bit == MPFR_LIMB_ZERO)
                        { /* round_bit=0, sticky3=0: q1-1 is exact only
                             when sh=0 */
                          inex = (cmp_s_r || sh) ? -1 : 0;
                          if (rnd_mode == MPFR_RNDN ||
                              (! like_rndz && inex != 0))
                            {
                              inex = 1;
                              goto truncate_check_qh;
                            }
                          else /* round down */
                            goto sub_one_ulp;
                        }
                      else /* sticky3=0, round_bit=1 ==> rounding to nearest */
                        {
                          inex = cmp_s_r;
                          goto truncate;
                        }
                    }
                  else /* q1-2 < u/v < q1-1 */
                    {
                      /* if rnd=MPFR_RNDN, the result is q1 when
                         q1-2 >= q1-2^(sh-1), i.e. sh >= 2,
                         otherwise (sh=1) it is q1-2 */
                      if (rnd_mode == MPFR_RNDN) /* sh > 0 */
                        {
                          /* Case sh=1: sb=0 always, and q1-rb is exactly
                             representable, like q1-rb-2.
                             rb action
                             0  subtract two ulps, inex=-1
                             1  truncate, inex=1

                             Case sh>1: one ulp is 2^(sh-1) >= 2
                             rb sb action
                             0  0  truncate, inex=1
                             0  1  truncate, inex=1
                             1  x  truncate, inex=-1
                           */
                          if (sh == 1)
                            {
                              if (round_bit == MPFR_LIMB_ZERO)
                                {
                                  inex = -1;
                                  sh = 0;
                                  goto sub_two_ulp;
                                }
                              else
                                {
                                  inex = 1;
                                  goto truncate_check_qh;
                                }
                            }
                          else /* sh > 1 */
                            {
                              inex = (round_bit == MPFR_LIMB_ZERO) ? 1 : -1;
                              goto truncate_check_qh;
                            }
                        }
                      else if (like_rndz)
                        {
                          /* the result is down(q1-2), i.e. subtract one
                             ulp if sh > 0, and two ulps if sh=0 */
                          inex = -1;
                          if (sh > 0)
                            goto sub_one_ulp;
                          else
                            goto sub_two_ulp;
                        }
                      /* if round away from zero, the result is up(q1-1),
                         which is q1 unless sh = 0, where it is q1-1 */
                      else
                        {
                          inex = 1;
                          if (sh > 0)
                            goto truncate_check_qh;
                          else /* sh = 0 */
                            goto sub_one_ulp;
                        }
                    }
                }
            }
        }
    }

 case_1: /* quotient is in [q1, q1+1),
            round_bit is the round_bit (0 for directed rounding),
            sticky the sticky bit */
  if (like_rndz || (round_bit == MPFR_LIMB_ZERO && sticky == MPFR_LIMB_ZERO))
    {
      inex = round_bit == MPFR_LIMB_ZERO && sticky == MPFR_LIMB_ZERO ? 0 : -1;
      goto truncate;
    }
  else if (rnd_mode == MPFR_RNDN) /* sticky <> 0 or round <> 0 */
    {
      if (round_bit == MPFR_LIMB_ZERO) /* necessarily sticky <> 0 */
        {
          inex = -1;
          goto truncate;
        }
      /* round_bit = 1 */
      else if (sticky != MPFR_LIMB_ZERO)
        goto add_one_ulp; /* inex=1 */
      else /* round_bit=1, sticky=0 */
        goto even_rule;
    }
  else /* round away from zero, sticky <> 0 */
    goto add_one_ulp; /* with inex=1 */

 sub_two_ulp:
  /* we cannot subtract MPFR_LIMB_MPFR_LIMB_ONE << (sh+1) since this is
     undefined for sh = GMP_NUMB_BITS */
  qh -= mpn_sub_1 (q0p, q0p, q0size, MPFR_LIMB_ONE << sh);
  /* go through */

 sub_one_ulp:
  qh -= mpn_sub_1 (q0p, q0p, q0size, MPFR_LIMB_ONE << sh);
  /* go through truncate_check_qh */

 truncate_check_qh:
  if (qh)
    {
      if (MPFR_LIKELY (qexp < MPFR_EXP_MAX))
        qexp ++;
      /* else qexp is now incorrect, but one will still get an overflow */
      q0p[q0size - 1] = MPFR_LIMB_HIGHBIT;
    }
  goto truncate;

 even_rule: /* has to set inex */
  inex = (q0p[0] & (MPFR_LIMB_ONE << sh)) ? 1 : -1;
  if (inex < 0)
    goto truncate;
  /* else go through add_one_ulp */

 add_one_ulp:
  inex = 1; /* always here */
  if (mpn_add_1 (q0p, q0p, q0size, MPFR_LIMB_ONE << sh))
    {
      if (MPFR_LIKELY (qexp < MPFR_EXP_MAX))
        qexp ++;
      /* else qexp is now incorrect, but one will still get an overflow */
      q0p[q0size - 1] = MPFR_LIMB_HIGHBIT;
    }

 truncate: /* inex already set */

  MPFR_TMP_FREE(marker);

  /* check for underflow/overflow */
  if (MPFR_UNLIKELY(qexp > __gmpfr_emax))
    return mpfr_overflow (q, rnd_mode, sign_quotient);
  else if (MPFR_UNLIKELY(qexp < __gmpfr_emin))
    {
      if (rnd_mode == MPFR_RNDN && ((qexp < __gmpfr_emin - 1) ||
                                   (inex >= 0 && mpfr_powerof2_raw (q))))
        rnd_mode = MPFR_RNDZ;
      return mpfr_underflow (q, rnd_mode, sign_quotient);
    }
  MPFR_SET_EXP(q, qexp);

  inex *= sign_quotient;
  MPFR_RET (inex);
}<|MERGE_RESOLUTION|>--- conflicted
+++ resolved
@@ -140,31 +140,6 @@
     {
       rb = q0 & (MPFR_LIMB_ONE << (sh - 1));
       sb = 1; /* result cannot be exact in this case */
-<<<<<<< HEAD
-    }
-  else /* the true quotient is rb, rb+1 or rb+2 */
-    {
-      mp_limb_t h, l;
-      q0 = rb;
-      umul_ppmm (h, l, q0, v0);
-      MPFR_ASSERTD(h < u0 || (h == u0 && l == MPFR_LIMB_ZERO));
-      /* subtract {h,l} from {u0,0} */
-      sub_ddmmss (h, l, u0, 0, h, l);
-      /* the remainder {h, l} should be < v0 */
-      /* This while loop is executed at most two times, but does not seem
-         slower than two consecutive identical if-statements. */
-      while (h || l >= v0)
-        {
-          q0 ++;
-          h -= (l < v0);
-          l -= v0;
-        }
-      MPFR_ASSERTD(h == 0 && l < v0);
-      sb = l | (q0 & extra);
-      q0 >>= extra;
-      rb = q0 & (MPFR_LIMB_ONE << (sh - 1));
-      sb |= q0 & (mask >> 1);
-=======
     }
   else /* the true quotient is rb, rb+1 or rb+2 */
     {
@@ -230,7 +205,7 @@
 
   MPFR_EXP (q) = qx; /* Don't use MPFR_SET_EXP since qx might be < __gmpfr_emin
                         in the cases "goto rounding" above. */
-  if (rb == 0 && sb == 0)
+  if ((rb == 0 && sb == 0) || rnd_mode == MPFR_RNDF)
     {
       MPFR_ASSERTD(qx >= __gmpfr_emin);
       return 0; /* idem than MPFR_RET(0) but faster */
@@ -340,18 +315,8 @@
       rb = q0 & MPFR_LIMB_ONE;
       sb = l;
       qx ++;
->>>>>>> d0e8a374
-    }
-#else
-  udiv_qrnnd (q0, sb, u0, 0, v0);
-  sb |= q0 & extra;
-  q0 >>= extra;
-  rb = q0 & (MPFR_LIMB_ONE << (sh - 1));
-  sb |= q0 & (mask >> 1);
-#endif
-
-  qp[0] = (MPFR_LIMB_HIGHBIT | q0) & ~mask;
-  qx += extra;
+    }
+
   MPFR_SIGN(q) = MPFR_MULT_SIGN (MPFR_SIGN (u), MPFR_SIGN (v));
 
   /* rounding */
@@ -383,7 +348,7 @@
 
   MPFR_EXP (q) = qx; /* Don't use MPFR_SET_EXP since qx might be < __gmpfr_emin
                         in the cases "goto rounding" above. */
-  if ((rb == 0 && sb == 0) || (rnd_mode == MPFR_RNDF))
+  if ((rb == 0 && sb == 0) || rnd_mode == MPFR_RNDF)
     {
       MPFR_ASSERTD(qx >= __gmpfr_emin);
       return 0; /* idem than MPFR_RET(0) but faster */
@@ -442,7 +407,6 @@
   extra = r3 > v1 || (r3 == v1 && r2 >= v0);
   if (extra)
     sub_ddmmss (r3, r2, r3, r2, v1, v0);
-<<<<<<< HEAD
 
   MPFR_ASSERTD(r3 < v1 || (r3 == v1 && r2 < v0));
 
@@ -489,54 +453,6 @@
   goto round_div2;
 #endif
 
-=======
-
-  MPFR_ASSERTD(r3 < v1 || (r3 == v1 && r2 < v0));
-
-#if GMP_NUMB_BITS == 64
-  mpfr_div2_approx (&q1, &q0, r3, r2, v1, v0);
-  /* we know q1*B+q0 is smaller or equal to the exact quotient, with
-     difference at most 21 */
-  if (MPFR_LIKELY(((q0 + 21) & (mask >> 1)) > 21))
-    sb = 1; /* result is not exact when we can round with an approximation */
-  else
-    {
-      /* we know q1:q0 is a good-enough approximation, use it! */
-      mp_limb_t s0, s1, s2, h, l;
-
-      /* Since we know the difference should be at most 21*(v1:v0) after the
-         subtraction below, thus at most 21*2^128, it suffices to compute the
-         lower 3 limbs of (q1:q0) * (v1:v0). */
-      umul_ppmm (s1, s0, q0, v0);
-      umul_ppmm (s2, l, q0, v1);
-      s1 += l;
-      s2 += (s1 < l);
-      umul_ppmm (h, l, q1, v0);
-      s1 += l;
-      s2 += h + (s1 < l);
-      s2 += q1 * v1;
-      /* Subtract s2:s1:s0 from r2:0:0, with result in s2:s1:s0. */
-      s2 = r2 - s2;
-      /* now negate s1:s0 */
-      s0 = -s0;
-      s1 = -s1 - (s0 != 0);
-      /* there is a borrow in s2 when s0 and s1 are not both zero */
-      s2 -= (s1 != 0 || s0 != 0);
-      while (s2 > 0 || (s1 > v1) || (s1 == v1 && s0 >= v0))
-        {
-          /* add 1 to q1:q0 */
-          q0 ++;
-          q1 += (q0 == 0);
-          /* subtract v1:v0 to s2:s1:s0 */
-          s2 -= (s1 < v1) || (s1 == v1 && s0 < v0);
-          sub_ddmmss (s1, s0, s1, s0, v1, v0);
-        }
-      sb = s1 | s0;
-    }
-  goto round_div2;
-#endif
-
->>>>>>> d0e8a374
   /* now r3:r2 < v1:v0 */
   if (MPFR_UNLIKELY(r3 == v1)) /* can occur in some rare cases */
     {
@@ -695,7 +611,7 @@
 
   MPFR_EXP (q) = qx; /* Don't use MPFR_SET_EXP since qx might be < __gmpfr_emin
                         in the cases "goto rounding" above. */
-  if ((rb == 0 && sb == 0) || (rnd_mode == MPFR_RNDF))
+  if ((rb == 0 && sb == 0) || rnd_mode == MPFR_RNDF)
     {
       MPFR_ASSERTD(qx >= __gmpfr_emin);
       return 0; /* idem than MPFR_RET(0) but faster */
@@ -1053,14 +969,10 @@
 
       if (GMP_NUMB_BITS < MPFR_GET_PREC(q) &&
           MPFR_GET_PREC(q) < 2 * GMP_NUMB_BITS)
-<<<<<<< HEAD
-    return mpfr_div_2 (q, u, v, rnd_mode);
-=======
         return mpfr_div_2 (q, u, v, rnd_mode);
 
       if (MPFR_GET_PREC(q) == GMP_NUMB_BITS)
         return mpfr_div_1n (q, u, v, rnd_mode);
->>>>>>> d0e8a374
     }
 #endif /* !defined(MPFR_GENERIC_ABI) */
 
