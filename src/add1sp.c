/* mpfr_add1sp -- internal function to perform a "real" addition
   All the op must have the same precision

Copyright 2004-2016 Free Software Foundation, Inc.
Contributed by the AriC and Caramba projects, INRIA.

This file is part of the GNU MPFR Library.

The GNU MPFR Library is free software; you can redistribute it and/or modify
it under the terms of the GNU Lesser General Public License as published by
the Free Software Foundation; either version 3 of the License, or (at your
option) any later version.

The GNU MPFR Library is distributed in the hope that it will be useful, but
WITHOUT ANY WARRANTY; without even the implied warranty of MERCHANTABILITY
or FITNESS FOR A PARTICULAR PURPOSE.  See the GNU Lesser General Public
License for more details.

You should have received a copy of the GNU Lesser General Public License
along with the GNU MPFR Library; see the file COPYING.LESSER.  If not, see
http://www.gnu.org/licenses/ or write to the Free Software Foundation, Inc.,
51 Franklin St, Fifth Floor, Boston, MA 02110-1301, USA. */

#define MPFR_NEED_LONGLONG_H
#include "mpfr-impl.h"

/* Check if we have to check the result of mpfr_add1sp with mpfr_add1 */
#if MPFR_WANT_ASSERT >= 2

int mpfr_add1sp2 (mpfr_ptr, mpfr_srcptr, mpfr_srcptr, mpfr_rnd_t);
int mpfr_add1sp (mpfr_ptr a, mpfr_srcptr b, mpfr_srcptr c, mpfr_rnd_t rnd_mode)
{
  mpfr_t tmpa, tmpb, tmpc;
  mpfr_flags_t old_flags, flags, flags2;
  int inexb, inexc, inexact, inexact2;

  if (rnd_mode == MPFR_RNDF)
    return mpfr_add1sp2 (a, b, c, rnd_mode);

  old_flags = __gmpfr_flags;

  mpfr_init2 (tmpa, MPFR_PREC (a));
  mpfr_init2 (tmpb, MPFR_PREC (b));
  mpfr_init2 (tmpc, MPFR_PREC (c));

  inexb = mpfr_set (tmpb, b, MPFR_RNDN);
  MPFR_ASSERTN (inexb == 0);

  inexc = mpfr_set (tmpc, c, MPFR_RNDN);
  MPFR_ASSERTN (inexc == 0);

  MPFR_ASSERTN (__gmpfr_flags == old_flags);

  inexact2 = mpfr_add1 (tmpa, tmpb, tmpc, rnd_mode);
  flags2 = __gmpfr_flags;

  __gmpfr_flags = old_flags;
  inexact = mpfr_add1sp2 (a, b, c, rnd_mode);
  flags = __gmpfr_flags;

  if (! mpfr_equal_p (tmpa, a) || inexact != inexact2 || flags != flags2)
    {
      fprintf (stderr, "add1 & add1sp return different values for %s\n"
               "Prec_a = %lu, Prec_b = %lu, Prec_c = %lu\nB = ",
               mpfr_print_rnd_mode (rnd_mode),
               (unsigned long) MPFR_PREC (a),
               (unsigned long) MPFR_PREC (b),
               (unsigned long) MPFR_PREC (c));
      mpfr_fprint_binary (stderr, tmpb);
      fprintf (stderr, "\nC = ");
      mpfr_fprint_binary (stderr, tmpc);
      fprintf (stderr, "\n\nadd1  : ");
      mpfr_fprint_binary (stderr, tmpa);
      fprintf (stderr, "\nadd1sp: ");
      mpfr_fprint_binary (stderr, a);
      fprintf (stderr, "\nInexact sp = %d | Inexact = %d\n"
               "Flags sp = %u | Flags = %u\n",
               inexact, inexact2, flags, flags2);
      MPFR_ASSERTN (0);
    }
  mpfr_clears (tmpa, tmpb, tmpc, (mpfr_ptr) 0);
  return inexact;
}
# define mpfr_add1sp mpfr_add1sp2
#endif  /* MPFR_WANT_ASSERT >= 2 */

/* Debugging support */
#ifdef DEBUG
# undef DEBUG
# define DEBUG(x) (x)
#else
# define DEBUG(x) /**/
#endif

/* compute sign(b) * (|b| + |c|).
   Returns 0 iff result is exact,
   a negative value when the result is less than the exact value,
   a positive value otherwise. */
MPFR_HOT_FUNCTION_ATTR int
mpfr_add1sp (mpfr_ptr a, mpfr_srcptr b, mpfr_srcptr c, mpfr_rnd_t rnd_mode)
{
  mpfr_uexp_t d;
  mpfr_prec_t p;
  unsigned int sh;
  mp_size_t n;
  mp_limb_t *ap, *cp;
  mpfr_exp_t bx;
  mp_limb_t limb;
  int inexact;
  MPFR_TMP_DECL(marker);

  MPFR_TMP_MARK(marker);

  MPFR_ASSERTD(MPFR_PREC(a) == MPFR_PREC(b) && MPFR_PREC(b) == MPFR_PREC(c));
  MPFR_ASSERTD(MPFR_IS_PURE_FP(b));
  MPFR_ASSERTD(MPFR_IS_PURE_FP(c));
  MPFR_ASSERTD(MPFR_GET_EXP(b) >= MPFR_GET_EXP(c));

  /* Read prec and num of limbs */
  p = MPFR_GET_PREC (b);
  n = MPFR_PREC2LIMBS (p);
  MPFR_UNSIGNED_MINUS_MODULO(sh, p);
  bx = MPFR_GET_EXP(b);
  d = (mpfr_uexp_t) (bx - MPFR_GET_EXP(c));

  DEBUG (printf ("New add1sp with diff=%lu\n", (unsigned long) d));

  if (MPFR_UNLIKELY(d == 0))
    {
      /* d==0 */
      DEBUG( mpfr_print_mant_binary("C= ", MPFR_MANT(c), p) );
      DEBUG( mpfr_print_mant_binary("B= ", MPFR_MANT(b), p) );
      bx++;                                /* exp + 1 */
      ap = MPFR_MANT(a);
      if (n == 1)
        {
          limb = MPFR_MANT(b)[0] +  MPFR_MANT(c)[0];
          ap[0] = (MPFR_LIMB_HIGHBIT | (limb >> 1)) & ~MPFR_LIMB_MASK(sh);
        }
      else
        {
          limb = mpn_add_n (ap, MPFR_MANT(b), MPFR_MANT(c), n);
          DEBUG( mpfr_print_mant_binary("A= ", ap, p) );
          MPFR_ASSERTD(limb != 0);             /* There must be a carry */
          limb = ap[0];                        /* Get LSB (In fact, LSW) */
          mpn_rshift (ap, ap, n, 1);           /* Shift mantissa A */
          ap[n-1] |= MPFR_LIMB_HIGHBIT;        /* Set MSB */
          ap[0]   &= ~MPFR_LIMB_MASK(sh);      /* Clear LSB bit */
        }
      

      /* Fast track for faithful rounding: since b and c have the same
         precision and the same exponent, the neglected value is either
         0 or 1/2 ulp(a), thus returning a is fine. */
      if (rnd_mode == MPFR_RNDF)
        { inexact = 0; goto set_exponent; }

      if ((limb & (MPFR_LIMB_ONE << sh)) == 0) /* Check exact case */
        { inexact = 0; goto set_exponent; }

      /* Zero: Truncate
         Nearest: Even Rule => truncate or add 1
         Away: Add 1 */
      if (MPFR_LIKELY (rnd_mode == MPFR_RNDN))
        {
          if ((ap[0] & (MPFR_LIMB_ONE << sh)) == 0)
            { inexact = -1; goto set_exponent; }
          else
            goto add_one_ulp;
        }
      MPFR_UPDATE_RND_MODE(rnd_mode, MPFR_IS_NEG(b));
      if (rnd_mode == MPFR_RNDZ)
        { inexact = -1; goto set_exponent; }
      else
        goto add_one_ulp;
    }
  else if (MPFR_UNLIKELY (d >= p))
    {
      /* fast track for RNDF */
      if (MPFR_LIKELY(rnd_mode == MPFR_RNDF))
        goto copy_set_exponent;

      if (MPFR_LIKELY (d > p))
        {
          /* d > p : Copy B in A */
          /* Away:    Add 1
             Nearest: Trunc
             Zero:    Trunc */
          if (rnd_mode == MPFR_RNDN
              || MPFR_IS_LIKE_RNDZ (rnd_mode, MPFR_IS_NEG (b)))
            {
            copy_set_exponent:
              ap = MPFR_MANT (a);
              if (n == 1)
                ap[0] = MPFR_MANT(b)[0];
              else
                MPN_COPY (ap, MPFR_MANT(b), n);
              inexact = -1;
              goto set_exponent;
            }
          else
            {
            copy_add_one_ulp:
              ap = MPFR_MANT(a);
              MPN_COPY (ap, MPFR_MANT(b), n);
              goto add_one_ulp;
            }
        }
      else
        {
          /* d==p : Copy B in A */
          /* Away:     Add 1
             Nearest:  Even Rule if C is a power of 2, else Add 1
             Zero:     Trunc */
          if (rnd_mode == MPFR_RNDN)
            {
              /* Check if C was a power of 2 */
              cp = MPFR_MANT(c);
              if (MPFR_UNLIKELY (cp[n-1] == MPFR_LIMB_HIGHBIT))
                {
                  mp_size_t k = n-1;
                  do
                    k--;
                  while (k >= 0 && cp[k] == 0);
                  if (MPFR_UNLIKELY (k < 0))
                    /* Power of 2: Even rule */
                    if (((MPFR_MANT (b))[0] & (MPFR_LIMB_ONE << sh)) == 0)
                      goto copy_set_exponent;
                }
              /* Not a Power of 2 */
              goto copy_add_one_ulp;
            }
          else if (MPFR_IS_LIKE_RNDZ (rnd_mode, MPFR_IS_NEG (b)))
            goto copy_set_exponent;
          else
            goto copy_add_one_ulp;
        }
    }
  else /* 0 < d < p */
    {
      mp_limb_t mask;
      mp_limb_t bcp, bcp1; /* Cp and C'p+1 */

      /* General case: 1 <= d < p */
      cp = MPFR_TMP_LIMBS_ALLOC (n);

      /* Shift c in temporary allocated place */
      if (n == 1)
        cp[0] = MPFR_MANT(c)[0] >> d;
      else
      {
        mpfr_uexp_t dm;
        mp_size_t m;

        dm = d % GMP_NUMB_BITS;
        m = d / GMP_NUMB_BITS;
        if (MPFR_UNLIKELY (dm == 0))
          {
            /* dm = 0 and m > 0: Just copy */
            MPFR_ASSERTD (m != 0);
            MPN_COPY(cp, MPFR_MANT(c)+m, n-m);
            MPN_ZERO(cp+n-m, m);
          }
        else if (MPFR_LIKELY(m == 0))
          {
            /* dm >=1 and m == 0: just shift */
            MPFR_ASSERTD(dm >= 1);
            mpn_rshift(cp, MPFR_MANT(c), n, dm);
          }
        else
          {
            /* dm > 0 and m > 0: shift and zero  */
            mpn_rshift(cp, MPFR_MANT(c)+m, n-m, dm);
            MPN_ZERO(cp+n-m, m);
          }
      }

      DEBUG( mpfr_print_mant_binary("Before", MPFR_MANT(c), p) );
      DEBUG( mpfr_print_mant_binary("B=    ", MPFR_MANT(b), p) );
      DEBUG( mpfr_print_mant_binary("After ", cp, p) );

<<<<<<< HEAD
      /* fast track for RNDF */
      if (rnd_mode == MPFR_RNDF)
        {
          /* The bcp and bcp1 values will not matter for MPFR_RNDF, but
             let's set them to 0 to avoid undefined behavior. */
          bcp1 = bcp = 0;
          goto clean;
        }

      /* Compute bcp=Cp and bcp1=C'p+1 */
=======
      /* Compute bcp=Cp and bcp1=C'p+1: bcp is the first neglected bit
         (round bit), and bcp1 corresponds to the remaining bits (sticky bit).
      */
>>>>>>> 66230f50
      if (MPFR_LIKELY (sh > 0))
        {
          /* Try to compute them from C' rather than C */
          bcp = (cp[0] & (MPFR_LIMB_ONE<<(sh-1)));
          if (MPFR_LIKELY (cp[0] & MPFR_LIMB_MASK (sh - 1)))
            bcp1 = 1;
          else
            {
              /* We can't compute C'p+1 from C'. Compute it from C */
              /* Start from bit x=p-d+sh in mantissa C
                 (+sh since we have already looked sh bits in C'!) */
              mpfr_prec_t x = p - d + sh - 1;
              if (MPFR_LIKELY (x > p))
                /* We are already looked at all the bits of c, so C'p+1 = 0*/
                bcp1 = 0;
              else
                {
                  mp_limb_t *tp = MPFR_MANT(c);
                  mp_size_t kx = n - 1 - (x / GMP_NUMB_BITS);
                  mpfr_prec_t sx = GMP_NUMB_BITS - 1 - (x % GMP_NUMB_BITS);
                  DEBUG (printf ("(First) x=%lu Kx=%ld Sx=%lu\n",
                                 (unsigned long) x, (long) kx,
                                 (unsigned long) sx));
                  /* Looks at the last bits of limb kx (if sx=0 does nothing)*/
                  if (tp[kx] & MPFR_LIMB_MASK(sx))
                    bcp1 = 1;
                  else
                    {
                      /*kx += (sx==0);*/
                      /*If sx==0, tp[kx] hasn't been checked*/
                      do
                        kx--;
                      while (kx >= 0 && tp[kx] == 0);
                      bcp1 = (kx >= 0);
                    }
                }
            }
        }
      else /* sh == 0 */
        {
          /* Compute Cp and C'p+1 from C with sh=0 */
          mp_limb_t *tp = MPFR_MANT(c);
          /* Start from bit x=p-d in mantissa C */
          mpfr_prec_t  x = p - d;
          mp_size_t   kx = n - 1 - (x / GMP_NUMB_BITS);
          mpfr_prec_t sx = GMP_NUMB_BITS - 1 - (x % GMP_NUMB_BITS);
          MPFR_ASSERTD (p >= d);
          bcp = tp[kx] & (MPFR_LIMB_ONE << sx);
          /* Looks at the last bits of limb kx (If sx=0, does nothing)*/
          if (tp[kx] & MPFR_LIMB_MASK(sx))
            bcp1 = 1;
          else
            {
              do
                kx--;
              while (kx >= 0 && tp[kx] == 0);
              bcp1 = (kx >= 0);
            }
        }
      DEBUG (printf("sh=%u Cp=%lu C'p+1=%lu\n", sh,
                    (unsigned long) bcp, (unsigned long) bcp1));

    clean:
      /* Clean shifted C' */
      mask = ~MPFR_LIMB_MASK(sh);
      cp[0] &= mask;

      /* Add the mantissa c from b in a */
      ap = MPFR_MANT(a);
      limb = mpn_add_n (ap, MPFR_MANT(b), cp, n);
      DEBUG( mpfr_print_mant_binary("Add=  ", ap, p) );

      /* Check for overflow */
      if (MPFR_UNLIKELY (limb))
        {
          limb = ap[0] & (MPFR_LIMB_ONE<<sh); /* Get LSB */
          mpn_rshift (ap, ap, n, 1);          /* Shift mantissa */
          bx++;                               /* Fix exponent */
          ap[n-1] |= MPFR_LIMB_HIGHBIT;       /* Set MSB */
          ap[0]   &= mask;                    /* Clear LSB bit */
          bcp1    |= bcp;                     /* Recompute C'p+1 */
          bcp      = limb;                    /* Recompute Cp */
          DEBUG (printf ("(Overflow) Cp=%lu C'p+1=%lu\n",
                         (unsigned long) bcp, (unsigned long) bcp1));
          DEBUG (mpfr_print_mant_binary ("Add=  ", ap, p));
        }

      /* Round:
          Zero: Truncate but could be exact.
          Away: Add 1 if Cp or C'p+1 !=0
          Nearest: Truncate but could be exact if Cp==0
                   Add 1 if C'p+1 !=0,
                   Even rule else */
      if (MPFR_LIKELY(rnd_mode == MPFR_RNDF))
        { inexact = 0; goto set_exponent; }
      else if (rnd_mode == MPFR_RNDN)
        {
          inexact = - (bcp1 != 0);
          if (bcp == 0)
            goto set_exponent;
          else if (MPFR_UNLIKELY(bcp1==0) && (ap[0]&(MPFR_LIMB_ONE<<sh))==0)
            { inexact = -1; goto set_exponent; }
          else
            goto add_one_ulp;
        }
      MPFR_UPDATE_RND_MODE(rnd_mode, MPFR_IS_NEG(b));
      inexact = -(bcp != 0 || bcp1 != 0);
      if (rnd_mode == MPFR_RNDZ || inexact == 0)
        goto set_exponent;
      else
        goto add_one_ulp;
    }
  MPFR_RET_NEVER_GO_HERE();

 add_one_ulp:
  /* add one unit in last place to a */
  DEBUG( printf("AddOneUlp\n") );
  if (MPFR_UNLIKELY( mpn_add_1(ap, ap, n, MPFR_LIMB_ONE<<sh) ))
    {
      /* Case 100000x0 = 0x1111x1 + 1*/
      DEBUG( printf("Pow of 2\n") );
      bx++;
      ap[n-1] = MPFR_LIMB_HIGHBIT;
    }
  inexact = 1;

 set_exponent:
  if (MPFR_UNLIKELY(bx > __gmpfr_emax)) /* Check for overflow */
    {
      DEBUG( printf("Overflow\n") );
      MPFR_TMP_FREE(marker);
      MPFR_SET_SAME_SIGN(a,b);
      return mpfr_overflow(a, rnd_mode, MPFR_SIGN(a));
    }
  MPFR_SET_EXP (a, bx);
  MPFR_SET_SAME_SIGN (a, b);

  MPFR_TMP_FREE(marker);
  MPFR_RET (inexact * MPFR_INT_SIGN (a));
}<|MERGE_RESOLUTION|>--- conflicted
+++ resolved
@@ -279,7 +279,6 @@
       DEBUG( mpfr_print_mant_binary("B=    ", MPFR_MANT(b), p) );
       DEBUG( mpfr_print_mant_binary("After ", cp, p) );
 
-<<<<<<< HEAD
       /* fast track for RNDF */
       if (rnd_mode == MPFR_RNDF)
         {
@@ -289,12 +288,9 @@
           goto clean;
         }
 
-      /* Compute bcp=Cp and bcp1=C'p+1 */
-=======
       /* Compute bcp=Cp and bcp1=C'p+1: bcp is the first neglected bit
          (round bit), and bcp1 corresponds to the remaining bits (sticky bit).
       */
->>>>>>> 66230f50
       if (MPFR_LIKELY (sh > 0))
         {
           /* Try to compute them from C' rather than C */
