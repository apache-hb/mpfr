/* mpfr_round_raw_generic, mpfr_round_raw2, mpfr_round_raw, mpfr_prec_round,
   mpfr_can_round, mpfr_can_round_raw -- various rounding functions

Copyright 1999-2016 Free Software Foundation, Inc.
Contributed by the AriC and Caramba projects, INRIA.

This file is part of the GNU MPFR Library.

The GNU MPFR Library is free software; you can redistribute it and/or modify
it under the terms of the GNU Lesser General Public License as published by
the Free Software Foundation; either version 3 of the License, or (at your
option) any later version.

The GNU MPFR Library is distributed in the hope that it will be useful, but
WITHOUT ANY WARRANTY; without even the implied warranty of MERCHANTABILITY
or FITNESS FOR A PARTICULAR PURPOSE.  See the GNU Lesser General Public
License for more details.

You should have received a copy of the GNU Lesser General Public License
along with the GNU MPFR Library; see the file COPYING.LESSER.  If not, see
http://www.gnu.org/licenses/ or write to the Free Software Foundation, Inc.,
51 Franklin St, Fifth Floor, Boston, MA 02110-1301, USA. */

#include "mpfr-impl.h"

#define mpfr_round_raw_generic mpfr_round_raw
#define flag 0
#define use_inexp 1
#include "round_raw_generic.c"

#define mpfr_round_raw_generic mpfr_round_raw_2
#define flag 1
#define use_inexp 0
#include "round_raw_generic.c"

/* Seems to be unused. Remove comment to implement it.
#define mpfr_round_raw_generic mpfr_round_raw_3
#define flag 1
#define use_inexp 1
#include "round_raw_generic.c"
*/

#define mpfr_round_raw_generic mpfr_round_raw_4
#define flag 0
#define use_inexp 0
#include "round_raw_generic.c"

/* Note: if the new prec is lower than the current one, a reallocation
   must not be done (see exp_2.c). */

int
mpfr_prec_round (mpfr_ptr x, mpfr_prec_t prec, mpfr_rnd_t rnd_mode)
{
  mp_limb_t *tmp, *xp;
  int carry, inexact;
  mpfr_prec_t nw, ow;
  MPFR_TMP_DECL(marker);

  MPFR_ASSERTN (MPFR_PREC_COND (prec));

  nw = MPFR_PREC2LIMBS (prec); /* needed allocated limbs */

  /* check if x has enough allocated space for the significand */
  /* Get the number of limbs from the precision.
     (Compatible with all allocation methods) */
  ow = MPFR_LIMB_SIZE (x);
  if (MPFR_UNLIKELY (nw > ow))
    {
      /* FIXME: Variable can't be created using custom allocation,
         MPFR_DECL_INIT or GROUP_ALLOC: How to detect? */
      ow = MPFR_GET_ALLOC_SIZE(x);
      if (nw > ow)
       {
         /* Realloc significand */
         mpfr_limb_ptr tmpx = (mpfr_limb_ptr) (*__gmp_reallocate_func)
           (MPFR_GET_REAL_PTR(x), MPFR_MALLOC_SIZE(ow), MPFR_MALLOC_SIZE(nw));
         MPFR_SET_MANT_PTR(x, tmpx); /* mant ptr must be set
                                        before alloc size */
         MPFR_SET_ALLOC_SIZE(x, nw); /* new number of allocated limbs */
       }
    }

  if (MPFR_UNLIKELY( MPFR_IS_SINGULAR(x) ))
    {
      MPFR_PREC(x) = prec; /* Special value: need to set prec */
      if (MPFR_IS_NAN(x))
        MPFR_RET_NAN;
      MPFR_ASSERTD(MPFR_IS_INF(x) || MPFR_IS_ZERO(x));
      return 0; /* infinity and zero are exact */
    }

  /* x is a non-zero real number */

  MPFR_TMP_MARK(marker);
  tmp = MPFR_TMP_LIMBS_ALLOC (nw);
  xp = MPFR_MANT(x);
  carry = mpfr_round_raw (tmp, xp, MPFR_PREC(x), MPFR_IS_NEG(x),
                          prec, rnd_mode, &inexact);
  MPFR_PREC(x) = prec;

  if (MPFR_UNLIKELY(carry))
    {
      mpfr_exp_t exp = MPFR_EXP (x);

      if (MPFR_UNLIKELY(exp == __gmpfr_emax))
        (void) mpfr_overflow(x, rnd_mode, MPFR_SIGN(x));
      else
        {
          MPFR_ASSERTD (exp < __gmpfr_emax);
          MPFR_SET_EXP (x, exp + 1);
          xp[nw - 1] = MPFR_LIMB_HIGHBIT;
          if (nw - 1 > 0)
            MPN_ZERO(xp, nw - 1);
        }
    }
  else
    MPN_COPY(xp, tmp, nw);

  MPFR_TMP_FREE(marker);
  return inexact;
}

/* assumption: GMP_NUMB_BITS is a power of 2 */

/* assuming b is an approximation to x in direction rnd1 with error at
   most 2^(MPFR_EXP(b)-err), returns 1 if one is able to round exactly
   x to precision prec with direction rnd2, and 0 otherwise.

   rnd1 = RNDN and RNDF are similar: the sign of the error is unknown.

   Side effects: none.
*/

int
mpfr_can_round (mpfr_srcptr b, mpfr_exp_t err, mpfr_rnd_t rnd1,
                mpfr_rnd_t rnd2, mpfr_prec_t prec)
{
  if (MPFR_UNLIKELY(MPFR_IS_SINGULAR(b)))
    return 0; /* We cannot round if Zero, Nan or Inf */
  else
    return mpfr_can_round_raw (MPFR_MANT(b), MPFR_LIMB_SIZE(b),
                               MPFR_SIGN(b), err, rnd1, rnd2, prec);
}

/* TODO: mpfr_can_round_raw currently does a memory allocation and some
   mpn operations. A bit inspection like for mpfr_round_p (round_p.c) may
   be sufficient, though this would be more complex than the one done in
   mpfr_round_p, and in particular, for some rnd1/rnd2 combinations, one
   needs to take care of changes of binade when the value is close to a
   power of 2. */

int
mpfr_can_round_raw (const mp_limb_t *bp, mp_size_t bn, int neg, mpfr_exp_t err,
                    mpfr_rnd_t rnd1, mpfr_rnd_t rnd2, mpfr_prec_t prec)
{
  mpfr_prec_t prec2;
  mp_size_t k, k1, tn;
  int s, s1;
  mp_limb_t cc, cc2;
  mp_limb_t *tmp;
  MPFR_TMP_DECL(marker);

  /* Since mpfr_can_round is a function in the API, use MPFR_ASSERTN.
     The specification makes sense only for prec >= 1. */
  MPFR_ASSERTN (prec >= 1);

  MPFR_ASSERTD(bp[bn - 1] & MPFR_LIMB_HIGHBIT);

  if (MPFR_UNLIKELY (err <= prec))
    return 0;  /* can't round */

  MPFR_ASSERT_SIGN(neg);
  neg = MPFR_IS_NEG_SIGN(neg);

  /* Transform RNDD and RNDU to Zero / Away */
<<<<<<< HEAD
  MPFR_ASSERTD((neg == 0) || (neg == 1));
  /* transform RNDF to RNDN */
  if (rnd1 == MPFR_RNDF)
    rnd1 = MPFR_RNDN;
=======
  MPFR_ASSERTD (neg == 0 || neg == 1);
>>>>>>> 81fcd3ea
  if (rnd1 != MPFR_RNDN)
    rnd1 = MPFR_IS_LIKE_RNDZ(rnd1, neg) ? MPFR_RNDZ : MPFR_RNDA;
  if (rnd2 != MPFR_RNDN)
    rnd2 = MPFR_IS_LIKE_RNDZ(rnd2, neg) ? MPFR_RNDZ : MPFR_RNDA;

  if (MPFR_UNLIKELY (prec > (mpfr_prec_t) bn * GMP_NUMB_BITS))
    { /* Then prec < PREC(b): we can round:
         (i) in rounding to the nearest iff err >= prec + 2
         (ii) in directed rounding mode iff rnd1 is compatible with rnd2
              and err >= prec + 1, unless b = 2^k and rnd1=rnd2=RNDA in
              which case we need err >= prec + 2.
         Use the form err - 2 >= prec to avoid a potential integer overflow.
      */
      return (rnd1 == rnd2 || rnd2 == MPFR_RNDN) && err - 2 >= prec;
    }

  {
    /* if the error is smaller than ulp(b), then anyway it will propagate
       up to ulp(b) */
    mpfr_prec_t err2 = (err > (mpfr_prec_t) bn * GMP_NUMB_BITS) ?
      (mpfr_prec_t) bn * GMP_NUMB_BITS : (mpfr_prec_t) err;

    /* warning: if k = m*GMP_NUMB_BITS, consider limb m-1 and not m */
    k = (err2 - 1) / GMP_NUMB_BITS;
    MPFR_UNSIGNED_MINUS_MODULO(s, err2);
    /* the error corresponds to bit s in limb k, the most significant limb
       being limb 0; in memory, limb k is bp[bn-1-k]. */
  }

  k1 = (prec - 1) / GMP_NUMB_BITS;
  MPFR_UNSIGNED_MINUS_MODULO(s1, prec);
  /* the least significant bit is bit s1 in limb k1 */

  /* We don't need to consider the k1 most significant limbs.
     They will be considered later only to detect when subtracting
     the error bound yields a change of binade.
     Warning! The number with updated bn may no longer be normalized. */
  k -= k1;
  bn -= k1;
  prec2 = prec - (mpfr_prec_t) k1 * GMP_NUMB_BITS;

  /* We can decide of the correct rounding if rnd2(b-eps) and rnd2(b+eps)
     give the same result to the target precision 'prec', i.e., if when
     adding or subtracting (1 << s) in bp[bn-1-k], it does not change the
     rounding in direction 'rnd2' at ulp-position bp[bn-1] >> s1, taking also
     into account the possible change of binade. */
  MPFR_TMP_MARK(marker);
  tn = bn;
  k++; /* since we work with k+1 everywhere */
  tmp = MPFR_TMP_LIMBS_ALLOC (tn);
  if (bn > k)
    MPN_COPY (tmp, bp, bn - k);

  MPFR_ASSERTD (k > 0);

  switch (rnd1)
    {
    case MPFR_RNDZ:
      /* rnd1 = Round to Zero */
      cc = (bp[bn - 1] >> s1) & 1;
      /* mpfr_round_raw2 returns 1 if one should add 1 at ulp(b,prec),
         and 0 otherwise */
      cc ^= mpfr_round_raw2 (bp, bn, neg, rnd2, prec2);
      /* cc is the new value of bit s1 in bp[bn-1] after rounding 'rnd2' */

      /* now round b + 2^(MPFR_EXP(b)-err) */
      mpn_add_1 (tmp + bn - k, bp + bn - k, k, MPFR_LIMB_ONE << s);
      /* if there was a carry here, then necessarily bit s1 of bp[bn-1]
         changed, thus we surely cannot round for directed rounding, but this
         will be detected below, with cc2 != cc */
      break;
    case MPFR_RNDN:
      /* rnd1 = Round to nearest */

      /* first round b+2^(MPFR_EXP(b)-err) */
      mpn_add_1 (tmp + bn - k, bp + bn - k, k, MPFR_LIMB_ONE << s);
      /* same remark as above in case a carry occurs in mpn_add_1() */
      cc = (tmp[bn - 1] >> s1) & 1; /* gives 0 when cc=1 */
      cc ^= mpfr_round_raw2 (tmp, bn, neg, rnd2, prec2);
      /* cc is the new value of bit s1 in bp[bn-1]+eps after rounding 'rnd2' */

    subtract_eps:
      /* now round b-2^(MPFR_EXP(b)-err) */
      cc2 = mpn_sub_1 (tmp + bn - k, bp + bn - k, k, MPFR_LIMB_ONE << s);
      /* propagate the potential borrow up to the most significant limb
         (it cannot propagate further since the most significant limb is
         at least MPFR_LIMB_HIGHBIT) */
      for (tn = 0; tn + 1 < k1 && cc2 != 0; tn ++)
        cc2 = bp[bn + tn] == 0;
      /* We have an exponent decrease when either:
           (i) k1 = 0 and tmp[bn-1] < MPFR_LIMB_HIGHBIT
           (ii) k1 > 0 and cc <> 0 and bp[bn + tn] = MPFR_LIMB_HIGHBIT
                (then necessarily tn = k1-1).
         Then we cannot round when (rnd1,rnd2) = (RNDZ,RNDA) or (RNDA,RNDZ),
         or rnd1 = RNDN and rnd2 = RNDZ or RNDA,
         and in the other cases we cannot round when err = prec + 1.
         In other words we can round when either rnd1 = rnd2 or rnd2 = RNDN,
         and err > prec + 1.
      */
      if (((k1 == 0 && tmp[bn - 1] < MPFR_LIMB_HIGHBIT) ||
           (k1 != 0 && cc2 != 0 && bp[bn + tn] == MPFR_LIMB_HIGHBIT)) &&
          !((rnd1 == rnd2 || rnd2 == MPFR_RNDN) && err - 2 >= prec))
        {
          MPFR_TMP_FREE(marker);
          return 0;
        }
      break;
    default:
      /* rnd1 = Round away */
      MPFR_ASSERTD (rnd1 == MPFR_RNDA);
      cc = (bp[bn - 1] >> s1) & 1;
      /* the mpfr_round_raw2() call below returns whether one should add 1 or
         not for rounding */
      cc ^= mpfr_round_raw2 (bp, bn, neg, rnd2, prec2);
      /* cc is the new value of bit s1 in bp[bn-1]+eps after rounding 'rnd2' */

      goto subtract_eps;
    }

  cc2 = (tmp[bn - 1] >> s1) & 1;
  cc2 ^= mpfr_round_raw2 (tmp, bn, neg, rnd2, prec2);

  MPFR_TMP_FREE(marker);
  return cc == cc2;
}<|MERGE_RESOLUTION|>--- conflicted
+++ resolved
@@ -158,6 +158,8 @@
   int s, s1;
   mp_limb_t cc, cc2;
   mp_limb_t *tmp;
+  mp_limb_t cy = 0, tmp_hi;
+  int res;
   MPFR_TMP_DECL(marker);
 
   /* Since mpfr_can_round is a function in the API, use MPFR_ASSERTN.
@@ -166,49 +168,164 @@
 
   MPFR_ASSERTD(bp[bn - 1] & MPFR_LIMB_HIGHBIT);
 
-  if (MPFR_UNLIKELY (err <= prec))
-    return 0;  /* can't round */
-
   MPFR_ASSERT_SIGN(neg);
   neg = MPFR_IS_NEG_SIGN(neg);
 
   /* Transform RNDD and RNDU to Zero / Away */
-<<<<<<< HEAD
-  MPFR_ASSERTD((neg == 0) || (neg == 1));
+  MPFR_ASSERTD (neg == 0 || neg == 1);
   /* transform RNDF to RNDN */
   if (rnd1 == MPFR_RNDF)
     rnd1 = MPFR_RNDN;
-=======
-  MPFR_ASSERTD (neg == 0 || neg == 1);
->>>>>>> 81fcd3ea
   if (rnd1 != MPFR_RNDN)
     rnd1 = MPFR_IS_LIKE_RNDZ(rnd1, neg) ? MPFR_RNDZ : MPFR_RNDA;
   if (rnd2 != MPFR_RNDN)
     rnd2 = MPFR_IS_LIKE_RNDZ(rnd2, neg) ? MPFR_RNDZ : MPFR_RNDA;
 
+  /* For err < prec (+1 for rnd1=RNDN), we can never round correctly, since
+     the error is at least 2*ulp(b) >= ulp(round(b)).
+     However for err = prec (+1 for rnd1=RNDN), we can round correctly in some
+     rare cases where ulp(b) = 1/2*ulp(U) [see below for the definition of U],
+     which implies rnd1 = RNDZ or RNDN, and rnd2 = RNDA or RNDN. */
+
+  if (MPFR_UNLIKELY (err < prec + (rnd1 == MPFR_RNDN) ||
+                     (err == prec + (rnd1 == MPFR_RNDN) &&
+                      (rnd1 == MPFR_RNDA ||
+                       rnd2 == MPFR_RNDZ))))
+    return 0;  /* can't round */
+
+  /* As a consequence... */
+  MPFR_ASSERTD (err >= prec);
+
+  /* The bound c on the error |x-b| is: c = 2^(MPFR_EXP(b)-err) <= b/2.
+   * So, we now know that x and b have the same sign. By symmetry,
+   * assume x > 0 and b > 0. We have: L <= x <= U, where, depending
+   * on rnd1:
+   *   MPFR_RNDN: L = b-c, U = b+c
+   *   MPFR_RNDZ: L = b,   U = b+c
+   *   MPFR_RNDA: L = b-c, U = b
+   *
+   * We can round x iff round(L,prec,rnd2) = round(U,prec,rnd2).
+   */
+
   if (MPFR_UNLIKELY (prec > (mpfr_prec_t) bn * GMP_NUMB_BITS))
-    { /* Then prec < PREC(b): we can round:
-         (i) in rounding to the nearest iff err >= prec + 2
+    { /* Then prec > PREC(b): we can round:
+         (i) in rounding to the nearest as long as err >= prec + 2.
+             When err = prec + 1 and b is not a power
+             of two (so that a change of binade cannot occur), then one
+             can round to nearest thanks to the even rounding rule (in the
+             target precision prec, the significand of b ends with a 0).
+             When err = prec + 1 and b is a power of two, when rnd1 = RNDZ one
+             can round too.
          (ii) in directed rounding mode iff rnd1 is compatible with rnd2
-              and err >= prec + 1, unless b = 2^k and rnd1=rnd2=RNDA in
+              and err >= prec + 1, unless b = 2^k and rnd1 = RNDA or RNDN in
               which case we need err >= prec + 2.
-         Use the form err - 2 >= prec to avoid a potential integer overflow.
       */
-      return (rnd1 == rnd2 || rnd2 == MPFR_RNDN) && err - 2 >= prec;
+      if ((rnd1 == rnd2 || rnd2 == MPFR_RNDN) && err >= prec + 1)
+        {
+          if (rnd1 != MPFR_RNDZ &&
+              err == prec + 1 &&
+              mpfr_powerof2_raw2 (bp, bn))
+            return 0;
+          else
+            return 1;
+        }
+      return 0;
     }
 
-  {
-    /* if the error is smaller than ulp(b), then anyway it will propagate
-       up to ulp(b) */
-    mpfr_prec_t err2 = (err > (mpfr_prec_t) bn * GMP_NUMB_BITS) ?
-      (mpfr_prec_t) bn * GMP_NUMB_BITS : (mpfr_prec_t) err;
-
-    /* warning: if k = m*GMP_NUMB_BITS, consider limb m-1 and not m */
-    k = (err2 - 1) / GMP_NUMB_BITS;
-    MPFR_UNSIGNED_MINUS_MODULO(s, err2);
-    /* the error corresponds to bit s in limb k, the most significant limb
-       being limb 0; in memory, limb k is bp[bn-1-k]. */
-  }
+  /* now prec <= bn * GMP_NUMB_BITS */
+
+  if (MPFR_UNLIKELY (err > (mpfr_prec_t) bn * GMP_NUMB_BITS))
+    {
+      /* we distinguish the case where b is a power of two:
+         rnd1 rnd2 can round?
+         RNDZ RNDZ ok
+         RNDZ RNDA no
+         RNDZ RNDN ok
+         RNDA RNDZ no
+         RNDA RNDA ok except when err = prec + 1
+         RNDA RNDN ok except when err = prec + 1
+         RNDN RNDZ no
+         RNDN RNDA no
+         RNDN RNDN ok except when err = prec + 1 */
+      if (mpfr_powerof2_raw2 (bp, bn))
+        {
+          if ((rnd2 == MPFR_RNDZ || rnd2 == MPFR_RNDA) && rnd1 != rnd2)
+            return 0;
+          else if (rnd1 == MPFR_RNDZ)
+            return 1; /* RNDZ RNDZ and RNDZ RNDN */
+          else
+            return err > prec + 1;
+        }
+
+      /* now the general case where b is not a power of two:
+         rnd1 rnd2 can round?
+         RNDZ RNDZ ok
+         RNDZ RNDA except when b is representable in precision 'prec'
+         RNDZ RNDN except when b is the middle of two representable numbers in
+                   precision 'prec' and b ends with 'xxx0[1]',
+                   or b is representable in precision 'prec'
+                   and err = prec + 1 and b ends with '1'.
+         RNDA RNDZ except when b is representable in precision 'prec'
+         RNDA RNDA ok
+         RNDA RNDN except when b is the middle of two representable numbers in
+                   precision 'prec' and b ends with 'xxx1[1]',
+                   or b is representable in precision 'prec'
+                   and err = prec + 1 and b ends with '1'.
+         RNDN RNDZ except when b is representable in precision 'prec'
+         RNDN RNDA except when b is representable in precision 'prec'
+         RNDN RNDN except when b is the middle of two representable numbers in
+                   precision 'prec', or b is representable in precision 'prec'
+                   and err = prec + 1 and b ends with '1'. */
+      if (rnd2 == MPFR_RNDN)
+        {
+          if (err == prec + 1 && (bp[0] & 1))
+            return 0; /* err == prec + 1 implies prec = bn * GMP_NUMB_BITS */
+          if (prec < (mpfr_prec_t) bn * GMP_NUMB_BITS)
+            {
+              k1 = MPFR_PREC2LIMBS (prec + 1);
+              MPFR_UNSIGNED_MINUS_MODULO(s1, prec + 1);
+              if (((bp[bn - k1] >> s1) & 1) &&
+                  mpfr_round_raw2 (bp, bn, neg, MPFR_RNDA, prec + 1) == 0)
+                { /* b is the middle of two representable numbers */
+                  if (rnd1 == MPFR_RNDN)
+                    return 0;
+                  k1 = MPFR_PREC2LIMBS (prec);
+                  MPFR_UNSIGNED_MINUS_MODULO(s1, prec);
+                  return (rnd1 == MPFR_RNDZ) ^
+                    (((bp[bn - k1] >> s1) & 1) == 0);
+                }
+            }
+          return 1;
+        }
+      else if (rnd1 == rnd2)
+        {
+          if (rnd1 == MPFR_RNDN && prec < (mpfr_prec_t) bn * GMP_NUMB_BITS)
+            {
+              /* then rnd2 = RNDN, and for prec = bn * GMP_NUMB_BITS we cannot
+                 have b the middle of two representable numbers */
+              k1 = MPFR_PREC2LIMBS (prec + 1);
+              MPFR_UNSIGNED_MINUS_MODULO(s1, prec + 1);
+              if (((bp[bn - k1] >> s1) & 1) &&
+                  mpfr_round_raw2 (bp, bn, neg, MPFR_RNDA, prec + 1) == 0)
+                /* b is representable in precision prec+1 and ends with a 1 */
+                return 0;
+              else
+                return 1;
+            }
+          else
+            return 1;
+        }
+      else
+        return mpfr_round_raw2 (bp, bn, neg, MPFR_RNDA, prec) != 0;
+    }
+
+  /* now err <= bn * GMP_NUMB_BITS */
+
+  /* warning: if k = m*GMP_NUMB_BITS, consider limb m-1 and not m */
+  k = (err - 1) / GMP_NUMB_BITS;
+  MPFR_UNSIGNED_MINUS_MODULO(s, err);
+  /* the error corresponds to bit s in limb k, the most significant limb
+     being limb 0; in memory, limb k is bp[bn-1-k]. */
 
   k1 = (prec - 1) / GMP_NUMB_BITS;
   MPFR_UNSIGNED_MINUS_MODULO(s1, prec);
@@ -247,45 +364,124 @@
       /* cc is the new value of bit s1 in bp[bn-1] after rounding 'rnd2' */
 
       /* now round b + 2^(MPFR_EXP(b)-err) */
-      mpn_add_1 (tmp + bn - k, bp + bn - k, k, MPFR_LIMB_ONE << s);
-      /* if there was a carry here, then necessarily bit s1 of bp[bn-1]
-         changed, thus we surely cannot round for directed rounding, but this
-         will be detected below, with cc2 != cc */
+      cy = mpn_add_1 (tmp + bn - k, bp + bn - k, k, MPFR_LIMB_ONE << s);
+      /* propagate carry up to most significant limb */
+      for (tn = 0; tn + 1 < k1 && cy != 0; tn ++)
+        cy = ~bp[bn + tn] == 0;
+      if (cy == 0 && err == prec)
+        {
+          res = 0;
+          goto end;
+        }
+      if (MPFR_UNLIKELY(cy))
+        {
+          /* when a carry occurs, we have b < 2^h <= b+c, we can round iff:
+             rnd2 = RNDZ: never, since b and b+c round to different values;
+             rnd2 = RNDA: when b+c is an exact power of two, and err > prec
+                          (since for err = prec, b = 2^h - 1/2*ulp(2^h) is
+                          exactly representable and thus rounds to itself);
+             rnd2 = RNDN: whenever cc = 0, since err >= prec implies
+                          c <= ulp(b) = 1/2*ulp(2^h), thus b+c rounds to 2^h,
+                          and b+c >= 2^h implies that bit 'prec' of b is 1,
+                          thus cc = 0 means that b is rounded to 2^h too. */
+          res = (rnd2 == MPFR_RNDZ) ? 0
+            : (rnd2 == MPFR_RNDA) ? (err > prec && k == bn && tmp[0] == 0)
+            : cc == 0;
+          goto end;
+        }
       break;
     case MPFR_RNDN:
       /* rnd1 = Round to nearest */
 
       /* first round b+2^(MPFR_EXP(b)-err) */
-      mpn_add_1 (tmp + bn - k, bp + bn - k, k, MPFR_LIMB_ONE << s);
-      /* same remark as above in case a carry occurs in mpn_add_1() */
+      cy = mpn_add_1 (tmp + bn - k, bp + bn - k, k, MPFR_LIMB_ONE << s);
+      /* propagate carry up to most significant limb */
+      for (tn = 0; tn + 1 < k1 && cy != 0; tn ++)
+        cy = ~bp[bn + tn] == 0;
       cc = (tmp[bn - 1] >> s1) & 1; /* gives 0 when cc=1 */
       cc ^= mpfr_round_raw2 (tmp, bn, neg, rnd2, prec2);
       /* cc is the new value of bit s1 in bp[bn-1]+eps after rounding 'rnd2' */
-
+      if (MPFR_UNLIKELY (cy != 0))
+        {
+          /* when a carry occurs, we have b-c < b < 2^h <= b+c, we can round
+             iff:
+             rnd2 = RNDZ: never, since b-c and b+c round to different values;
+             rnd2 = RNDA: when b+c is an exact power of two, and
+                          err > prec + 1 (since for err <= prec + 1,
+                          b-c <= 2^h - 1/2*ulp(2^h) is exactly representable
+                          and thus rounds to itself);
+             rnd2 = RNDN: whenever err > prec + 1, since for err = prec + 1,
+                          b+c rounds to 2^h, and b-c rounds to nextbelow(2^h).
+                          For err > prec + 1, c <= 1/4*ulp(b) <= 1/8*ulp(2^h),
+                          thus
+                          2^h - 1/4*ulp(b) <= b-c < b+c <= 2^h + 1/8*ulp(2^h),
+                          therefore both b-c and b+c round to 2^h. */
+          res = (rnd2 == MPFR_RNDZ) ? 0
+            : (rnd2 == MPFR_RNDA) ? (err > prec + 1 && k == bn && tmp[0] == 0)
+            : err > prec + 1;
+          goto end;
+        }
     subtract_eps:
-      /* now round b-2^(MPFR_EXP(b)-err) */
-      cc2 = mpn_sub_1 (tmp + bn - k, bp + bn - k, k, MPFR_LIMB_ONE << s);
+      /* now round b-2^(MPFR_EXP(b)-err), this happens for
+         rnd1 = RNDN or RNDA */
+      MPFR_ASSERTD(rnd1 == MPFR_RNDN || rnd1 == MPFR_RNDA);
+      cy = mpn_sub_1 (tmp + bn - k, bp + bn - k, k, MPFR_LIMB_ONE << s);
       /* propagate the potential borrow up to the most significant limb
          (it cannot propagate further since the most significant limb is
-         at least MPFR_LIMB_HIGHBIT) */
-      for (tn = 0; tn + 1 < k1 && cc2 != 0; tn ++)
-        cc2 = bp[bn + tn] == 0;
-      /* We have an exponent decrease when either:
-           (i) k1 = 0 and tmp[bn-1] < MPFR_LIMB_HIGHBIT
-           (ii) k1 > 0 and cc <> 0 and bp[bn + tn] = MPFR_LIMB_HIGHBIT
-                (then necessarily tn = k1-1).
-         Then we cannot round when (rnd1,rnd2) = (RNDZ,RNDA) or (RNDA,RNDZ),
-         or rnd1 = RNDN and rnd2 = RNDZ or RNDA,
-         and in the other cases we cannot round when err = prec + 1.
-         In other words we can round when either rnd1 = rnd2 or rnd2 = RNDN,
-         and err > prec + 1.
+         at least MPFR_LIMB_HIGHBIT).
+         Note: we use the same limb tmp[bn-1] to subtract. */
+      tmp_hi = tmp[bn - 1];
+      for (tn = 0; tn < k1 && cy != 0; tn ++)
+        cy = mpn_sub_1 (&tmp_hi, bp + bn + tn, 1, cy);
+      /* We have an exponent decrease when tn = k1 and
+         tmp[bn-1] < MPFR_LIMB_HIGHBIT:
+         b-c < 2^h <= b (for RNDA) or b+c (for RNDN).
+         Then we surely cannot round when rnd2 = RNDZ, since b or b+c round to
+         a value >= 2^h, and b-c rounds to a value < 2^h.
+         We also surely cannot round when (rnd1,rnd2) = (RNDN,RNDA), since
+         b-c rounds to a value <= 2^h, and b+c > 2^h rounds to a value > 2^h.
+         It thus remains:
+         (rnd1,rnd2) = (RNDA,RNDA), (RNDA,RNDN) and (RNDN,RNDN).
+         For (RNDA,RNDA) we can round only when b-c and b round to 2^h, which
+         implies b = 2^h and err > prec (which is true in that case):
+         a necessary condition is that cc = 0.
+         For (RNDA,RNDN) we can round only when b-c and b round to 2^h, which
+         implies b-c >= 2^h - 1/4*ulp(2^h), and b <= 2^h + 1/2*ulp(2^h);
+         since ulp(2^h) = ulp(b), this implies c <= 3/4*ulp(b), thus
+         err > prec.
+         For (RNDN,RNDN) we can round only when b-c and b+c round to 2^h,
+         which implies b-c >= 2^h - 1/4*ulp(2^h), and
+         b+c <= 2^h + 1/2*ulp(2^h);
+         since ulp(2^h) = ulp(b), this implies 2*c <= 3/4*ulp(b), thus
+         err > prec+1.
       */
-      if (((k1 == 0 && tmp[bn - 1] < MPFR_LIMB_HIGHBIT) ||
-           (k1 != 0 && cc2 != 0 && bp[bn + tn] == MPFR_LIMB_HIGHBIT)) &&
-          !((rnd1 == rnd2 || rnd2 == MPFR_RNDN) && err - 2 >= prec))
-        {
-          MPFR_TMP_FREE(marker);
-          return 0;
+      if (tn == k1 && tmp_hi < MPFR_LIMB_HIGHBIT) /* exponent decrease */
+        {
+          if (rnd2 == MPFR_RNDZ || (rnd1 == MPFR_RNDN && rnd2 == MPFR_RNDA) ||
+              cc != 0 /* b or b+c does not round to 2^h */)
+            {
+              res = 0;
+              goto end;
+            }
+          /* in that case since the most significant bit of tmp is 0, we
+             should consider one more bit; res = 0 when b-c does not round
+             to 2^h. */
+          res = mpfr_round_raw2 (tmp, bn, neg, rnd2, prec2 + 1) != 0;
+          goto end;
+        }
+      if (err == prec + (rnd1 == MPFR_RNDN))
+        {
+          /* No exponent increase nor decrease, thus we have |U-L| = ulp(b).
+             For rnd2 = RNDZ or RNDA, either [L,U] contains one representable
+             number in the target precision, and then L and U round
+             differently; or both L and U are representable: they round
+             differently too; thus in all cases we cannot round.
+             For rnd2 = RNDN, the only case where we can round is when the
+             middle of [L,U] (i.e. b) is representable, and ends with a 0. */
+          res = (rnd2 == MPFR_RNDN && (((bp[bn - 1] >> s1) & 1) == 0) &&
+                 mpfr_round_raw2 (bp, bn, neg, MPFR_RNDZ, prec2) ==
+                 mpfr_round_raw2 (bp, bn, neg, MPFR_RNDA, prec2));
+          goto end;
         }
       break;
     default:
@@ -301,8 +497,9 @@
     }
 
   cc2 = (tmp[bn - 1] >> s1) & 1;
-  cc2 ^= mpfr_round_raw2 (tmp, bn, neg, rnd2, prec2);
-
+  res = cc == (cc2 ^ mpfr_round_raw2 (tmp, bn, neg, rnd2, prec2));
+
+ end:
   MPFR_TMP_FREE(marker);
-  return cc == cc2;
+  return res;
 }