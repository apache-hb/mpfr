/* mpfr_mul -- multiply two floating-point numbers

Copyright 1999-2016 Free Software Foundation, Inc.
Contributed by the AriC and Caramba projects, INRIA.

This file is part of the GNU MPFR Library.

The GNU MPFR Library is free software; you can redistribute it and/or modify
it under the terms of the GNU Lesser General Public License as published by
the Free Software Foundation; either version 3 of the License, or (at your
option) any later version.

The GNU MPFR Library is distributed in the hope that it will be useful, but
WITHOUT ANY WARRANTY; without even the implied warranty of MERCHANTABILITY
or FITNESS FOR A PARTICULAR PURPOSE.  See the GNU Lesser General Public
License for more details.

You should have received a copy of the GNU Lesser General Public License
along with the GNU MPFR Library; see the file COPYING.LESSER.  If not, see
http://www.gnu.org/licenses/ or write to the Free Software Foundation, Inc.,
51 Franklin St, Fifth Floor, Boston, MA 02110-1301, USA. */

#define MPFR_NEED_LONGLONG_H
#include "mpfr-impl.h"


/********* BEGINNING CHECK *************/

/* Check if we have to check the result of mpfr_mul.
   TODO: Find a better (and faster?) check than using old implementation */
#if MPFR_WANT_ASSERT >= 2

int mpfr_mul2 (mpfr_ptr a, mpfr_srcptr b, mpfr_srcptr c, mpfr_rnd_t rnd_mode);
static int
mpfr_mul3 (mpfr_ptr a, mpfr_srcptr b, mpfr_srcptr c, mpfr_rnd_t rnd_mode)
{
  /* Old implementation */
  int sign_product, cc, inexact;
  mpfr_exp_t ax;
  mp_limb_t *tmp;
  mp_limb_t b1;
  mpfr_prec_t bq, cq;
  mp_size_t bn, cn, tn, k;
  MPFR_TMP_DECL(marker);

  /* deal with special cases */
  if (MPFR_ARE_SINGULAR(b,c))
    {
      if (MPFR_IS_NAN(b) || MPFR_IS_NAN(c))
        {
          MPFR_SET_NAN(a);
          MPFR_RET_NAN;
        }
      sign_product = MPFR_MULT_SIGN( MPFR_SIGN(b) , MPFR_SIGN(c) );
      if (MPFR_IS_INF(b))
        {
          if (MPFR_IS_INF(c) || MPFR_NOTZERO(c))
            {
              MPFR_SET_SIGN(a, sign_product);
              MPFR_SET_INF(a);
              MPFR_RET(0); /* exact */
            }
          else
            {
              MPFR_SET_NAN(a);
              MPFR_RET_NAN;
            }
        }
      else if (MPFR_IS_INF(c))
        {
          if (MPFR_NOTZERO(b))
            {
              MPFR_SET_SIGN(a, sign_product);
              MPFR_SET_INF(a);
              MPFR_RET(0); /* exact */
            }
          else
            {
              MPFR_SET_NAN(a);
              MPFR_RET_NAN;
            }
        }
      else
        {
          MPFR_ASSERTD(MPFR_IS_ZERO(b) || MPFR_IS_ZERO(c));
          MPFR_SET_SIGN(a, sign_product);
          MPFR_SET_ZERO(a);
          MPFR_RET(0); /* 0 * 0 is exact */
        }
    }
  sign_product = MPFR_MULT_SIGN( MPFR_SIGN(b) , MPFR_SIGN(c) );

  ax = MPFR_GET_EXP (b) + MPFR_GET_EXP (c);

  bq = MPFR_PREC (b);
  cq = MPFR_PREC (c);

  MPFR_ASSERTN ((mpfr_uprec_t) bq + cq <= MPFR_PREC_MAX);

  bn = MPFR_PREC2LIMBS (bq); /* number of limbs of b */
  cn = MPFR_PREC2LIMBS (cq); /* number of limbs of c */
  k = bn + cn; /* effective nb of limbs used by b*c (= tn or tn+1) below */
  tn = MPFR_PREC2LIMBS (bq + cq);
  /* <= k, thus no int overflow */
  MPFR_ASSERTD(tn <= k);

  /* Check for no size_t overflow*/
  MPFR_ASSERTD((size_t) k <= ((size_t) -1) / MPFR_BYTES_PER_MP_LIMB);
  MPFR_TMP_MARK(marker);
  tmp = MPFR_TMP_LIMBS_ALLOC (k);

  /* multiplies two mantissa in temporary allocated space */
  b1 = (MPFR_LIKELY(bn >= cn)) ?
    mpn_mul (tmp, MPFR_MANT(b), bn, MPFR_MANT(c), cn)
    : mpn_mul (tmp, MPFR_MANT(c), cn, MPFR_MANT(b), bn);

  /* now tmp[0]..tmp[k-1] contains the product of both mantissa,
     with tmp[k-1]>=2^(GMP_NUMB_BITS-2) */
  b1 >>= GMP_NUMB_BITS - 1; /* msb from the product */

  /* if the mantissas of b and c are uniformly distributed in ]1/2, 1],
     then their product is in ]1/4, 1/2] with probability 2*ln(2)-1 ~ 0.386
     and in [1/2, 1] with probability 2-2*ln(2) ~ 0.614 */
  tmp += k - tn;
  if (MPFR_UNLIKELY(b1 == 0))
    mpn_lshift (tmp, tmp, tn, 1); /* tn <= k, so no stack corruption */
  cc = mpfr_round_raw (MPFR_MANT (a), tmp, bq + cq,
                       MPFR_IS_NEG_SIGN(sign_product),
                       MPFR_PREC (a), rnd_mode, &inexact);

  /* cc = 1 ==> result is a power of two */
  if (MPFR_UNLIKELY(cc))
    MPFR_MANT(a)[MPFR_LIMB_SIZE(a)-1] = MPFR_LIMB_HIGHBIT;

  MPFR_TMP_FREE(marker);

  {
    mpfr_exp_t ax2 = ax + (mpfr_exp_t) (b1 - 1 + cc);
    if (MPFR_UNLIKELY( ax2 > __gmpfr_emax))
      return mpfr_overflow (a, rnd_mode, sign_product);
    if (MPFR_UNLIKELY( ax2 < __gmpfr_emin))
      {
        /* In the rounding to the nearest mode, if the exponent of the exact
           result (i.e. before rounding, i.e. without taking cc into account)
           is < __gmpfr_emin - 1 or the exact result is a power of 2 (i.e. if
           both arguments are powers of 2) in absolute value, then round to
           zero. */
        if (rnd_mode == MPFR_RNDN &&
            (ax + (mpfr_exp_t) b1 < __gmpfr_emin ||
             (mpfr_powerof2_raw (b) && mpfr_powerof2_raw (c))))
          rnd_mode = MPFR_RNDZ;
        return mpfr_underflow (a, rnd_mode, sign_product);
      }
    MPFR_SET_EXP (a, ax2);
    MPFR_SET_SIGN(a, sign_product);
  }
  MPFR_RET (inexact);
}

int
mpfr_mul (mpfr_ptr a, mpfr_srcptr b, mpfr_srcptr c, mpfr_rnd_t rnd_mode)
{
  mpfr_t ta, tb, tc;
  int inexact1, inexact2;

  if (rnd_mode == MPFR_RNDF)
    return mpfr_mul2 (a, b, c, rnd_mode);

  mpfr_init2 (ta, MPFR_PREC (a));
  mpfr_init2 (tb, MPFR_PREC (b));
  mpfr_init2 (tc, MPFR_PREC (c));
  MPFR_ASSERTN (mpfr_set (tb, b, MPFR_RNDN) == 0);
  MPFR_ASSERTN (mpfr_set (tc, c, MPFR_RNDN) == 0);

  inexact2 = mpfr_mul3 (ta, tb, tc, rnd_mode);
  inexact1 = mpfr_mul2 (a, b, c, rnd_mode);
  if (MPFR_IS_NAN (ta) && MPFR_IS_NAN (a))
    {
      /* Getting both NaN is OK. */
    }
  else if (! mpfr_equal_p (ta, a) || ! SAME_SIGN (inexact1, inexact2))
    {
      fprintf (stderr, "mpfr_mul return different values for %s\n"
               "Prec_a = %lu, Prec_b = %lu, Prec_c = %lu\nB = ",
               mpfr_print_rnd_mode (rnd_mode),
               MPFR_PREC (a), MPFR_PREC (b), MPFR_PREC (c));
      mpfr_out_str (stderr, 16, 0, tb, MPFR_RNDN);
      fprintf (stderr, "\nC = ");
      mpfr_out_str (stderr, 16, 0, tc, MPFR_RNDN);
      fprintf (stderr, "\nOldMul: ");
      mpfr_out_str (stderr, 16, 0, ta, MPFR_RNDN);
      fprintf (stderr, "\nNewMul: ");
      mpfr_out_str (stderr, 16, 0, a, MPFR_RNDN);
      fprintf (stderr, "\nNewInexact = %d | OldInexact = %d\n",
               inexact1, inexact2);
      MPFR_ASSERTN(0);
    }

  mpfr_clears (ta, tb, tc, (mpfr_ptr) 0);
  return inexact1;
}

# define mpfr_mul mpfr_mul2

#endif  /* MPFR_WANT_ASSERT >= 2 */

/****** END OF CHECK *******/

/* Multiply 2 mpfr_t */

/* special code for prec(b), prec(c) <= GMP_NUMB_BITS
   and prec(a) < GMP_NUMB_BITS */
static int
mpfr_mul1sp1 (mpfr_ptr a, mpfr_srcptr b, mpfr_srcptr c, mpfr_rnd_t rnd_mode,
              mpfr_prec_t p)
{
  mp_limb_t h;
  mpfr_limb_ptr ap = MPFR_MANT(a);
  mpfr_exp_t ax = MPFR_GET_EXP(b) + MPFR_GET_EXP(c);
  mpfr_prec_t sh = GMP_NUMB_BITS - p;
  mp_limb_t rb, sb, mask = MPFR_LIMB_MASK(sh);

  umul_ppmm (h, sb, MPFR_MANT(b)[0], MPFR_MANT(c)[0]);
  if ((h & MPFR_LIMB_HIGHBIT) == 0)
    {
      ax --;
      h = (h << 1) | (sb >> (GMP_NUMB_BITS - 1));
      sb = sb << 1;
    }
  ap[0] = h;
  rb = h & (MPFR_LIMB_ONE << (sh - 1));
  sb |= (h & mask) ^ rb;
  ap[0] = h & ~mask;

  MPFR_SIGN(a) = MPFR_MULT_SIGN (MPFR_SIGN (b), MPFR_SIGN (c));

  /* rounding */
  if (MPFR_UNLIKELY(ax > __gmpfr_emax))
    return mpfr_overflow (a, rnd_mode, MPFR_SIGN(a));

  if (MPFR_UNLIKELY(ax < __gmpfr_emin))
    {
      /* for RNDN, mpfr_underflow always rounds away, thus for |a|<=2^(emin-2)
         we have to chenge to RNDZ */
      if (rnd_mode == MPFR_RNDN &&
          (ax < __gmpfr_emin - 1 || ap[0] == MPFR_LIMB_HIGHBIT))
        rnd_mode = MPFR_RNDZ;
      return mpfr_underflow (a, rnd_mode, MPFR_SIGN(a));
    }

  MPFR_SET_EXP (a, ax);
  if (rb == 0 && sb == 0)
    return 0; /* idem than MPFR_RET(0) but faster */
  else if (rnd_mode == MPFR_RNDN)
    {
      if (rb == 0 || (rb && sb == 0 &&
                      (ap[0] & (MPFR_LIMB_ONE << sh)) == 0))
        goto truncate;
      else
        goto add_one_ulp;
    }
  else if (MPFR_IS_LIKE_RNDZ(rnd_mode, MPFR_IS_NEG(a)))
    {
    truncate:
      MPFR_RET(-MPFR_SIGN(a));
    }
  else /* round away from zero */
    {
    add_one_ulp:
      ap[0] += MPFR_LIMB_ONE << sh;
      if (ap[0] == 0)
        {
          ap[0] = MPFR_LIMB_HIGHBIT;
          if (MPFR_UNLIKELY(ax + 1 > __gmpfr_emax))
            return mpfr_overflow (a, rnd_mode, MPFR_SIGN(a));
          MPFR_ASSERTD(ax + 1 <= __gmpfr_emax);
          MPFR_SET_EXP (a, ax + 1);
        }
      MPFR_RET(MPFR_SIGN(a));
    }
}

/* Note: mpfr_sqr will call mpfr_mul if bn > MPFR_SQR_THRESHOLD,
   in order to use Mulders' mulhigh, which is handled only here
   to avoid partial code duplication. There is some overhead due
   to the additional tests, but slowdown should not be noticeable
   as this code is not executed in very small precisions. */

MPFR_HOT_FUNCTION_ATTR int
mpfr_mul (mpfr_ptr a, mpfr_srcptr b, mpfr_srcptr c, mpfr_rnd_t rnd_mode)
{
  int sign, inexact;
  mpfr_exp_t ax, ax2;
  mp_limb_t *tmp;
  mp_limb_t b1;
  mpfr_prec_t bq, cq;
  mp_size_t bn, cn, tn, k, threshold;
  MPFR_TMP_DECL (marker);

  MPFR_LOG_FUNC
    (("b[%Pu]=%.*Rg c[%Pu]=%.*Rg rnd=%d",
      mpfr_get_prec (b), mpfr_log_prec, b,
      mpfr_get_prec (c), mpfr_log_prec, c, rnd_mode),
     ("a[%Pu]=%.*Rg inexact=%d",
      mpfr_get_prec (a), mpfr_log_prec, a, inexact));

  /* deal with special cases */
  if (MPFR_ARE_SINGULAR (b, c))
    {
      if (MPFR_IS_NAN (b) || MPFR_IS_NAN (c))
        {
          MPFR_SET_NAN (a);
          MPFR_RET_NAN;
        }
      sign = MPFR_MULT_SIGN (MPFR_SIGN (b), MPFR_SIGN (c));
      if (MPFR_IS_INF (b))
        {
          if (!MPFR_IS_ZERO (c))
            {
              MPFR_SET_SIGN (a, sign);
              MPFR_SET_INF (a);
              MPFR_RET (0);
            }
          else
            {
              MPFR_SET_NAN (a);
              MPFR_RET_NAN;
            }
        }
      else if (MPFR_IS_INF (c))
        {
          if (!MPFR_IS_ZERO (b))
            {
              MPFR_SET_SIGN (a, sign);
              MPFR_SET_INF (a);
              MPFR_RET(0);
            }
          else
            {
              MPFR_SET_NAN (a);
              MPFR_RET_NAN;
            }
        }
      else
        {
          MPFR_ASSERTD (MPFR_IS_ZERO(b) || MPFR_IS_ZERO(c));
          MPFR_SET_SIGN (a, sign);
          MPFR_SET_ZERO (a);
          MPFR_RET (0);
        }
    }

  bq = MPFR_GET_PREC (b);
  cq = MPFR_GET_PREC (c);
  if (MPFR_GET_PREC(a) < GMP_NUMB_BITS &&
      bq <= GMP_NUMB_BITS && cq <= GMP_NUMB_BITS)
    return mpfr_mul1sp1 (a, b, c, rnd_mode, MPFR_GET_PREC(a));

  sign = MPFR_MULT_SIGN (MPFR_SIGN (b), MPFR_SIGN (c));

  ax = MPFR_GET_EXP (b) + MPFR_GET_EXP (c);
  /* Note: the exponent of the exact result will be e = bx + cx + ec with
     ec in {-1,0,1} and the following assumes that e is representable. */

  /* FIXME: Useful since we do an exponent check after?
   * It is useful iff the precision is big, there is an overflow
   * and we are doing further mults...*/
#ifdef HUGE
  if (MPFR_UNLIKELY (ax > __gmpfr_emax + 1))
    return mpfr_overflow (a, rnd_mode, sign);
  if (MPFR_UNLIKELY (ax < __gmpfr_emin - 2))
    return mpfr_underflow (a, rnd_mode == MPFR_RNDN ? MPFR_RNDZ : rnd_mode,
                           sign);
#endif

  MPFR_ASSERTN ((mpfr_uprec_t) bq + cq <= MPFR_PREC_MAX);

  bn = MPFR_PREC2LIMBS (bq); /* number of limbs of b */
  cn = MPFR_PREC2LIMBS (cq); /* number of limbs of c */
  k = bn + cn; /* effective nb of limbs used by b*c (= tn or tn+1) below */
  tn = MPFR_PREC2LIMBS (bq + cq);
  MPFR_ASSERTD (tn <= k); /* tn <= k, thus no int overflow */

  /* Check for no size_t overflow. */
  MPFR_ASSERTD ((size_t) k <= ((size_t) -1) / MPFR_BYTES_PER_MP_LIMB);
  MPFR_TMP_MARK (marker);
  tmp = MPFR_TMP_LIMBS_ALLOC (k);

  /* multiplies two mantissa in temporary allocated space */
  if (MPFR_UNLIKELY (bn < cn))
    {
      mpfr_srcptr z = b;
      mp_size_t zn  = bn;
      b = c;
      bn = cn;
      c = z;
      cn = zn;
    }
  MPFR_ASSERTD (bn >= cn);
  if (bn <= 2)
    {
      /* The 3 cases perform the same first operation. */
      umul_ppmm (tmp[1], tmp[0], MPFR_MANT (b)[0], MPFR_MANT (c)[0]);
      if (bn == 1)
        {
          /* 1 limb * 1 limb */
          b1 = tmp[1];
        }
      else if (MPFR_UNLIKELY (cn == 1))
        {
          /* 2 limbs * 1 limb */
          mp_limb_t t;
          umul_ppmm (tmp[2], t, MPFR_MANT (b)[1], MPFR_MANT (c)[0]);
          add_ssaaaa (tmp[2], tmp[1], tmp[2], tmp[1], 0, t);
          b1 = tmp[2];
        }
      else
        {
          /* 2 limbs * 2 limbs */
          mp_limb_t t1, t2, t3;
          /* First 2 limbs * 1 limb */
          umul_ppmm (tmp[2], t1, MPFR_MANT (b)[1], MPFR_MANT (c)[0]);
          add_ssaaaa (tmp[2], tmp[1], tmp[2], tmp[1], 0, t1);
          /* Second, the other 2 limbs * 1 limb product */
          umul_ppmm (t1, t2, MPFR_MANT (b)[0], MPFR_MANT (c)[1]);
          umul_ppmm (tmp[3], t3, MPFR_MANT (b)[1], MPFR_MANT (c)[1]);
          add_ssaaaa (tmp[3], t1, tmp[3], t1, 0, t3);
          /* Sum those two partial products */
          add_ssaaaa (tmp[2], tmp[1], tmp[2], tmp[1], t1, t2);
          tmp[3] += (tmp[2] < t1);
          b1 = tmp[3];
        }
      b1 >>= (GMP_NUMB_BITS - 1);
      tmp += k - tn;
      if (MPFR_UNLIKELY (b1 == 0))
        mpn_lshift (tmp, tmp, tn, 1); /* tn <= k, so no stack corruption */
    }
  else
    /* Mulders' mulhigh. This code can also be used via mpfr_sqr,
       hence the tests b != c. */
    if (MPFR_UNLIKELY (bn > (threshold = b != c ?
                             MPFR_MUL_THRESHOLD : MPFR_SQR_THRESHOLD)))
      {
        mp_limb_t *bp, *cp;
        mp_size_t n;
        mpfr_prec_t p;

        /* First check if we can reduce the precision of b or c:
           exact values are a nightmare for the short product trick */
        bp = MPFR_MANT (b);
        cp = MPFR_MANT (c);
        MPFR_STAT_STATIC_ASSERT (MPFR_MUL_THRESHOLD >= 1 &&
                                 MPFR_SQR_THRESHOLD >= 1);
        if (MPFR_UNLIKELY ((bp[0] == 0 && bp[1] == 0) ||
                           (cp[0] == 0 && cp[1] == 0)))
          {
            mpfr_t b_tmp, c_tmp;

            MPFR_TMP_FREE (marker);
            /* Check for b */
            while (*bp == 0)
              {
                bp++;
                bn--;
                MPFR_ASSERTD (bn > 0);
              } /* This must end since the most significant limb is != 0 */

            /* Check for c too: if b == c, this will do nothing */
            while (*cp == 0)
              {
                cp++;
                cn--;
                MPFR_ASSERTD (cn > 0);
              } /* This must end since the most significant limb is != 0 */

            /* It is not the fastest way, but it is safer. */
            MPFR_SET_SAME_SIGN (b_tmp, b);
            MPFR_SET_EXP (b_tmp, MPFR_GET_EXP (b));
            MPFR_PREC (b_tmp) = bn * GMP_NUMB_BITS;
            MPFR_MANT (b_tmp) = bp;

            if (b != c)
              {
                MPFR_SET_SAME_SIGN (c_tmp, c);
                MPFR_SET_EXP (c_tmp, MPFR_GET_EXP (c));
                MPFR_PREC (c_tmp) = cn * GMP_NUMB_BITS;
                MPFR_MANT (c_tmp) = cp;

                /* Call again mpfr_mul with the fixed arguments */
                return mpfr_mul (a, b_tmp, c_tmp, rnd_mode);
              }
            else
              /* Call mpfr_mul instead of mpfr_sqr as the precision
                 is probably still high enough. */
              return mpfr_mul (a, b_tmp, b_tmp, rnd_mode);
          }

        /* Compute estimated precision of mulhigh.
           We could use `+ (n < cn) + (n < bn)' instead of `+ 2',
           but does it worth it? */
        n = MPFR_LIMB_SIZE (a) + 1;
        n = MIN (n, cn);
        MPFR_ASSERTD (n >= 1 && 2*n <= k && n <= cn && n <= bn);
        p = n * GMP_NUMB_BITS - MPFR_INT_CEIL_LOG2 (n + 2);
        bp += bn - n;
        cp += cn - n;

        /* Check if MulHigh can produce a roundable result.
           We may lose 1 bit due to RNDN, 1 due to final shift. */
        if (MPFR_UNLIKELY (MPFR_GET_PREC (a) > p - 5))
          {
            if (MPFR_UNLIKELY (MPFR_GET_PREC (a) > p - 5 + GMP_NUMB_BITS
                               || bn <= threshold + 1))
              {
                /* MulHigh can't produce a roundable result. */
                MPFR_LOG_MSG (("mpfr_mulhigh can't be used (%lu VS %lu)\n",
                               MPFR_GET_PREC (a), p));
                goto full_multiply;
              }
            /* Add one extra limb to mantissa of b and c. */
            if (bn > n)
              bp --;
            else
              {
                bp = MPFR_TMP_LIMBS_ALLOC (n + 1);
                bp[0] = 0;
                MPN_COPY (bp + 1, MPFR_MANT (b) + bn - n, n);
              }
            if (b != c)
              {
                if (cn > n)
                  cp --; /* FIXME: Could this happen? */
                else
                  {
                    cp = MPFR_TMP_LIMBS_ALLOC (n + 1);
                    cp[0] = 0;
                    MPN_COPY (cp + 1, MPFR_MANT (c) + cn - n, n);
                  }
              }
            /* We will compute with one extra limb */
            n++;
            /* ceil(log2(n+2)) takes into account the lost bits due to
               Mulders' short product */
            p = n * GMP_NUMB_BITS - MPFR_INT_CEIL_LOG2 (n + 2);
            /* Due to some nasty reasons we can have only 4 bits */
            MPFR_ASSERTD (MPFR_GET_PREC (a) <= p - 4);

            if (MPFR_LIKELY (k < 2*n))
              {
                tmp = MPFR_TMP_LIMBS_ALLOC (2 * n);
                tmp += 2*n-k; /* `tmp' still points to an area of `k' limbs */
              }
          }
        MPFR_LOG_MSG (("Use mpfr_mulhigh (%lu VS %lu)\n", MPFR_GET_PREC (a), p));
        /* Compute an approximation of the product of b and c */
        if (b != c)
          mpfr_mulhigh_n (tmp + k - 2 * n, bp, cp, n);
        else
          mpfr_sqrhigh_n (tmp + k - 2 * n, bp, n);
        /* now tmp[0]..tmp[k-1] contains the product of both mantissa,
           with tmp[k-1]>=2^(GMP_NUMB_BITS-2) */
        /* [VL] FIXME: This cannot be true: mpfr_mulhigh_n only
           depends on pointers and n. As k can be arbitrarily larger,
           the result cannot depend on k. And indeed, with GMP compiled
           with --enable-alloca=debug, valgrind was complaining, at
           least because MPFR_RNDRAW at the end tried to compute the
           sticky bit even when not necessary; this problem is fixed,
           but there's at least something wrong with the comment above. */
        b1 = tmp[k-1] >> (GMP_NUMB_BITS - 1); /* msb from the product */

        /* If the mantissas of b and c are uniformly distributed in (1/2, 1],
           then their product is in (1/4, 1/2] with probability 2*ln(2)-1
           ~ 0.386 and in [1/2, 1] with probability 2-2*ln(2) ~ 0.614 */
        if (MPFR_UNLIKELY (b1 == 0))
          /* Warning: the mpfr_mulhigh_n call above only surely affects
             tmp[k-n-1..k-1], thus we shift only those limbs */
          mpn_lshift (tmp + k - n - 1, tmp + k - n - 1, n + 1, 1);
        tmp += k - tn;
        MPFR_ASSERTD (MPFR_LIMB_MSB (tmp[tn-1]) != 0);

        /* if the most significant bit b1 is zero, we have only p-1 correct
           bits */
<<<<<<< HEAD
        if (rnd_mode == MPFR_RNDF && p + b1 - 1 >= MPFR_PREC(a))
          {
            /* we can round */
          }
        else if (MPFR_UNLIKELY (!mpfr_round_p (tmp, tn, p + b1 - 1,
                                      MPFR_PREC(a) + (rnd_mode == MPFR_RNDN))))
=======
        if (MPFR_UNLIKELY (!mpfr_round_p (tmp, tn, p + b1 - 1, MPFR_GET_PREC(a)
                                          + (rnd_mode == MPFR_RNDN))))
>>>>>>> 4cd1c809
          {
            tmp -= k - tn; /* tmp may have changed, FIX IT!!!!! */
            goto full_multiply;
          }
      }
    else
      {
      full_multiply:
        MPFR_LOG_MSG (("Use mpn_mul\n", 0));
        b1 = mpn_mul (tmp, MPFR_MANT (b), bn, MPFR_MANT (c), cn);

        /* now tmp[0]..tmp[k-1] contains the product of both mantissa,
           with tmp[k-1]>=2^(GMP_NUMB_BITS-2) */
        b1 >>= GMP_NUMB_BITS - 1; /* msb from the product */

        /* if the mantissas of b and c are uniformly distributed in (1/2, 1],
           then their product is in (1/4, 1/2] with probability 2*ln(2)-1
           ~ 0.386 and in [1/2, 1] with probability 2-2*ln(2) ~ 0.614 */
        tmp += k - tn;
        if (MPFR_UNLIKELY (b1 == 0))
          mpn_lshift (tmp, tmp, tn, 1); /* tn <= k, so no stack corruption */
      }

  ax2 = ax + (mpfr_exp_t) (b1 - 1);
  MPFR_RNDRAW (inexact, a, tmp, bq+cq, rnd_mode, sign, ax2++);
  MPFR_TMP_FREE (marker);
  MPFR_EXP (a) = ax2; /* Can't use MPFR_SET_EXP: Expo may be out of range */
  MPFR_SET_SIGN (a, sign);
  if (MPFR_UNLIKELY (ax2 > __gmpfr_emax))
    return mpfr_overflow (a, rnd_mode, sign);
  if (MPFR_UNLIKELY (ax2 < __gmpfr_emin))
    {
      /* In the rounding to the nearest mode, if the exponent of the exact
         result (i.e. before rounding, i.e. without taking cc into account)
         is < __gmpfr_emin - 1 or the exact result is a power of 2 (i.e. if
         both arguments are powers of 2), then round to zero. */
      if (rnd_mode == MPFR_RNDN
          && (ax + (mpfr_exp_t) b1 < __gmpfr_emin
              || (mpfr_powerof2_raw (b) && mpfr_powerof2_raw (c))))
        rnd_mode = MPFR_RNDZ;
      return mpfr_underflow (a, rnd_mode, sign);
    }
  MPFR_RET (inexact);
}<|MERGE_RESOLUTION|>--- conflicted
+++ resolved
@@ -580,17 +580,12 @@
 
         /* if the most significant bit b1 is zero, we have only p-1 correct
            bits */
-<<<<<<< HEAD
-        if (rnd_mode == MPFR_RNDF && p + b1 - 1 >= MPFR_PREC(a))
+        if (rnd_mode == MPFR_RNDF && p + b1 - 1 >= MPFR_GET_PREC(a))
           {
             /* we can round */
           }
         else if (MPFR_UNLIKELY (!mpfr_round_p (tmp, tn, p + b1 - 1,
-                                      MPFR_PREC(a) + (rnd_mode == MPFR_RNDN))))
-=======
-        if (MPFR_UNLIKELY (!mpfr_round_p (tmp, tn, p + b1 - 1, MPFR_GET_PREC(a)
-                                          + (rnd_mode == MPFR_RNDN))))
->>>>>>> 4cd1c809
+                            MPFR_GET_PREC(a) + (rnd_mode == MPFR_RNDN))))
           {
             tmp -= k - tn; /* tmp may have changed, FIX IT!!!!! */
             goto full_multiply;
